--- conflicted
+++ resolved
@@ -47,12 +47,6 @@
     dag: &'a CircuitDag,
     parallel_block: Vec<(NodeIndex<usize>, Operation)>,
     already_executed: Vec<NodeIndex<usize>>,
-}
-
-impl Default for CircuitDag {
-    fn default() -> Self {
-        Self::new()
-    }
 }
 
 // TODO: temporary solution, use is_isomorphic
@@ -492,7 +486,6 @@
         }
     }
 
-<<<<<<< HEAD
     /// Checks if executing an operation is blocked by any not-yet executed operation.
     ///
     /// # Arguments:
@@ -601,14 +594,6 @@
         }
     }
 
-    /// Returns a reference to the graph in CircuitDag.
-    ///
-    pub fn graph(&self) -> &Graph<Operation, (), Directed, usize> {
-        &self.graph
-    }
-
-=======
->>>>>>> 36dbeef2
     /// Returns a reference to the vector of commuting operations in CircuitDag.
     ///
     pub fn commuting_operations(&self) -> &Vec<usize> {
@@ -694,17 +679,16 @@
     }
 }
 
-<<<<<<< HEAD
 /// Creates a new Circuit from a given CircuitDag.
 ///
 impl From<CircuitDag> for Circuit {
     fn from(dag: CircuitDag) -> Circuit {
         let mut circuit: Circuit = Circuit::new();
 
-        match toposort(dag.graph(), None) {
+        match toposort(&dag.graph, None) {
             Ok(order) => {
                 for i in order {
-                    circuit.add_operation(dag.graph().node_weight(i).unwrap().clone());
+                    circuit.add_operation(dag.graph.node_weight(i).unwrap().clone());
                 }
             }
             Err(_) => {
@@ -759,7 +743,9 @@
             return None;
         }
         Some(new_parallel_block)
-=======
+    }
+}
+
 /// The following module contains tests that need access to internal data structures.
 ///
 #[cfg(test)]
@@ -926,6 +912,5 @@
         assert!(!dag.last_operation_involving_qubit().is_empty());
 
         assert_eq!(dag.graph.node_count(), op_vec.len());
->>>>>>> 36dbeef2
     }
 }