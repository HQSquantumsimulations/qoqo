--- conflicted
+++ resolved
@@ -232,20 +232,12 @@
 }
 
 #[cfg(feature = "unstable_operation_definition")]
-<<<<<<< HEAD
-impl super::ImplementedIn1point11 for CallDefinedGate {}
-=======
 impl super::ImplementedIn1point13 for CallDefinedGate {}
->>>>>>> cdf58c22
 
 #[cfg(feature = "unstable_operation_definition")]
 impl SupportedVersion for CallDefinedGate {
     fn minimum_supported_roqoqo_version(&self) -> (u32, u32, u32) {
-<<<<<<< HEAD
-        (1, 11, 0)
-=======
         (1, 13, 0)
->>>>>>> cdf58c22
     }
 }
 
