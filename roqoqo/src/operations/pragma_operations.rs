// Copyright © 2021 HQS Quantum Simulations GmbH. All Rights Reserved.
//
// Licensed under the Apache License, Version 2.0 (the "License"); you may not use this file except
// in compliance with the License. You may obtain a copy of the License at
//
//     http://www.apache.org/licenses/LICENSE-2.0
//
// Unless required by applicable law or agreed to in writing, software distributed under the
// License is distributed on an "AS IS" BASIS, WITHOUT WARRANTIES OR CONDITIONS OF ANY KIND, either
// express or implied. See the License for the specific language governing permissions and
// limitations under the License.
//
//! Collection of roqoqo PRAGMA operations.
//!

use crate::operations::{
    InvolveQubits, InvolvedQubits, Operate, OperateMultiQubit, OperatePragma, OperatePragmaNoise,
    OperatePragmaNoiseProba, OperateSingleQubit, RoqoqoError, Substitute,
};
use crate::Circuit;
#[cfg(feature = "serialize")]
use bincode::serialize;
use nalgebra::{matrix, Matrix4};
use ndarray::{array, Array, Array1, Array2};
use num_complex::Complex64;
use qoqo_calculator::{Calculator, CalculatorFloat};
#[cfg(feature = "serialize")]
use serde::{Deserialize, Serialize};
use std::collections::{HashMap, HashSet};
use std::convert::TryFrom;

/// This PRAGMA Operation sets the number of measurements of the circuit.
///
/// This is used for backends that allow setting the number of tries. However, setting the number of
/// measurements does not allow access to the underlying wavefunction or density matrix.
///
#[derive(
    Debug,
    Clone,
    PartialEq,
    Eq,
    roqoqo_derive::Operate,
    roqoqo_derive::Substitute,
    roqoqo_derive::OperatePragma,
)]
#[cfg_attr(feature = "serialize", derive(Serialize, Deserialize))]
// #[cfg_attr(feature = "json_schema", derive(schemars::JsonSchema))]
pub struct PragmaSetNumberOfMeasurements {
    /// The number of measurements.
    number_measurements: usize,
    /// The register for the readout.
    readout: String,
}

#[allow(non_upper_case_globals)]
const TAGS_PragmaSetNumberOfMeasurements: &[&str; 3] = &[
    "Operation",
    "PragmaOperation",
    "PragmaSetNumberOfMeasurements",
];

// Implementing the InvolveQubits trait for PragmaSetNumberOfMeasurements.
impl InvolveQubits for PragmaSetNumberOfMeasurements {
    /// Lists all involved qubits (here, none).
    fn involved_qubits(&self) -> InvolvedQubits {
        InvolvedQubits::None
    }
}

/// This PRAGMA Operation sets the statevector of a quantum register.
///
/// The Circuit() module automatically initializes the qubits in the |0> state, so this PRAGMA
/// operation allows you to set the state of the qubits to a state of your choosing.
///
/// # Example
///
/// For instance, to initialize the | Ψ- > Bell state, we pass the following `statevec` to
/// the PragmaSetStateVector operation.
///
/// ```
/// use ndarray::{array, Array1};
/// use num_complex::Complex64;
/// use roqoqo::operations::PragmaSetStateVector;
///
/// let statevec: Array1<Complex64> = array![
///     Complex64::new(0.0, 0.0),
///     Complex64::new(1.0 / (2.0_f64).sqrt(), 0.0),
///     Complex64::new(-1.0 / (2.0_f64).sqrt(), 0.0),
///     Complex64::new(0.0, 0.0)
/// ];
///
/// let pragma = PragmaSetStateVector::new(statevec.clone());
/// ```
///
#[derive(
    Debug,
    Clone,
    PartialEq,
    roqoqo_derive::Operate,
    roqoqo_derive::Substitute,
    roqoqo_derive::OperatePragma,
)]
#[cfg_attr(feature = "serialize", derive(serde::Serialize, serde::Deserialize))]
// #[cfg_attr(feature = "json_schema", derive(schemars::JsonSchema))]
pub struct PragmaSetStateVector {
    /// The statevector that is initialized.
    statevector: Array1<Complex64>,
}

#[allow(non_upper_case_globals)]
const TAGS_PragmaSetStateVector: &[&str; 3] =
    &["Operation", "PragmaOperation", "PragmaSetStateVector"];

// Implementing the InvolveQubits trait for PragmaSetStateVector.
impl InvolveQubits for PragmaSetStateVector {
    /// Lists all involved qubits (here, all).
    fn involved_qubits(&self) -> InvolvedQubits {
        InvolvedQubits::All
    }
}

/// This PRAGMA Operation sets the density matrix of a quantum register.
///
/// The Circuit() module automatically initializes the qubits in the |0> state, so this PRAGMA
/// operation allows you to set the state of the qubits by setting a density matrix of your choosing.
///
/// # Example
///
/// ```
/// use ndarray::{array, Array2};
/// use num_complex::Complex64;
/// use roqoqo::operations::PragmaSetDensityMatrix;
///
/// let matrix: Array2<Complex64> = array![
///    [Complex64::new(1.0, 0.0), Complex64::new(0.0, 0.0)],
///    [Complex64::new(0.0, 0.0), Complex64::new(0.0, 0.0)],
/// ];
///
/// let pragma = PragmaSetDensityMatrix::new(matrix.clone());
/// ```
///
#[derive(
    Debug,
    Clone,
    PartialEq,
    roqoqo_derive::Operate,
    roqoqo_derive::Substitute,
    roqoqo_derive::OperatePragma,
)]
#[cfg_attr(feature = "serialize", derive(serde::Serialize, serde::Deserialize))]
// #[cfg_attr(feature = "json_schema", derive(schemars::JsonSchema))]
pub struct PragmaSetDensityMatrix {
    /// The density matrix that is initialized.
    density_matrix: Array2<Complex64>,
}

#[allow(non_upper_case_globals)]
const TAGS_PragmaSetDensityMatrix: &[&str; 3] =
    &["Operation", "PragmaOperation", "PragmaSetDensityMatrix"];

// Implementing the InvolveQubits trait for PragmaSetDensityMatrix.
impl InvolveQubits for PragmaSetDensityMatrix {
    /// Lists all involved qubits (here, all).
    fn involved_qubits(&self) -> InvolvedQubits {
        InvolvedQubits::All
    }
}

/// The repeated gate PRAGMA operation.
///
/// This PRAGMA Operation repeats the next gate in the circuit the given number of times to increase the rate for error mitigation.
///
#[derive(
    Debug,
    Clone,
    PartialEq,
    Eq,
    roqoqo_derive::Operate,
    roqoqo_derive::Substitute,
    roqoqo_derive::OperatePragma,
)]
#[cfg_attr(feature = "serialize", derive(serde::Serialize, serde::Deserialize))]
// #[cfg_attr(feature = "json_schema", derive(schemars::JsonSchema))]
pub struct PragmaRepeatGate {
    /// The number of times the following gate is repeated.
    repetition_coefficient: usize,
}

#[allow(non_upper_case_globals)]
const TAGS_PragmaRepeatGate: &[&str; 3] = &["Operation", "PragmaOperation", "PragmaRepeatGate"];

// Implementing the InvolveQubits trait for PragmaRepeatGate.
impl InvolveQubits for PragmaRepeatGate {
    /// Lists all involved qubits (here, all).
    fn involved_qubits(&self) -> InvolvedQubits {
        InvolvedQubits::All
    }
}

/// The statistical overrotation PRAGMA operation.
///
/// This PRAGMA applies a statistical overrotation to the next rotation gate in the circuit, which
/// matches the hqslang name in the `gate` parameter of PragmaOverrotation and the involved qubits in `qubits`.
///
/// The applied overrotation corresponds to adding a random number to the rotation angle.
/// The random number is drawn from a normal distribution with mean `0`
/// and standard deviation `variance` and is multiplied by the `amplitude`.
///
#[derive(
    Debug,
    Clone,
    PartialEq,
    roqoqo_derive::Operate,
    roqoqo_derive::Substitute,
    roqoqo_derive::InvolveQubits,
    roqoqo_derive::OperatePragma,
    roqoqo_derive::OperateMultiQubit,
)]
#[cfg_attr(feature = "serialize", derive(serde::Serialize, serde::Deserialize))]
// #[cfg_attr(feature = "json_schema", derive(schemars::JsonSchema))]
// #[cfg_attr(feature = "overrotate")]
pub struct PragmaOverrotation {
    /// The unique hqslang name of the gate to overrotate.
    gate_hqslang: String,
    /// The qubits of the gate to overrotate.
    qubits: Vec<usize>,
    /// The amplitude the random number is multiplied by.
    amplitude: f64,
    /// The standard deviation of the normal distribution the random number is drawn from.
    variance: f64,
}

#[allow(non_upper_case_globals)]
const TAGS_PragmaOverrotation: &[&str; 4] = &[
    "Operation",
    "MultiQubitOperation",
    "PragmaOperation",
    "PragmaOverrotation",
];

/// This PRAGMA Operation boosts noise and overrotations in the circuit.
///
#[derive(
    Debug,
    Clone,
    PartialEq,
    roqoqo_derive::Operate,
    roqoqo_derive::Substitute,
    roqoqo_derive::OperatePragma,
)]
#[cfg_attr(feature = "serialize", derive(serde::Serialize, serde::Deserialize))]
// #[cfg_attr(feature = "json_schema", derive(schemars::JsonSchema))]
pub struct PragmaBoostNoise {
    /// The coefficient by which the noise is boosted, i.e. the number by which the gate time is multiplied.
    noise_coefficient: CalculatorFloat,
}

#[allow(non_upper_case_globals)]
const TAGS_PragmaBoostNoise: &[&str; 3] = &["Operation", "PragmaOperation", "PragmaBoostNoise"];

// Implementing the InvolveQubits trait for PragmaBoostNoise.
impl InvolveQubits for PragmaBoostNoise {
    /// Lists all involved qubits (here, none).
    fn involved_qubits(&self) -> InvolvedQubits {
        InvolvedQubits::None
    }
}

/// This PRAGMA Operation signals the STOP of a parallel execution block.
///
#[derive(
    Debug,
    Clone,
    PartialEq,
    roqoqo_derive::InvolveQubits,
    roqoqo_derive::Operate,
    roqoqo_derive::Substitute,
    roqoqo_derive::OperateMultiQubit,
    roqoqo_derive::OperatePragma,
)]
#[cfg_attr(feature = "serialize", derive(serde::Serialize, serde::Deserialize))]
// #[cfg_attr(feature = "json_schema", derive(schemars::JsonSchema))]
pub struct PragmaStopParallelBlock {
    /// The qubits involved in parallel execution block.
    qubits: Vec<usize>,
    /// The time for the execution of the block in seconds.
    execution_time: CalculatorFloat,
}

#[allow(non_upper_case_globals)]
const TAGS_PragmaStopParallelBlock: &[&str; 4] = &[
    "Operation",
    "MultiQubitOperation",
    "PragmaOperation",
    "PragmaStopParallelBlock",
];

/// The global phase PRAGMA operation.
///
/// This PRAGMA Operation signals that the quantum register picks up a global phase,
/// i.e. it provides information that there is a global phase to be considered.
///
#[derive(
    Debug,
    Clone,
    PartialEq,
    roqoqo_derive::Operate,
    roqoqo_derive::Substitute,
    roqoqo_derive::OperatePragma,
)]
#[cfg_attr(feature = "serialize", derive(serde::Serialize, serde::Deserialize))]
// #[cfg_attr(feature = "json_schema", derive(schemars::JsonSchema))]
pub struct PragmaGlobalPhase {
    /// The picked up global phase.
    phase: CalculatorFloat,
}

#[allow(non_upper_case_globals)]
const TAGS_PragmaGlobalPhase: &[&str; 3] = &["Operation", "PragmaOperation", "PragmaGlobalPhase"];

// Implementing the InvolveQubits trait for PragmaGlobalPhase.
impl InvolveQubits for PragmaGlobalPhase {
    /// Lists all involved qubits (here, none).
    fn involved_qubits(&self) -> InvolvedQubits {
        InvolvedQubits::None
    }
}

/// This PRAGMA Operation makes the quantum hardware wait a given amount of time.
///
/// This PRAGMA Operation is used for error mitigation reasons, for instance.
/// It can be used to boost the noise on the qubits since it gets worse with time.
///
#[derive(
    Debug,
    Clone,
    PartialEq,
    roqoqo_derive::InvolveQubits,
    roqoqo_derive::Operate,
    roqoqo_derive::Substitute,
    roqoqo_derive::OperateMultiQubit,
    roqoqo_derive::OperatePragma,
)]
#[cfg_attr(feature = "serialize", derive(serde::Serialize, serde::Deserialize))]
// #[cfg_attr(feature = "json_schema", derive(schemars::JsonSchema))]
pub struct PragmaSleep {
    /// The qubits involved in the sleep block.
    qubits: Vec<usize>,
    /// Time for the execution of the operation in seconds.
    sleep_time: CalculatorFloat,
}

#[allow(non_upper_case_globals)]
const TAGS_PragmaSleep: &[&str; 4] = &[
    "Operation",
    "MultiQubitOperation",
    "PragmaOperation",
    "PragmaSleep",
];

/// This PRAGMA Operation resets the chosen qubit to the zero state.
///
#[derive(
    Debug,
    Clone,
    PartialEq,
    Eq,
    roqoqo_derive::InvolveQubits,
    roqoqo_derive::Operate,
    roqoqo_derive::Substitute,
    roqoqo_derive::OperateSingleQubit,
    roqoqo_derive::OperatePragma,
)]
#[cfg_attr(feature = "serialize", derive(serde::Serialize, serde::Deserialize))]
// #[cfg_attr(feature = "json_schema", derive(schemars::JsonSchema))]
pub struct PragmaActiveReset {
    /// The qubit to be reset.
    qubit: usize,
}

#[allow(non_upper_case_globals)]
const TAGS_PragmaActiveReset: &[&str; 4] = &[
    "Operation",
    "SingleQubitOperation",
    "PragmaOperation",
    "PragmaActiveReset",
];

/// This PRAGMA Operation signals the START of a decomposition block.
///
#[derive(
    Debug,
    Clone,
    PartialEq,
    Eq,
    roqoqo_derive::InvolveQubits,
    roqoqo_derive::Operate,
    roqoqo_derive::OperateMultiQubit,
    roqoqo_derive::OperatePragma,
)]
#[cfg_attr(feature = "serialize", derive(serde::Serialize, serde::Deserialize))]
// #[cfg_attr(feature = "json_schema", derive(schemars::JsonSchema))]
pub struct PragmaStartDecompositionBlock {
    /// The qubits involved in the decomposition block.
    qubits: Vec<usize>,
    /// The reordering dictionary of the block.
    reordering_dictionary: HashMap<usize, usize>,
}

#[allow(non_upper_case_globals)]
const TAGS_PragmaStartDecompositionBlock: &[&str; 4] = &[
    "Operation",
    "MultiQubitOperation",
    "PragmaOperation",
    "PragmaStartDecompositionBlock",
];

/// Substitute trait allowing to replace symbolic parameters and to perform qubit mappings.
impl Substitute for PragmaStartDecompositionBlock {
    /// Remaps qubits in clone of the operation.
    fn remap_qubits(&self, mapping: &HashMap<usize, usize>) -> Result<Self, RoqoqoError> {
        crate::operations::check_valid_mapping(mapping)?;
        let mut new_qubits: Vec<usize> = Vec::new();
        for q in &self.qubits {
            new_qubits.push(*mapping.get(q).ok_or(Err("")).map_err(
                |_x: std::result::Result<&usize, &str>| RoqoqoError::QubitMappingError {
                    qubit: *q,
                },
            )?)
        }

        let mut mutable_reordering: HashMap<usize, usize> = HashMap::new();
        for (old_qubit, new_qubit) in self.reordering_dictionary.clone() {
            let old_remapped = *mapping.get(&old_qubit).unwrap_or(&old_qubit);
            let new_remapped = *mapping.get(&new_qubit).unwrap_or(&new_qubit);
            mutable_reordering.insert(old_remapped, new_remapped);
        }

        Ok(PragmaStartDecompositionBlock::new(
            new_qubits,
            mutable_reordering,
        ))
    }

    /// Substitutes symbolic parameters in clone of the operation.
    fn substitute_parameters(&self, _calculator: &Calculator) -> Result<Self, RoqoqoError> {
        Ok(self.clone())
    }
}

/// This PRAGMA Operation signals the STOP of a decomposition block.
///
#[derive(
    Debug,
    Clone,
    PartialEq,
    Eq,
    roqoqo_derive::InvolveQubits,
    roqoqo_derive::Operate,
    roqoqo_derive::Substitute,
    roqoqo_derive::OperateMultiQubit,
    roqoqo_derive::OperatePragma,
)]
#[cfg_attr(feature = "serialize", derive(serde::Serialize, serde::Deserialize))]
// #[cfg_attr(feature = "json_schema", derive(schemars::JsonSchema))]
pub struct PragmaStopDecompositionBlock {
    /// The qubits involved in the decomposition block.
    qubits: Vec<usize>,
}

#[allow(non_upper_case_globals)]
const TAGS_PragmaStopDecompositionBlock: &[&str; 4] = &[
    "Operation",
    "MultiQubitOperation",
    "PragmaOperation",
    "PragmaStopDecompositionBlock",
];

/// The damping PRAGMA noise Operation.
///
/// This PRAGMA Operation applies a pure damping error corresponding to zero temperature environments.
///
/// # Note
///
/// Damping means going from state `|1>` to `|0>` and corresponds to zero-temperature in a physical
/// device where `|0>` is the ground state.
/// With respect to the definition of the Pauli operator `Z`, `|0>` is the excited state and damping leads to
/// an increase in energy.
#[derive(
    Debug,
    Clone,
    PartialEq,
    roqoqo_derive::InvolveQubits,
    roqoqo_derive::Operate,
    roqoqo_derive::Substitute,
    roqoqo_derive::OperateSingleQubit,
    roqoqo_derive::OperatePragma,
)]
#[cfg_attr(feature = "serialize", derive(serde::Serialize, serde::Deserialize))]
// #[cfg_attr(feature = "json_schema", derive(schemars::JsonSchema))]
pub struct PragmaDamping {
    /// The qubit on which to apply the damping.
    qubit: usize,
    /// The time (in seconds) the gate takes to be applied to the qubit on the (simulated) hardware
    gate_time: CalculatorFloat,
    /// The error rate of the damping (in 1/second).
    rate: CalculatorFloat,
}

#[allow(non_upper_case_globals)]
const TAGS_PragmaDamping: &[&str; 6] = &[
    "Operation",
    "SingleQubitOperation",
    "PragmaOperation",
    "PragmaNoiseOperation",
    "PragmaNoiseProbaOperation",
    "PragmaDamping",
];

/// OperatePragmaNoise trait creating necessary functions for a PRAGMA noise Operation.
impl OperatePragmaNoise for PragmaDamping {
    /// Returns the superoperator matrix of the operation.
    fn superoperator(&self) -> Result<Array2<f64>, RoqoqoError> {
        // let prob: f64 = f64::try_from(self.probability())?;
        let t1_decay: f64 = f64::try_from(-self.gate_time.clone() * self.rate.clone())?.exp();
        let t2_decay: f64 = f64::try_from(-self.gate_time.clone() * self.rate.clone() * 0.5)?.exp();
        // let sqrt: f64 = (1.0 - prob).sqrt();

        Ok(array![
            [1.0, 0.0, 0.0, 1.0 - t1_decay],
            [0.0, t2_decay, 0.0, 0.0],
            [0.0, 0.0, t2_decay, 0.0],
            [0.0, 0.0, 0.0, t1_decay],
        ])
    }

    /// Returns the gate to the power of `power`.
    fn powercf(&self, power: CalculatorFloat) -> Self {
        let mut new = self.clone();
        new.gate_time = power * self.gate_time.clone();
        new
    }
}

/// OperatePragmaNoiseProba trait creating necessary functions for a PRAGMA noise Operation.
impl OperatePragmaNoiseProba for PragmaDamping {
    /// Returns the probability of the noise gate affecting the qubit, based on its `gate_time` and `rate`.
    fn probability(&self) -> CalculatorFloat {
        let prob: CalculatorFloat =
            (self.gate_time.clone() * self.rate.clone() * (-1.0)).exp() * (-1.0) + 1.0;
        prob
    }
}

/// The depolarising PRAGMA noise Operation.
///
/// This PRAGMA Operation applies a depolarising error corresponding to infinite temperature environments.
///
#[derive(
    Debug,
    Clone,
    PartialEq,
    roqoqo_derive::InvolveQubits,
    roqoqo_derive::Operate,
    roqoqo_derive::Substitute,
    roqoqo_derive::OperateSingleQubit,
    roqoqo_derive::OperatePragma,
)]
#[cfg_attr(feature = "serialize", derive(serde::Serialize, serde::Deserialize))]
// #[cfg_attr(feature = "json_schema", derive(schemars::JsonSchema))]
pub struct PragmaDepolarising {
    /// The qubit on which to apply the depolarising.
    qubit: usize,
    /// The time (in seconds) the gate takes to be applied to the qubit on the (simulated) hardware
    gate_time: CalculatorFloat,
    /// The error rate of the depolarisation (in 1/second).
    rate: CalculatorFloat,
}

#[allow(non_upper_case_globals)]
const TAGS_PragmaDepolarising: &[&str; 6] = &[
    "Operation",
    "SingleQubitOperation",
    "PragmaOperation",
    "PragmaNoiseOperation",
    "PragmaNoiseProbaOperation",
    "PragmaDepolarising",
];

/// OperatePragmaNoise trait creating necessary functions for a PRAGMA noise Operation.
impl OperatePragmaNoise for PragmaDepolarising {
    /// Returns the superoperator matrix of the operation.
    fn superoperator(&self) -> Result<Array2<f64>, RoqoqoError> {
        let t1_decay: f64 = f64::try_from(-self.gate_time.clone() * self.rate.clone() * 1.0)?.exp();
        let t2_decay: f64 = f64::try_from(-self.gate_time.clone() * self.rate.clone() * 1.0)?.exp();
        Ok(array![
            [0.5 + 0.5 * t1_decay, 0.0, 0.0, 0.5 - 0.5 * t1_decay],
            [0.0, t2_decay, 0.0, 0.0],
            [0.0, 0.0, t2_decay, 0.0],
            [0.5 - 0.5 * t1_decay, 0.0, 0.0, 0.5 + 0.5 * t1_decay],
        ])
    }

    /// Returns the gate to the power of `power`.
    fn powercf(&self, power: CalculatorFloat) -> Self {
        let mut new = self.clone();
        new.gate_time = power * self.gate_time.clone();
        new
    }
}

/// OperatePragmaNoiseProba trait creating necessary functions for a PRAGMA noise Operation.
impl OperatePragmaNoiseProba for PragmaDepolarising {
    /// Returns the probability of the noise gate affecting the qubit, based on its `gate_time` and `rate`.
    fn probability(&self) -> CalculatorFloat {
        let prob: CalculatorFloat =
            ((self.gate_time.clone() * self.rate.clone() * (-1.0)).exp() * (-1.0) + 1.0) * 0.75;
        prob
    }
}

/// The dephasing PRAGMA noise Operation.
///
/// This PRAGMA Operation applies a pure dephasing error.
///
#[derive(
    Debug,
    Clone,
    PartialEq,
    roqoqo_derive::InvolveQubits,
    roqoqo_derive::Operate,
    roqoqo_derive::Substitute,
    roqoqo_derive::OperateSingleQubit,
    roqoqo_derive::OperatePragma,
)]
#[cfg_attr(feature = "serialize", derive(serde::Serialize, serde::Deserialize))]
// #[cfg_attr(feature = "json_schema", derive(schemars::JsonSchema))]
pub struct PragmaDephasing {
    /// The qubit on which to apply the dephasing.
    qubit: usize,
    /// The time (in seconds) the gate takes to be applied to the qubit on the (simulated) hardware
    gate_time: CalculatorFloat,
    /// The error rate of the dephasing (in 1/second).
    rate: CalculatorFloat,
}

#[allow(non_upper_case_globals)]
const TAGS_PragmaDephasing: &[&str; 6] = &[
    "Operation",
    "SingleQubitOperation",
    "PragmaOperation",
    "PragmaNoiseOperation",
    "PragmaNoiseProbaOperation",
    "PragmaDephasing",
];

/// OperatePragmaNoise trait creating necessary functions for a PRAGMA noise Operation.
impl OperatePragmaNoise for PragmaDephasing {
    /// Returns the superoperator matrix of the operation.
    fn superoperator(&self) -> Result<Array2<f64>, RoqoqoError> {
        let gate_time: f64 = f64::try_from(self.gate_time.clone())?;
        let rate: f64 = f64::try_from(self.rate.clone())?;

        let pre_exp: f64 = -2.0 * gate_time * rate;
        let prob: f64 = (1.0 / 2.0) * (1.0 - pre_exp.exp());

        Ok(array![
            [1.0, 0.0, 0.0, 0.0],
            [0.0, 1.0 - 2.0 * prob, 0.0, 0.0],
            [0.0, 0.0, 1.0 - 2.0 * prob, 0.0],
            [0.0, 0.0, 0.0, 1.0],
        ])
    }

    /// Returns the gate to the power of `power`.
    fn powercf(&self, power: CalculatorFloat) -> Self {
        let mut new = self.clone();
        new.gate_time = power * self.gate_time.clone();
        new
    }
}

/// OperatePragmaNoiseProba trait creating necessary functions for a PRAGMA noise Operation.
impl OperatePragmaNoiseProba for PragmaDephasing {
    /// Returns the probability of the noise gate affecting the qubit, based on its `gate_time` and `rate`.
    fn probability(&self) -> CalculatorFloat {
        let prob: CalculatorFloat =
            ((self.gate_time.clone() * self.rate.clone() * (-2.0)).exp() * (-1.0) + 1.0) * 0.5;
        prob
    }
}

/// The random noise PRAGMA operation.
///
/// This PRAGMA Operation applies a stochastically unravelled combination of dephasing and depolarising.
///
#[derive(
    Debug,
    Clone,
    PartialEq,
    roqoqo_derive::InvolveQubits,
    roqoqo_derive::Operate,
    roqoqo_derive::Substitute,
    roqoqo_derive::OperateSingleQubit,
    roqoqo_derive::OperatePragma,
)]
#[cfg_attr(feature = "serialize", derive(serde::Serialize, serde::Deserialize))]
// #[cfg_attr(feature = "json_schema", derive(schemars::JsonSchema))]
pub struct PragmaRandomNoise {
    /// The qubit the PRAGMA Operation is applied to.
    qubit: usize,
    /// The time (in seconds) the gate takes to be applied to the qubit on the (simulated) hardware
    gate_time: CalculatorFloat,
    /// The error rate of the depolarisation (in 1/second).
    depolarising_rate: CalculatorFloat,
    /// The error rate of the dephasing (in 1/second).
    dephasing_rate: CalculatorFloat,
}

#[allow(non_upper_case_globals)]
const TAGS_PragmaRandomNoise: &[&str; 6] = &[
    "Operation",
    "SingleQubitOperation",
    "PragmaOperation",
    "PragmaNoiseOperation",
    "PragmaNoiseProbaOperation",
    "PragmaRandomNoise",
];

/// OperatePragmaNoise trait creating necessary functions for a PRAGMA noise Operation.
impl OperatePragmaNoise for PragmaRandomNoise {
    /// Returns the superoperator matrix of the operation. For the RandomNoise pragma, the superoperator
    /// is the effective superoperator after averaging over many trajectories: the dephasing superoperator.
    fn superoperator(&self) -> Result<Array2<f64>, RoqoqoError> {
        let gate_time: f64 = f64::try_from(self.gate_time.clone())?;
        let rate: f64 = f64::try_from(self.dephasing_rate.clone())?;

        let pre_exp: f64 = -2.0 * gate_time * rate;
        let prob: f64 = (1.0 / 2.0) * (1.0 - pre_exp.exp());

        Ok(array![
            [1.0, 0.0, 0.0, 0.0],
            [0.0, 1.0 - 2.0 * prob, 0.0, 0.0],
            [0.0, 0.0, 1.0 - 2.0 * prob, 0.0],
            [0.0, 0.0, 0.0, 1.0],
        ])
    }

    /// Returns the gate to the power of `power`.
    fn powercf(&self, power: CalculatorFloat) -> Self {
        let mut new = self.clone();
        new.gate_time = power * self.gate_time.clone();
        new
    }
}

/// OperatePragmaNoiseProba trait creating necessary functions for a PRAGMA noise Operation.
impl OperatePragmaNoiseProba for PragmaRandomNoise {
    /// Returns the probability of the noise gate affecting the qubit, based on its `gate_time`, `depolarising_rate` and `dephasing_rate`.
    fn probability(&self) -> CalculatorFloat {
        let rates = [
            self.depolarising_rate.clone() / 4.0,
            self.depolarising_rate.clone() / 4.0,
            (self.depolarising_rate.clone() / 4.0) + self.dephasing_rate.clone(),
        ];
        (rates[0].clone() + &rates[1] + &rates[2]) * &self.gate_time
    }
}

/// The general noise PRAGMA operation.
///
/// This PRAGMA operation applies a noise term according to the given rates.
/// The rates are represented by a 3x3 matrix,  where the coefficients correspond to the following summands
/// expanded from the first term of the non-coherent part of the Lindblad equation:
<<<<<<< HEAD
///
/// d/dt * ρ = Σ_{i,j=0}^{2} M_i,j * L_i * ρ * L†_j - 1/2 *  L†_j * L_i * ρ,
///
/// with L_0 = σ+, L_1 = σ- and L_3 = σ^z.
=======
>>>>>>> 1e81450a
///
/// d/dt * ρ = Σ Mij * Li * ρ * Lj† - 1/2 * ( Lj† * Li * ρ + ρ * Lj† * Li),
///
/// where the indices i and j run from 0 to 2
///
/// with L0 = σ+, L1 = σ- and L3 = σz.
/// Applying the Pragma with a given `gate_time` corresponds to applying the full time-evolution under the Lindblad equation for `gate_time` time.
///
///  Note: as long as gate times and decoherence rates are scaled inversely
///  any kind of units can be used. However, we recommend using nanoseconds
///  and inverse nanosecconds as units for gate times and decoherence rates.
///
/// # Example
///
/// ```
/// use ndarray::{array, Array2};
/// use roqoqo::operations::PragmaGeneralNoise;
/// use qoqo_calculator::CalculatorFloat;
///
/// let rates: Array2<f64> = array![
///    [
///         1.0,
///         0.0,
///         0.0
///     ],
///     [
///         0.0,
///         1.0,
///         0.0
///     ],
///     [
///         0.0,
///         0.0,
///         1.0
///     ],
/// ];
/// let pragma = PragmaGeneralNoise::new(
///     0,
///     CalculatorFloat::from(0.005),
///     rates.clone(),
/// );
/// ```
///
#[derive(
    Debug,
    Clone,
    PartialEq,
    roqoqo_derive::InvolveQubits,
    roqoqo_derive::Operate,
    roqoqo_derive::Substitute,
    roqoqo_derive::OperateSingleQubit,
    roqoqo_derive::OperatePragma,
)]
#[cfg_attr(feature = "serialize", derive(serde::Serialize, serde::Deserialize))]
// #[cfg_attr(feature = "json_schema", derive(schemars::JsonSchema))]
pub struct PragmaGeneralNoise {
    /// The qubit the PRAGMA Operation is applied to.
    qubit: usize,
    /// The time (in seconds) the gate takes to be applied to the qubit on the (simulated) hardware
    gate_time: CalculatorFloat,
    /// The rates representing the general noise matrix M (a 3x3 matrix).
    rates: Array2<f64>,
}

#[allow(non_upper_case_globals)]
const TAGS_PragmaGeneralNoise: &[&str; 5] = &[
    "Operation",
    "SingleQubitOperation",
    "PragmaOperation",
    "PragmaNoiseOperation",
    "PragmaGeneralNoise",
];

// Collection of superoperators that appear in the Lindblad equation for a single qubit/spin with
// a basis of the form 0: sigma+ 1:sigma- 2: sigmaz
const PGN_SUPEROP: [[Matrix4<f64>; 3]; 3] = [
    [
        // sigma+ sigma+
        matrix![
            0., 0., 0., 1.;
            0., -0.5, 0., 0.;
            0., 0., -0.5, 0.;
            0., 0., 0., -1.;
        ],
        // sigma+ sigma-
        matrix![
            0., 0., 0., 0.;
            0., 0., 1., 0.;
            0., 0., 0., 0.;
            0., 0., 0., 0.;
        ],
        // sigma+ sigmaz
        matrix![
            0., 0., 0.5, 0.;
            -0.5, 0., 0., -1.5;
            0., 0., 0., 0.;
            0., 0., -0.5, 0.;
        ],
    ],
    [
        // sigma- sigma+
        matrix![
            0., 0., 0., 0.;
            0., 0., 0., 0.;
            0., 1., 0., 0.;
            0., 0., 0., 0.;
        ],
        // sigma- sigma-
        matrix![
        -1., 0., 0., 0.;
        0., -0.5, 0., 0.;
        0., 0., -0.5, 0.;
        1., 0., 0., 0.;
                ],
        // sigma- sigmaz
        matrix![
            0., 0.5, 0., 0.;
            0., 0., 0., 0.;
            1.5, 0., 0., 0.5;
            0., -0.5, 0., 0.;
        ],
    ],
    [
        //  sigmaz sigma+
        matrix![
            0., 0.5, 0., 0.;
            0., 0., 0., 0.;
            -0.5, 0., 0., -1.5;
            0., -0.5, 0., 0.;
        ],
        // sigmaz sigma-
        matrix![
            0., 0., 0.5, 0.;
            1.5, 0., 0., 0.5;
            0., 0., 0., 0.;
            0., 0., -0.5, 0.;
        ],
        // sigmaz sigmaz
        matrix![
            0., 0., 0., 0.;
            0., -2., 0., 0.;
            0., 0., -2., 0.;
            0., 0., 0., 0.;
        ],
    ],
];

/// OperatePragmaNoise trait creating necessary functions for a PRAGMA noise Operation.
impl OperatePragmaNoise for PragmaGeneralNoise {
    fn superoperator(&self) -> Result<Array2<f64>, RoqoqoError> {
        let gate_time: f64 = f64::try_from(self.gate_time.clone())?;
        // Creating the superoperator that propagates the density matrix in vector form scaled by rate and time
        let mut superop = Matrix4::<f64>::default();
        for (i, row) in PGN_SUPEROP.iter().enumerate() {
            for (j, op) in row.iter().clone().enumerate() {
                let tmp_superop: Matrix4<f64> = *op;
                superop += gate_time * self.rates[(i, j)] * tmp_superop;
            }
        }
        // Integrate superoperator for infinitesimal time to get superoperator for given rate and gate-time
        // Use exponential
        let mut exp_superop: Matrix4<f64> = superop.exp();
        // transpose because NAlgebra matrix iter is column major
        exp_superop.transpose_mut();
        let mut tmp_iter = exp_superop.iter();
        // convert to ndarray.
        let array: Array2<f64> = Array::from_shape_simple_fn((4, 4), || *tmp_iter.next().unwrap());

        Ok(array)
    }

    /// Returns the gate to the power of `power`.
    fn powercf(&self, power: CalculatorFloat) -> Self {
        let mut new = self.clone();
        new.gate_time = power * self.gate_time.clone();
        new
    }
}

/// The conditional PRAGMA operation.
///
/// This PRAGMA executes a circuit when the condition bit/bool stored in a [crate::registers::BitRegister] is true.
///
#[derive(Debug, Clone, PartialEq, roqoqo_derive::Operate, roqoqo_derive::OperatePragma)]
#[cfg_attr(feature = "serialize", derive(serde::Serialize, serde::Deserialize))]
// #[cfg_attr(feature = "json_schema", derive(schemars::JsonSchema))]
pub struct PragmaConditional {
    /// The name of the [crate::registers::BitRegister] containting the condition bool value.
    condition_register: String,
    /// The index in the [crate::registers::BitRegister] containting the condition bool value.
    condition_index: usize,
    /// The circuit executed if the condition is met.
    circuit: Circuit,
}

#[allow(non_upper_case_globals)]
const TAGS_PragmaConditional: &[&str; 3] = &["Operation", "PragmaOperation", "PragmaConditional"];

// Implementing the InvolveQubits trait for PragmaConditional.
impl InvolveQubits for PragmaConditional {
    /// Lists all involved qubits.
    fn involved_qubits(&self) -> InvolvedQubits {
        self.circuit.involved_qubits()
    }

    fn involved_classical(&self) -> super::InvolvedClassical {
        let mut new_set: HashSet<(String, usize)> = HashSet::new();
        new_set.insert((self.condition_register.clone(), self.condition_index));
        super::InvolvedClassical::Set(new_set)
    }
}

/// Substitute trait allowing to replace symbolic parameters and to perform qubit mappings.
impl Substitute for PragmaConditional {
    /// Remaps qubits in clone of the operation.
    fn remap_qubits(&self, mapping: &HashMap<usize, usize>) -> Result<Self, RoqoqoError> {
        let new_circuit = self.circuit.remap_qubits(mapping).unwrap();
        Ok(PragmaConditional::new(
            self.condition_register.clone(),
            self.condition_index,
            new_circuit,
        ))
    }

    /// Substitutes symbolic parameters in clone of the operation.
    fn substitute_parameters(&self, calculator: &Calculator) -> Result<Self, RoqoqoError> {
        let new_circuit = self.circuit.substitute_parameters(calculator).unwrap();
        Ok(PragmaConditional::new(
            self.condition_register.clone(),
            self.condition_index,
            new_circuit,
        ))
    }
}

/// A wrapper around backend specific PRAGMA operations capable of changing a device.
///
/// This PRAGMA is a thin wrapper around device specific operations that can change
/// device properties.
///
/// # NOTE
///
/// Since this PRAGMA uses serde and bincode to store a representation of the wrapped
/// operation internally it is only available when roqoqo is built with the `serialize` feature
#[derive(Debug, Clone, PartialEq, Eq, roqoqo_derive::OperatePragma)]
#[cfg_attr(feature = "serialize", derive(serde::Serialize, serde::Deserialize))]
// #[cfg_attr(feature = "json_schema", derive(schemars::JsonSchema))]
pub struct PragmaChangeDevice {
    /// The tags of the wrapped operation.
    pub wrapped_tags: Vec<String>,
    /// The hqslang name of the wrapped operation.
    pub wrapped_hqslang: String,
    /// Binary representation of the wrapped operation using serde and bincode.
    pub wrapped_operation: Vec<u8>,
}
#[cfg_attr(feature = "dynamic", typetag::serde)]
impl Operate for PragmaChangeDevice {
    fn tags(&self) -> &'static [&'static str] {
        TAGS_PragmaChangeDevice
    }
    fn hqslang(&self) -> &'static str {
        "PragmaChangeDevice"
    }
    fn is_parametrized(&self) -> bool {
        false
    }
}
impl PragmaChangeDevice {
    #[cfg(feature = "serialize")]
    pub fn new<T>(wrapped_pragma: &T) -> Result<Self, RoqoqoError>
    where
        T: Operate,
        T: Serialize,
    {
        Ok(Self {
            wrapped_tags: wrapped_pragma
                .tags()
                .iter()
                .map(|x| x.to_string())
                .collect(),
            wrapped_hqslang: wrapped_pragma.hqslang().to_string(),
            wrapped_operation: serialize(wrapped_pragma).map_err(|err| {
                RoqoqoError::SerializationError {
                    msg: format!("{:?}", err),
                }
            })?,
        })
    }
}
#[allow(non_upper_case_globals)]
const TAGS_PragmaChangeDevice: &[&str; 3] = &["Operation", "PragmaOperation", "PragmaChangeDevice"];

// Implementing the InvolveQubits trait for PragmaConditional.
impl InvolveQubits for PragmaChangeDevice {
    /// Lists all involved qubits.
    fn involved_qubits(&self) -> InvolvedQubits {
        InvolvedQubits::All
    }
}

/// Substitute trait allowing to replace symbolic parameters and to perform qubit mappings.
impl Substitute for PragmaChangeDevice {
    /// Remaps qubits in clone of the operation.
    /// This is not supported  for PragmaChangeDevice and should throw and error when a non-trivial remapping
    /// is used
    fn remap_qubits(&self, mapping: &HashMap<usize, usize>) -> Result<Self, RoqoqoError> {
        match mapping.iter().find(|(x, y)| x != y) {
            Some((x, _)) => Err(RoqoqoError::QubitMappingError { qubit: *x }),
            None => Ok(self.clone()),
        }
    }

    #[allow(unused_variables)]
    /// Substitutes symbolic parameters in clone of the operation.
    fn substitute_parameters(&self, calculator: &Calculator) -> Result<Self, RoqoqoError> {
        Ok(self.clone())
    }
}<|MERGE_RESOLUTION|>--- conflicted
+++ resolved
@@ -772,13 +772,6 @@
 /// This PRAGMA operation applies a noise term according to the given rates.
 /// The rates are represented by a 3x3 matrix,  where the coefficients correspond to the following summands
 /// expanded from the first term of the non-coherent part of the Lindblad equation:
-<<<<<<< HEAD
-///
-/// d/dt * ρ = Σ_{i,j=0}^{2} M_i,j * L_i * ρ * L†_j - 1/2 *  L†_j * L_i * ρ,
-///
-/// with L_0 = σ+, L_1 = σ- and L_3 = σ^z.
-=======
->>>>>>> 1e81450a
 ///
 /// d/dt * ρ = Σ Mij * Li * ρ * Lj† - 1/2 * ( Lj† * Li * ρ + ρ * Lj† * Li),
 ///
