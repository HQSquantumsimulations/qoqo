// Copyright © 2021-2023 HQS Quantum Simulations GmbH. All Rights Reserved.
//
// Licensed under the Apache License, Version 2.0 (the "License"); you may not use this file except
// in compliance with the License. You may obtain a copy of the License at
//
//     http://www.apache.org/licenses/LICENSE-2.0
//
// Unless required by applicable law or agreed to in writing, software distributed under the
// License is distributed on an "AS IS" BASIS, WITHOUT WARRANTIES OR CONDITIONS OF ANY KIND, either
// express or implied. See the License for the specific language governing permissions and
// limitations under the License.
//

//! Definition Operation that defines the classical registers and variables in the Circuit.
//!
//! In general, every circuit will have at least one Definition operation. The main
//! reasons one would need a Definition operation in a circuit is for measurements.
//! If you need to measure something in a circuit using a MeasureQubit operation
//! (see qoqo.operations.measurememnt_operations.py), you need to define the classical
//! register used to store the measurement result.
//!
//! You need to add the Define operation to the circuit before what you are defining is used.
//! Therefore, qoqo uses the convention that Definition operations are added first to the circuit,
//! before you add any other operations.
//!
//! There are 5 types of Definitions:
//! (1) DefinitionFloat, where the register defined contains a float or floats.
//! (2) DefinitionComplex, where the register defined contains a complex or complexes.
//! (3) DefinitionUsize, where the register defined contains an integer or integers.
//! (4) DefinitionBit, where the register defined contains a bit or bits.
//! (5) InputSymbolic, where the user can define a floating point type value to replace a certain symbolic parameter.
//!

use crate::operations::{Define, InvolveQubits, InvolvedQubits, Operate, RoqoqoError, Substitute};
#[cfg(feature = "unstable_operation_definition")]
use crate::{operations::OperateMultiQubit, Circuit};
use std::collections::HashSet;

use super::SupportedVersion;

/// DefinitionFloat is the Definition for a floating point type register.
///
#[derive(
    Debug,
    Clone,
    PartialEq,
    Eq,
    roqoqo_derive::SupportedVersion,
    roqoqo_derive::Operate,
    roqoqo_derive::Substitute,
    roqoqo_derive::Define,
)]
#[cfg_attr(feature = "serialize", derive(serde::Serialize, serde::Deserialize))]
#[cfg_attr(feature = "json_schema", derive(schemars::JsonSchema))]
pub struct DefinitionFloat {
    /// The name of the register that is defined.
    name: String,
    /// The length of the register that is defined, usually the number of qubits to be measured.
    length: usize,
    /// True/False if the variable is an output to the program.
    is_output: bool,
}

#[allow(non_upper_case_globals)]
const TAGS_DefinitionFloat: &[&str; 3] = &["Operation", "Definition", "DefinitionFloat"];

// Implementing the InvolveQubits trait for DefinitionFloat.
impl InvolveQubits for DefinitionFloat {
    fn involved_qubits(&self) -> InvolvedQubits {
        InvolvedQubits::None
    }
    fn involved_classical(&self) -> super::InvolvedClassical {
        super::InvolvedClassical::All(self.name.clone())
    }
}

/// DefinitionComplex is the Definition for a Complex type register.
///
#[derive(
    Debug,
    Clone,
    PartialEq,
    Eq,
    roqoqo_derive::SupportedVersion,
    roqoqo_derive::Operate,
    roqoqo_derive::Substitute,
    roqoqo_derive::Define,
)]
#[cfg_attr(feature = "serialize", derive(serde::Serialize, serde::Deserialize))]
#[cfg_attr(feature = "json_schema", derive(schemars::JsonSchema))]

pub struct DefinitionComplex {
    /// The name of the register that is defined.
    name: String,
    /// The length of the register that is defined, usually the number of qubits to be measured.
    length: usize,
    /// True/False if the variable is an output to the program.
    is_output: bool,
}

#[allow(non_upper_case_globals)]

const TAGS_DefinitionComplex: &[&str; 3] = &["Operation", "Definition", "DefinitionComplex"];

// Implementing the InvolveQubits trait for DefinitionComplex.
impl InvolveQubits for DefinitionComplex {
    /// Lists all involved Qubits (here, none).
    fn involved_qubits(&self) -> InvolvedQubits {
        InvolvedQubits::None
    }

    fn involved_classical(&self) -> super::InvolvedClassical {
        super::InvolvedClassical::All(self.name.clone())
    }
}

/// DefinitionUsize is the Definition for an Integer type register.
///
#[derive(
    Debug,
    Clone,
    PartialEq,
    Eq,
    roqoqo_derive::SupportedVersion,
    roqoqo_derive::Operate,
    roqoqo_derive::Substitute,
    roqoqo_derive::Define,
)]
#[cfg_attr(feature = "serialize", derive(serde::Serialize, serde::Deserialize))]
#[cfg_attr(feature = "json_schema", derive(schemars::JsonSchema))]
pub struct DefinitionUsize {
    /// The name of the register that is defined.
    name: String,
    /// The length of the register that is defined, usually the number of qubits to be measured.
    length: usize,
    /// True/False if the variable is an output to the program.
    is_output: bool,
}

#[allow(non_upper_case_globals)]
const TAGS_DefinitionUsize: &[&str; 3] = &["Operation", "Definition", "DefinitionUsize"];

// Implementing the InvolveQubits trait for DefinitionUsize.
impl InvolveQubits for DefinitionUsize {
    /// Lists all involved Qubits (here, none).
    fn involved_qubits(&self) -> InvolvedQubits {
        InvolvedQubits::None
    }

    fn involved_classical(&self) -> super::InvolvedClassical {
        super::InvolvedClassical::All(self.name.clone())
    }
}

/// DefinitionBit is the Definition for a Bit type register.
///
#[derive(
    Debug,
    Clone,
    PartialEq,
    Eq,
    roqoqo_derive::SupportedVersion,
    roqoqo_derive::Operate,
    roqoqo_derive::Substitute,
    roqoqo_derive::Define,
)]
#[cfg_attr(feature = "serialize", derive(serde::Serialize, serde::Deserialize))]
#[cfg_attr(feature = "json_schema", derive(schemars::JsonSchema))]
pub struct DefinitionBit {
    /// The name of the register that is defined.
    name: String,
    /// The length of the register that is defined, usually the number of qubits to be measured.
    length: usize,
    /// True/False if the variable is an output to the program.
    is_output: bool,
}

#[allow(non_upper_case_globals)]
const TAGS_DefinitionBit: &[&str; 3] = &["Operation", "Definition", "DefinitionBit"];

// Implementing the InvolveQubits trait for DefinitionBit.
impl InvolveQubits for DefinitionBit {
    /// Lists all involved Qubits (here, none).
    fn involved_qubits(&self) -> InvolvedQubits {
        InvolvedQubits::None
    }

    fn involved_classical(&self) -> super::InvolvedClassical {
        super::InvolvedClassical::All(self.name.clone())
    }
}

/// InputSymbolic is the Definition for a floating point type parameter which will replace a certain symbolic parameter.
///
#[derive(
    Debug,
    Clone,
    PartialEq,
    roqoqo_derive::SupportedVersion,
    roqoqo_derive::Operate,
    roqoqo_derive::Substitute,
    roqoqo_derive::Define,
)]
#[cfg_attr(feature = "serialize", derive(serde::Serialize, serde::Deserialize))]
#[cfg_attr(feature = "json_schema", derive(schemars::JsonSchema))]
pub struct InputSymbolic {
    /// The name of the register that is defined.
    name: String,
    /// The floating point type value by which to replace the quantities marked as "name".
    input: f64,
}

#[allow(non_upper_case_globals)]
const TAGS_InputSymbolic: &[&str; 3] = &["Operation", "Definition", "InputSymbolic"];

// Implementing the InvolveQubits trait for InputSymbolic.
impl InvolveQubits for InputSymbolic {
    /// Lists all involved Qubits (here, none).
    fn involved_qubits(&self) -> InvolvedQubits {
        InvolvedQubits::None
    }

    fn involved_classical(&self) -> super::InvolvedClassical {
        let mut a: HashSet<(String, usize)> = HashSet::new();
        a.insert((self.name.clone(), 0));
        super::InvolvedClassical::Set(a)
    }
}

/// InputBit sets a certain bit in an existing BitRegister of the circuit.
///
#[derive(
    Debug,
    Clone,
    PartialEq,
    Eq,
    roqoqo_derive::Operate,
    roqoqo_derive::Substitute,
    roqoqo_derive::Define,
)]
#[cfg_attr(feature = "serialize", derive(serde::Serialize, serde::Deserialize))]
#[cfg_attr(feature = "json_schema", derive(schemars::JsonSchema))]
pub struct InputBit {
    /// The name of the register that where the bit is set.
    name: String,
    /// The index in the register that is set.
    index: usize,
    /// The value the bit is set to
    value: bool,
}

impl SupportedVersion for InputBit {
    fn minimum_supported_roqoqo_version(&self) -> (u32, u32, u32) {
        (1, 1, 0)
    }
}

impl super::ImplementedIn1point1 for InputBit {}

#[allow(non_upper_case_globals)]
const TAGS_InputBit: &[&str; 3] = &["Operation", "Definition", "InputBit"];

// Implementing the InvolveQubits trait for InputSymbolic.
impl InvolveQubits for InputBit {
    /// Lists all involved Qubits (here, none).
    fn involved_qubits(&self) -> InvolvedQubits {
        InvolvedQubits::None
    }

    fn involved_classical(&self) -> super::InvolvedClassical {
        let mut a: HashSet<(String, usize)> = HashSet::new();
        a.insert((self.name.clone(), self.index));
        super::InvolvedClassical::Set(a)
    }
}

<<<<<<< HEAD
/// GateDefinition is the Definition of a new gate.
=======
/// GateDefinition is the Definition of a new custom gate defined by a circuit that can be used with the CallDefinedGate Operation.
>>>>>>> cdf58c22
///
#[cfg(feature = "unstable_operation_definition")]
#[derive(
    Debug,
    Clone,
    PartialEq,
    roqoqo_derive::OperateMultiQubit,
    roqoqo_derive::Operate,
    roqoqo_derive::Substitute,
    roqoqo_derive::Define,
)]
#[cfg_attr(feature = "serialize", derive(serde::Serialize, serde::Deserialize))]
#[cfg_attr(feature = "json_schema", derive(schemars::JsonSchema))]
pub struct GateDefinition {
    /// The circuit where the definition is stored.
    circuit: Circuit,
    /// The name of the gate that is defined.
    name: String,
    /// The indices of the qubits used in the internal definition.
    qubits: Vec<usize>,
    /// Names of the free CalculatorFloat variables in the internal definition.
    free_parameters: Vec<String>,
}

#[cfg(feature = "unstable_operation_definition")]
<<<<<<< HEAD
impl super::ImplementedIn1point11 for GateDefinition {}
=======
impl super::ImplementedIn1point13 for GateDefinition {}
>>>>>>> cdf58c22

#[cfg(feature = "unstable_operation_definition")]
impl SupportedVersion for GateDefinition {
    fn minimum_supported_roqoqo_version(&self) -> (u32, u32, u32) {
<<<<<<< HEAD
        (1, 11, 0)
=======
        (1, 13, 0)
>>>>>>> cdf58c22
    }
}

#[cfg(feature = "unstable_operation_definition")]
#[allow(non_upper_case_globals)]
const TAGS_GateDefinition: &[&str; 3] = &["Operation", "Definition", "GateDefinition"];

#[cfg(feature = "unstable_operation_definition")]
// Implementing the InvolveQubits trait for GateDefinition.
impl InvolveQubits for GateDefinition {
    /// Lists all involved Qubits (here, none).
    fn involved_qubits(&self) -> InvolvedQubits {
        InvolvedQubits::None
    }

    fn involved_classical(&self) -> super::InvolvedClassical {
        let mut classical_set: HashSet<(String, usize)> = HashSet::new();
        for parameter in &self.free_parameters {
            classical_set.insert((parameter.to_owned(), 0));
        }
        super::InvolvedClassical::Set(classical_set)
    }
}<|MERGE_RESOLUTION|>--- conflicted
+++ resolved
@@ -274,11 +274,7 @@
     }
 }
 
-<<<<<<< HEAD
-/// GateDefinition is the Definition of a new gate.
-=======
 /// GateDefinition is the Definition of a new custom gate defined by a circuit that can be used with the CallDefinedGate Operation.
->>>>>>> cdf58c22
 ///
 #[cfg(feature = "unstable_operation_definition")]
 #[derive(
@@ -304,20 +300,12 @@
 }
 
 #[cfg(feature = "unstable_operation_definition")]
-<<<<<<< HEAD
-impl super::ImplementedIn1point11 for GateDefinition {}
-=======
 impl super::ImplementedIn1point13 for GateDefinition {}
->>>>>>> cdf58c22
 
 #[cfg(feature = "unstable_operation_definition")]
 impl SupportedVersion for GateDefinition {
     fn minimum_supported_roqoqo_version(&self) -> (u32, u32, u32) {
-<<<<<<< HEAD
-        (1, 11, 0)
-=======
         (1, 13, 0)
->>>>>>> cdf58c22
     }
 }
 
