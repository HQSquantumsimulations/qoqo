// Copyright © 2021-2023 HQS Quantum Simulations GmbH. All Rights Reserved.
//
// Licensed under the Apache License, Version 2.0 (the "License"); you may not use this file except
// in compliance with the License. You may obtain a copy of the License at
//
//     http://www.apache.org/licenses/LICENSE-2.0
//
// Unless required by applicable law or agreed to in writing, software distributed under the
// License is distributed on an "AS IS" BASIS, WITHOUT WARRANTIES OR CONDITIONS OF ANY KIND, either
// express or implied. See the License for the specific language governing permissions and
// limitations under the License.

//! Operations are the atomic instructions in any quantum program that can be represented by roqoqo.
//!
//! Operations can be of various kinds: Definitions, GateOperations, PRAGMAs or measurement Operations.
//! * Definition operations define the classical registers and variables in the Circuit.
//! * GateOperations are single-, two- or multi-qubit gate operations that act on a set of qubits
//! and can be executed on a quantum computing device.
//! * PRAGMAs are operations that can be used when running a simulation of a quantum computing program.
//! * Measurement Operations are operations that perform a measurement either on a quantum computing device (MeasureQubit)
//! or on a simulation of a quantum computing program (PRAGMA measurement operations).

use crate::RoqoqoError;
#[cfg(feature = "dynamic")]
use dyn_clone::DynClone;
use ndarray::Array2;
use num_complex::Complex64;
use qoqo_calculator::CalculatorFloat;
use roqoqo_derive::*;
use std::collections::{HashMap, HashSet};
/// Collection of roqoqo definition operations.
#[doc(hidden)]
mod define_operations;
pub use define_operations::*;
/// Collection of roqoqo measurement operations.
#[doc(hidden)]
mod measurement_operations;
pub use measurement_operations::*;
/// Collection of roqoqo multi qubit gate operations.
#[doc(hidden)]
mod multi_qubit_gate_operations;
pub use multi_qubit_gate_operations::*;
/// Collection of roqoqo PRAGMA operation structs.\
#[doc(hidden)]
mod pragma_operations;
pub use pragma_operations::*;
/// Collection of roqoqo single qubit gate operations.
#[doc(hidden)]
mod single_qubit_gate_operations;
pub use single_qubit_gate_operations::*;
/// Collection of roqoqo two qubit gate operations.
#[doc(hidden)]
mod two_qubit_gate_operations;
pub use two_qubit_gate_operations::*;
/// Collection of roqoqo three qubit gate operations.
#[doc(hidden)]
mod three_qubit_gate_operations;
pub use three_qubit_gate_operations::*;
/// Collection of roqoqo bosonic operations.
#[doc(hidden)]
mod bosonic_operations;
pub use bosonic_operations::*;
/// Collection of roqoqo spin-boson operations.
mod spin_boson_operations;
pub use spin_boson_operations::*;
/// Collection of roqoqo analog gate operations
#[cfg(feature = "unstable_analog_operations")]
mod analog_operations;
#[cfg(feature = "unstable_analog_operations")]
pub use analog_operations::*;

include!(concat!(env!("OUT_DIR"), "/_auto_generated_operations.rs"));

/// Represents qubits involved in a roqoqo Operation.
#[derive(Debug, PartialEq, Clone, Eq)]
#[cfg_attr(feature = "serialize", derive(serde::Serialize, serde::Deserialize))]
pub enum InvolvedQubits {
    /// Operation affects all qubits no matter how many there are.
    All,
    /// Operation affects no qubits (annotations etc.).
    None,
    /// Operation affects a specific set of qubits.
    Set(HashSet<usize>),
}

/// Represents classical register entries involved in a roqoqo Operation.
#[derive(Debug, PartialEq, Clone, Eq)]
#[cfg_attr(feature = "serialize", derive(serde::Serialize, serde::Deserialize))]
pub enum InvolvedClassical {
    /// Operation affects all entries of a classical register.
    All(String),
    /// Operation affects all entries of a classical register up to the number of qubits in device.
    AllQubits(String),
    /// Operation affects no classical entries (annotations etc.).
    None,
    /// Operation affects a specific set of classical entries.
    Set(HashSet<(String, usize)>),
}

/// Trait for returning minimum roqoqo version for which a operation is supported
pub trait SupportedVersion {
    /// Returns the minimum roqoqo version that supports the operation.
    ///
    /// Expects a semver version string. Returns the major and minor version
    /// already converted to unsigned integers and the optionla extension of the
    /// version string.
    fn minimum_supported_roqoqo_version(&self) -> (u32, u32, u32) {
        (1, 0, 0)
    }
}

#[cfg(feature = "dynamic")]
/// Universal basic trait for all operations of roqoqo.
#[cfg_attr(feature = "dynamic", typetag::serde(tag = "Operate"))]
pub trait Operate:
    InvolveQubits + SubstituteDyn + DynClone + std::fmt::Debug + Send + SupportedVersion
{
    /// Returns tags classifying the type of operation.
    ///
    /// Used for type based dispatch in ffi interfaces.
    fn tags(&self) -> &'static [&'static str];
    /// Returns hqslang name of operation.
    ///
    /// As a general rule that should correspond to the roqoqo name of the operation.
    fn hqslang(&self) -> &'static str;
    /// Returns true when operation has symbolic parameters.
    fn is_parametrized(&self) -> bool;
}

#[cfg(not(feature = "dynamic"))]
/// Universal basic trait for all operations of roqoqo.
///
/// # Example
/// ```
/// use roqoqo::operations::{Operate, PauliX, RotateZ};
/// use qoqo_calculator::CalculatorFloat;
///
/// let paulix = PauliX::new(0);
/// let gate_tags: &[&str; 4] = &[
///     "Operation",
///     "GateOperation",
///     "SingleQubitGateOperation",
///     "PauliX",
/// ];
///
/// // 1) The tags of the operation tell us what kind of operation it is, and what traits it implements
/// assert_eq!(paulix.tags(), gate_tags);
/// // 2) The name of the operation is given by hqslang
/// assert_eq!(paulix.hqslang(), "PauliX");
/// // 3) Whether a gate is parametrized is determined by whether any of its inputs are symbolic (CalculatorFloat with a string).
/// // As the PauliX gate only takes an integer input (qubit), it can never be parametrized.
/// assert!(!paulix.is_parametrized());
/// // However, a RotateZ gate can be parametrized:
/// let rotatez_param = RotateZ::new(0, CalculatorFloat::from("parametrized"));
/// assert!(rotatez_param.is_parametrized());
/// // But it can also not be parametrized:
/// let rotatez_not_param = RotateZ::new(0, CalculatorFloat::from(2.0));
/// assert!(!rotatez_not_param.is_parametrized());
/// ```
///
pub trait Operate:
    InvolveQubits + Substitute + Clone + std::fmt::Debug + Send + SupportedVersion
{
    /// Returns tags classifying the type of the operation.
    ///
    /// Used for type based dispatch in ffi interfaces.
    fn tags(&self) -> &'static [&'static str];
    /// Returns hqslang name of the operation.
    ///
    /// As a general rule that should correspond to the roqoqo name of the operation.
    fn hqslang(&self) -> &'static str;
    /// Returns `true` when operation has symbolic parameters.
    fn is_parametrized(&self) -> bool;
}

#[cfg(feature = "dynamic")]
dyn_clone::clone_trait_object!(Operate);

/// Trait for the qubits involved in each Operation.
///
/// # Example
/// ```
/// use roqoqo::operations::{CNOT, DefinitionFloat, InvolveQubits, InvolvedQubits, PragmaRepeatedMeasurement};
/// use std::collections::{HashMap, HashSet};
///
/// // The involved qubits of the operation tell us which qubits are affected by the Operation.
/// // There are three possibilities:
/// // 1) The involved qubits are a set of integers (usize): these are the qubits affected by the Operation
/// let cnot = CNOT::new(0, 1);
/// let mut qubits: HashSet<usize> = HashSet::new();
/// qubits.insert(0);
/// qubits.insert(1);
/// assert_eq!(cnot.involved_qubits(), InvolvedQubits::Set(qubits));
/// // 2) The involved qubits are None: there are no qubits affected by this Operation
/// let def_float = DefinitionFloat::new("ro".to_string(), 1, true);
/// assert_eq!(def_float.involved_qubits(), InvolvedQubits::None);
/// // 3) The involved qubits are All: all of the qubits in the Circuit are affected by the Operation
/// let mut qubit_mapping: HashMap<usize, usize> = HashMap::new();
/// qubit_mapping.insert(0, 1);
/// let pragma = PragmaRepeatedMeasurement::new("ro".to_string(), 2, Some(qubit_mapping.clone()));
/// assert_eq!(pragma.involved_qubits(), InvolvedQubits::All);
/// ```
pub trait InvolveQubits {
    /// Returns all qubits involved in operation.
    fn involved_qubits(&self) -> InvolvedQubits;

    /// Returns all classical registers involved in operation.
    fn involved_classical(&self) -> InvolvedClassical {
        InvolvedClassical::None
    }
}

/// Substitute trait allowing to replace symbolic parameters and to perform qubit mappings.
///
/// # Example
/// ```
/// use roqoqo::operations::{RotateZ, Substitute};
/// use qoqo_calculator::{Calculator, CalculatorFloat};
/// use std::collections::HashMap;
///
/// // 1) The substitute_parameters function substitutes all symbolic parameters in the Operation and its inputs
/// let rotatez = RotateZ::new(0, CalculatorFloat::from("sub"));
/// let mut substitution_dict: Calculator = Calculator::new();
/// substitution_dict.set_variable("sub", 0.0);
/// let result = rotatez
///     .substitute_parameters(&substitution_dict)
///     .unwrap();
/// assert_eq!(result, RotateZ::new(0, CalculatorFloat::from(0.0)));
/// // 2) The remap_qubits function remaps all qubits in the Operation and its inputs
/// let rotatez = RotateZ::new(0, CalculatorFloat::from(0.0));
/// let mut qubit_mapping_test: HashMap<usize, usize> = HashMap::new();
/// qubit_mapping_test.insert(0, 2);
/// qubit_mapping_test.insert(2, 0);
/// let result = rotatez.remap_qubits(&qubit_mapping_test).unwrap();
/// assert_eq!(result, RotateZ::new(2, CalculatorFloat::from(0.0)));
/// ```
///
pub trait Substitute
where
    Self: Sized,
{
    /// Substitutes symbolic parameters in clone of the operation.
    fn substitute_parameters(
        &self,
        calculator: &qoqo_calculator::Calculator,
    ) -> Result<Self, RoqoqoError>;
    /// Remaps the qubits in clone of the operation.
    fn remap_qubits(&self, mapping: &HashMap<usize, usize>) -> Result<Self, RoqoqoError>;
}

#[cfg(feature = "dynamic")]
/// Helper trait for implementing substitute for Box<dyn> operation.
pub trait SubstituteDyn {
    /// Substitute parameters in symbolic expression in clone of operation.
    fn substitute_parameters_dyn(
        &self,
        calculator: &qoqo_calculator::Calculator,
    ) -> Result<Box<dyn Operate>, RoqoqoError>;
    /// Remap qubits in operations in clone of operation.
    fn remap_qubits_dyn(
        &self,
        mapping: &HashMap<usize, usize>,
    ) -> Result<Box<dyn Operate>, RoqoqoError>;
}

#[cfg(feature = "dynamic")]
impl<T> SubstituteDyn for T
where
    T: 'static + Operate + Substitute,
{
    /// Substitute symbolic parameters in boxed clone of operation.
    fn substitute_parameters_dyn(
        &self,
        calculator: &qoqo_calculator::Calculator,
    ) -> Result<Box<dyn Operate>, RoqoqoError> {
        Ok(Box::new(Substitute::substitute_parameters(
            self, calculator,
        )?))
    }
    /// Remap qubits in operations in boxed clone of operation.
    fn remap_qubits_dyn(
        &self,
        mapping: &HashMap<usize, usize>,
    ) -> Result<Box<dyn Operate>, RoqoqoError> {
        Ok(Box::new(Substitute::remap_qubits(self, mapping)?))
    }
}

/// Trait for operations acting on exactly one qubit.
///
/// # Example
/// ```
/// use roqoqo::operations::{OperateSingleQubit, PauliX};
/// let paulix = PauliX::new(0);
/// assert_eq!(paulix.qubit(), &0_usize);
/// ```
///
pub trait OperateSingleQubit: Operate + InvolveQubits + Substitute + Clone + PartialEq {
    /// Returns `qubit` the Operation acts on.
    fn qubit(&self) -> &usize;
}

/// Trait for Operations acting on exactly two qubits.
///
/// # Example
/// ```
/// use roqoqo::operations::{CNOT, OperateTwoQubit};
/// let cnot = CNOT::new(0, 1);
/// assert_eq!(cnot.control(), &0_usize);
/// assert_eq!(cnot.target(), &1_usize);
/// ```
///
pub trait OperateTwoQubit: Operate + InvolveQubits + Substitute + Clone + PartialEq {
    /// Returns `target` qubit of two qubit Operation.
    fn target(&self) -> &usize;
    /// Returns `control` qubit of two qubit Operation.
    fn control(&self) -> &usize;
}

/// Trait for Operations acting on exactly three qubits.
///
/// # Example
/// ```
/// use roqoqo::operations::{ControlledControlledPauliZ, OperateThreeQubit};
/// let ccz = ControlledControlledPauliZ::new(0, 1, 2);
/// assert_eq!(ccz.control_0(), &0_usize);
/// assert_eq!(ccz.control_1(), &1_usize);
/// assert_eq!(ccz.target(), &2_usize);
/// ```
///
pub trait OperateThreeQubit: Operate + InvolveQubits + Substitute + Clone + PartialEq {
    /// Returns `target` qubit of three qubit Operation.
    fn target(&self) -> &usize;
    /// Returns `control_0` qubit of three qubit Operation.
    fn control_0(&self) -> &usize;
    /// Returns `control_1` qubit of three qubit Operation.
    fn control_1(&self) -> &usize;
}

/// Trait for operations acting on multiple (more than two) qubits.
///
/// # Example
/// ```
/// use roqoqo::operations::{MultiQubitMS, OperateMultiQubit};
/// use qoqo_calculator::CalculatorFloat;
/// let multi_ms = MultiQubitMS::new(vec![0, 1, 3], CalculatorFloat::from(0.0));
/// assert_eq!(multi_ms.qubits(), &vec![0, 1, 3]);
/// ```
///
pub trait OperateMultiQubit:
    Operate + InvolveQubits + Substitute + Clone + PartialEq + SupportedVersion
{
    /// Returns vector of qubits operation is acting on in descending order of significance
    fn qubits(&self) -> &Vec<usize>;
}

/// Trait for PRAGMA Operations that are not necessary available on all universal quantum hardware.
///
/// PRAGMA Operations are unphysical in terms of quantum mechanics and are meant to be used for simulation purposes only, i.e. to run on simulation backends.
///
pub trait OperatePragma:
    Operate + InvolveQubits + Substitute + Clone + PartialEq + SupportedVersion
{
}

/// Trait for PRAGMA Operations that are not necessary available on all universal quantum hardware, that indicate noise.
///
/// # Example
/// ```
/// use ndarray::{array, Array2};
/// use roqoqo::operations::{OperatePragmaNoise, OperatePragmaNoiseProba, PragmaDamping};
/// use qoqo_calculator::CalculatorFloat;
///
/// let pragma = PragmaDamping::new(0, CalculatorFloat::from(0.005), CalculatorFloat::from(0.02));
///
/// // 1) The superoperator representation of the noise Pragma
/// let superop_prob: f64 = *pragma.probability().float().unwrap();
/// let superop_sqrt: f64 = (1.0 - superop_prob.clone()).sqrt();
/// let superop: Array2<f64> = array![
///     [1.0, 0.0, 0.0, superop_prob.clone()],
///     [0.0, superop_sqrt, 0.0, 0.0],
///     [0.0, 0.0, superop_sqrt, 0.0],
///     [0.0, 0.0, 0.0, 1.0 - superop_prob.clone()],
/// ];
/// assert_eq!(superop, pragma.superoperator().unwrap());
/// // 2) The power function applied to the noise Pragma
/// let pragma_test = PragmaDamping::new(
///     0,
///     CalculatorFloat::from(0.005 * 1.5),
///     CalculatorFloat::from(0.02),
/// );
/// assert_eq!(pragma_test, pragma.powercf(CalculatorFloat::from(1.5)));
/// ```
///
pub trait OperatePragmaNoise:
    Operate + InvolveQubits + Substitute + Clone + PartialEq + OperatePragma + SupportedVersion
{
    /// Returns superoperator matrix of the Operation.
    fn superoperator(&self) -> Result<Array2<f64>, RoqoqoError>;
    /// Returns the gate to the power of `power`.
    fn powercf(&self, power: qoqo_calculator::CalculatorFloat) -> Self;
}

/// Trait for PRAGMA Operations that are not necessary available on all universal quantum hardware, that indicate noise.
///
/// # Example
/// ```
/// use ndarray::{array, Array2};
/// use roqoqo::operations::{OperatePragmaNoiseProba, PragmaDamping};
/// use qoqo_calculator::CalculatorFloat;
///
/// let pragma = PragmaDamping::new(0, CalculatorFloat::from(0.005), CalculatorFloat::from(0.02));
///
/// // The probability of the noise Pragma
/// let proba_pre_exp: f64 = -1.0 * 0.005 * 0.02;
/// let proba = CalculatorFloat::from(1.0 - proba_pre_exp.exp());
/// assert_eq!(proba, pragma.probability());
/// ```
///
pub trait OperatePragmaNoiseProba:
    Operate
    + InvolveQubits
    + Substitute
    + Clone
    + PartialEq
    + OperatePragma
    + OperatePragmaNoise
    + SupportedVersion
{
    /// Returns the probability of the gate, based on its gate_time and rate.
    fn probability(&self) -> CalculatorFloat;
}

/// Trait for Operations acting with a unitary gate on a set of qubits.
///
/// # Example
/// ```
/// use ndarray::array;
/// use num_complex::Complex64;
/// use roqoqo::operations::{OperateGate, PauliX};
///
/// let paulix = PauliX::new(0);
/// let matrix = array![
///     [Complex64::new(0.0, 0.0), Complex64::new(1.0, 0.0)],
///     [Complex64::new(1.0, 0.0), Complex64::new(0.0, 0.0)]
/// ];
/// assert_eq!(paulix.unitary_matrix().unwrap(), matrix);
/// ```
///
pub trait OperateGate:
    Operate + InvolveQubits + Substitute + Clone + PartialEq + SupportedVersion
{
    /// Returns unitary matrix of the gate.
    fn unitary_matrix(&self) -> Result<Array2<Complex64>, RoqoqoError>;
}

/// Trait for unitary operations corresponding to rotations that can be characteriszed by a single rotation parameter theta.
///
/// # Example
/// ```
/// use qoqo_calculator::CalculatorFloat;
/// use roqoqo::operations::{Rotate, RotateX};
/// let rotatex = RotateX::new(0, 2.0.into());
///
/// // 1) The angle of rotation of the Rotate Operation
/// assert_eq!(rotatex.theta(), &CalculatorFloat::from(2.0));
/// // 2) The power function applied to the Rotate Operation
/// assert_eq!(rotatex.powercf(CalculatorFloat::from(1.5)), RotateX::new(0, 3.0.into()));
/// ```
///
pub trait Rotate:
    OperateGate + Operate + InvolveQubits + Substitute + Clone + PartialEq + SupportedVersion
{
    /// Returns rotation parameter theta.
    fn theta(&self) -> &CalculatorFloat;
    /// Returns the gate to the power of `power`.`
    fn powercf(&self, power: CalculatorFloat) -> Self;

    #[cfg(feature = "overrotate")]
    /// Returns clone of the gate with one parameter statistically overrotated.
    ///
    /// A random number drawn from a normal distribution N(0, variance^2)
    /// and multiplied by the amplitue  is added to the overrotated parameter.  
    /// gate_overrotated.parameter() = gate.parameter + amplitude * rand(N(0, variance^2))
    ///
    /// This functionc is specifically designed for statistical overrotations that change the angle
    /// of an applied rotation gate randomly during the execution of a quantum program.  
    /// For static overrotations that represent a drift in the callibration of gates and are constant
    /// during the execution of a quantum programm use symbolic parameters and the substitute_parameters
    /// function.
    ///
    /// # Arguments
    ///
    /// *`amplitude` - The amplitude the random number is multiplied with.
    /// *`variance` - The standard deviation of the normal distribution the random number is drawn from.
    ///
    /// # Example
    /// ```
    /// use roqoqo::prelude::*;
    /// use roqoqo::operations::RotateZ;
    ///
    /// let gate = RotateZ::new(0, 1.0.into());
    /// let overrotated_gate = gate.overrotate(&1.0, &0.5);
    /// println!("{:?}", gate);
    /// println!("{:?}", overrotated_gate);
    /// let gate_symbolic = RotateZ::new(0, "theta_var".into());
    /// let overrotated_symbolic = gate_symbolic.overrotate(&1.0, &0.5);
    /// println!("{:?}", gate_symbolic);
    /// println!("{:?}", overrotated_symbolic);
    /// ```
    fn overrotate(&self, amplitude: &f64, variance: &f64) -> Self;
}

/// Trait for definition operations.
///
/// # Example
/// ```
/// use roqoqo::operations::{Define, DefinitionFloat};
/// let definition = DefinitionFloat::new("ro".to_string(), 1, false);
/// assert_eq!(definition.name(), &"ro".to_string());
/// ```
///
pub trait Define:
    Operate + InvolveQubits + Substitute + Clone + PartialEq + SupportedVersion
{
    /// Returns name of definition operation.
    fn name(&self) -> &String;
}

/// Trait for unitary operations without any free parameters.
///
/// # Example
/// ```
/// use roqoqo::operations::{OperateConstantGate, PauliX};
/// let paulix = PauliX::new(0);
/// ```
///
pub trait OperateConstantGate:
    OperateGate + Operate + InvolveQubits + Substitute + Clone + PartialEq + SupportedVersion
{
    /// Returns true when unitary operation U is self inverse U*U = I.
    fn inverse(&self) -> GateOperation;
}

/// Trait for unitary operations acting on exactly one qubit.
///
/// Implements the general single qubit unitary gates  that can be brought into the form:
///
/// U =exp(i * φ) * [[Re(α)+i * Im(α), -Re(β) + i * Im(β)], [Re(β) + i * Im(β) , Re(α) - i * Im(α) ]].
///
/// These gates can be parametrized by five real parameters:
///
/// * `alpha_r` - The real part Re(α) of the on-diagonal elements of the single-qubit unitary.
/// * `alpha_i` - The imaginary part Im(α) of the on-diagonal elements of the single-qubit unitary.
/// * `beta_r` - The real part Re(β) of the off-diagonal elements of the single-qubit unitary.
/// * `beta_i` - The imaginary part Im(β) of the off-diagonal elements of the single-qubit unitary.
/// * `global_phase` - The global phase φ of the single-qubit unitary.
///
/// These are the single qubit gates that are performed in the Circuit(), and are then translated
/// to quantum hardware through the relevant backend. Two-qubit gates are also available
/// (see roqoqo/src/operations/two_qubit_gate_operations.rs).
///
/// # Example
/// ```
/// use qoqo_calculator::CalculatorFloat;
/// use roqoqo::operations::{OperateSingleQubitGate, PauliX};
/// use std::f64::consts::PI;
///
/// let paulix = PauliX::new(0);
///
/// assert_eq!(paulix.alpha_r(), 0.0.into());
/// assert_eq!(paulix.alpha_i(), 0.0.into());
/// assert_eq!(paulix.beta_r(), 0.0.into());
/// assert_eq!(paulix.beta_i(), CalculatorFloat::from(-1.0));
/// assert_eq!(paulix.global_phase(), ((PI) / 2.0).into());
/// ```
///
pub trait OperateSingleQubitGate:
    Operate
    + OperateGate
    + InvolveQubits
    + Substitute
    + OperateSingleQubit
    + Clone
    + PartialEq
    + SupportedVersion
    + std::fmt::Debug
{
    /// Returns alpha_r parameter of operation.
    ///
    /// # Returns
    ///
    /// * `alpha_r` - The real part Re(α) of the on-diagonal elements of the single-qubit unitary matrix.
    fn alpha_r(&self) -> CalculatorFloat;

    /// Returns alpha_i parameter of operation.
    ///
    /// # Returns
    ///
    /// * `alpha_i` - The imaginary part Im(α) of the on-diagonal elements of the single-qubit unitary matrix.
    fn alpha_i(&self) -> CalculatorFloat;

    /// Returns beta_r parameter of operation.
    ///
    /// # Returns
    ///
    /// * `beta_r` - The real part Re(β) of the off-diagonal elements of the single-qubit unitary matrix.
    fn beta_r(&self) -> CalculatorFloat;

    /// Returns beta_i parameter of operation.
    ///
    /// # Returns
    ///
    /// * `beta_i` -  imaginary part Im(β) of the off-diagonal elements of the single-qubit unitary matrix.
    fn beta_i(&self) -> CalculatorFloat;

    /// Returns global_phase parameter of operation.
    ///
    /// # Returns
    ///
    /// * `global_phase` - The global phase phi φ of the single-qubit unitary.
    fn global_phase(&self) -> CalculatorFloat;

    /// Multiplies two compatible operations implementing OperateSingleQubitGate.
    ///
    /// Does not consume the two operations being multiplied.
    /// Only Operations
    ///
    /// # Arguments:
    ///
    /// * `other` - An Operation implementing [OperateSingleQubitGate].
    ///
    /// # Example
    /// ```
    /// use roqoqo::operations::{RotateZ, RotateX};
    /// use roqoqo::prelude::*;
    /// use qoqo_calculator::CalculatorFloat;
    ///
    /// let gate1 =  RotateZ::new(0, CalculatorFloat::from(1));
    /// let gate2 =  RotateX::new(0, CalculatorFloat::from(1));
    /// let multiplied = gate1.mul(&gate2).unwrap();
    /// ```
    fn mul<T>(&self, other: &T) -> Result<SingleQubitGate, RoqoqoError>
    where
        T: OperateSingleQubitGate,
    {
        if self.qubit() != other.qubit() {
            return Err(RoqoqoError::MultiplicationIncompatibleQubits {
                squbit: *self.qubit(),
                oqubit: *other.qubit(),
            });
        }
        let alpha = qoqo_calculator::CalculatorComplex::new(self.alpha_r(), self.alpha_i());
        let beta = qoqo_calculator::CalculatorComplex::new(self.beta_r(), self.beta_i());
        let oalpha = qoqo_calculator::CalculatorComplex::new(other.alpha_r(), other.alpha_i());
        let obeta = qoqo_calculator::CalculatorComplex::new(other.beta_r(), other.beta_i());
        let new_alpha = alpha.clone() * &oalpha - beta.conj() * &obeta;
        let new_beta = beta * oalpha + obeta * alpha.conj();

        if new_alpha.re.is_float()
            && new_alpha.im.is_float()
            && new_beta.re.is_float()
            && new_beta.im.is_float()
        {
            let norm = (new_alpha.re.float().unwrap().powf(2.0)
                + new_alpha.im.float().unwrap().powf(2.0)
                + new_beta.re.float().unwrap().powf(2.0)
                + new_beta.im.float().unwrap().powf(2.0))
            .sqrt();

            if (norm - 1.0).abs() > f64::EPSILON {
                Ok(SingleQubitGate::new(
                    *other.qubit(),
                    new_alpha.re / norm,
                    new_alpha.im / norm,
                    new_beta.re / norm,
                    new_beta.im / norm,
                    self.global_phase() + other.global_phase(),
                ))
            } else {
                Ok(SingleQubitGate::new(
                    *other.qubit(),
                    new_alpha.re,
                    new_alpha.im,
                    new_beta.re,
                    new_beta.im,
                    self.global_phase() + other.global_phase(),
                ))
            }
        } else {
            Ok(SingleQubitGate::new(
                *other.qubit(),
                new_alpha.re,
                new_alpha.im,
                new_beta.re,
                new_beta.im,
                self.global_phase() + other.global_phase(),
            ))
        }
    }
    /// Returns equivalent SingleQubitGate.
    ///
    /// Converts Operation implementing OperateSingleQubitGate Trait into SingleQubitGate.
    fn to_single_qubit_gate(&self) -> SingleQubitGate {
        SingleQubitGate::new(
            *self.qubit(),
            self.alpha_r(),
            self.alpha_i(),
            self.beta_r(),
            self.beta_i(),
            self.global_phase(),
        )
    }
}

/// Trait for all Operations operating on or affecting exactly two qubits.
///
/// # Example
/// ```
/// use roqoqo::operations::{ISwap, KakDecomposition, OperateTwoQubitGate};
/// use qoqo_calculator::CalculatorFloat;
/// let iswap = ISwap::new(0, 1);
///
/// assert_eq!(iswap.kak_decomposition().circuit_before, None);
/// assert_eq!(iswap.kak_decomposition().circuit_after, None);
/// assert_eq!(iswap.kak_decomposition().global_phase, CalculatorFloat::ZERO);
/// assert_eq!(iswap.kak_decomposition().k_vector, [CalculatorFloat::FRAC_PI_4, CalculatorFloat::FRAC_PI_4, CalculatorFloat::ZERO]);
/// ```
///
pub trait OperateTwoQubitGate:
    Operate
    + OperateGate
    + OperateTwoQubit
    + InvolveQubits
    + Substitute
    + Clone
    + PartialEq
    + SupportedVersion
{
    /// Returns [KakDecomposition] of two qubit gate.
    fn kak_decomposition(&self) -> KakDecomposition;
}

/// Trait for all Operations operating on or affecting exactly three qubits.
///
/// # Example
/// ```
/// use roqoqo::operations::{CNOT, ControlledPhaseShift, ControlledControlledPauliZ, OperateThreeQubitGate};
/// use roqoqo::Circuit;
/// use qoqo_calculator::CalculatorFloat;
///
/// let ccpz = ControlledControlledPauliZ::new(0, 1, 2);
/// let mut circuit = Circuit::new();
/// circuit += ControlledPhaseShift::new(1, 2, CalculatorFloat::FRAC_PI_2);
/// circuit += CNOT::new(0, 1);
/// circuit += ControlledPhaseShift::new(1, 2, -CalculatorFloat::FRAC_PI_2);
/// circuit += CNOT::new(0, 1);
/// circuit += ControlledPhaseShift::new(0, 2, CalculatorFloat::FRAC_PI_2);
///
/// assert_eq!(ccpz.circuit(), circuit);
/// ```
pub trait OperateThreeQubitGate:
    Operate
    + OperateGate
    + OperateThreeQubit
    + InvolveQubits
    + Substitute
    + Clone
    + PartialEq
    + SupportedVersion
{
    /// Returns a decomposition of the three-qubit operation using a circuit with two-qubit-operations.
    fn circuit(&self) -> crate::Circuit;
}

/// Trait for all Operations operating on or affecting more than two qubits.
///
/// # Example
/// ```
/// use roqoqo::operations::{CNOT, Hadamard, MultiQubitMS, OperateMultiQubitGate, RotateZ};
/// use roqoqo::Circuit;
/// use qoqo_calculator::CalculatorFloat;
///
/// let multi_ms = MultiQubitMS::new(vec![0, 1, 2], CalculatorFloat::from(1.0));
/// let mut circuit = Circuit::new();
/// circuit += Hadamard::new(0);
/// circuit += Hadamard::new(1);
/// circuit += Hadamard::new(2);
/// circuit += CNOT::new(0, 1);
/// circuit += CNOT::new(1, 2);
/// circuit += RotateZ::new(2, CalculatorFloat::from(1.0));
/// circuit += CNOT::new(1, 2);
/// circuit += CNOT::new(0, 1);
/// circuit += Hadamard::new(0);
/// circuit += Hadamard::new(1);
/// circuit += Hadamard::new(2);
///
/// assert_eq!(multi_ms.circuit(), circuit);
/// ```
///
pub trait OperateMultiQubitGate:
    Operate
    + OperateGate
    + OperateMultiQubit
    + InvolveQubits
    + Substitute
    + Clone
    + PartialEq
    + SupportedVersion
{
    /// Returns a decomposition of the multi-qubit operation using a circuit with two-qubit-operations.
    fn circuit(&self) -> crate::Circuit;
}

/// Marker trait to show that some operation has been implemented in roqoqo 1.1.0
<<<<<<< HEAD
#[allow(dead_code)]
pub(crate) trait ImplementedIn1point1: Operate {}

/// Marker trait to show that some operation has been implemented in roqoqo 1.2.0
#[allow(dead_code)]
pub(crate) trait ImplementedIn1point2: Operate {}

/// Marker trait to show that some operation has been implemented in roqoqo 1.3.0
#[allow(dead_code)]
pub(crate) trait ImplementedIn1point3: Operate {}

/// Marker trait to show that some operation has been implemented in roqoqo 1.4.0
#[allow(dead_code)]
pub(crate) trait ImplementedIn1point4: Operate {}

/// Marker trait to show that some operation has been implemented in roqoqo 1.5.0
#[allow(dead_code)]
pub(crate) trait ImplementedIn1point5: Operate {}

/// Marker trait to show that some operation has been implemented in roqoqo 1.6.0
#[allow(dead_code)]
pub(crate) trait ImplementedIn1point6: Operate {}

/// Marker trait to show that some operation has been implemented in roqoqo 1.7.0
#[allow(dead_code)]
pub(crate) trait ImplementedIn1point7: Operate {}

/// Marker trait to show that some operation has been implemented in roqoqo 1.8.0
#[allow(dead_code)]
pub(crate) trait ImplementedIn1point8: Operate {}

/// Marker trait to show that some operation has been implemented in roqoqo 1.9.0
#[allow(dead_code)]
pub(crate) trait ImplementedIn1point9: Operate {}

/// Marker trait to show that some operation has been implemented in roqoqo 1.10.0
#[allow(dead_code)]
pub(crate) trait ImplementedIn1point10: Operate {}

/// Marker trait to show that some operation has been implemented in roqoqo 1.11.0
#[allow(dead_code)]
pub(crate) trait ImplementedIn1point11: Operate {}

=======
pub trait ImplementedIn1point1: Operate {}

/// Marker trait to show that some operation has been implemented in roqoqo 1.2.0
pub trait ImplementedIn1point2: Operate {}

/// Marker trait to show that some operation has been implemented in roqoqo 1.3.0
pub trait ImplementedIn1point3: Operate {}

/// Marker trait to show that some operation has been implemented in roqoqo 1.4.0
pub trait ImplementedIn1point4: Operate {}

/// Marker trait to show that some operation has been implemented in roqoqo 1.5.0
pub trait ImplementedIn1point5: Operate {}

/// Marker trait to show that some operation has been implemented in roqoqo 1.6.0
pub trait ImplementedIn1point6: Operate {}

/// Marker trait to show that some operation has been implemented in roqoqo 1.7.0
pub trait ImplementedIn1point7: Operate {}

/// Marker trait to show that some operation has been implemented in roqoqo 1.8.0
pub trait ImplementedIn1point8: Operate {}

/// Marker trait to show that some operation has been implemented in roqoqo 1.9.0
pub trait ImplementedIn1point9: Operate {}

/// Marker trait to show that some operation has been implemented in roqoqo 1.10.0
pub trait ImplementedIn1point10: Operate {}

/// Marker trait to show that some operation has been implemented in roqoqo 1.11.0
pub trait ImplementedIn1point11: Operate {}

/// Marker trait to show that some operation has been implemented in roqoqo 1.13.0
pub trait ImplementedIn1point13: Operate {}

/// Marker trait to show that some operation has been implemented in roqoqo 1.14.0
pub trait ImplementedIn1point14: Operate {}

/// Marker trait to show that some operation has been implemented in roqoqo 1.15.0
pub trait ImplementedIn1point15: Operate {}
>>>>>>> b1a8e3be
#[cfg(feature = "dynamic")]
/// A wrapper for Operate trait objects.
///
/// This wrapper struct can be used to insert Operate trait objects in a circuit.
/// The intended use case is to store structs from an external crate that implement Operate,
/// in a circuit.
#[derive(Debug, Clone)]
#[cfg_attr(feature = "serialize", derive(serde::Serialize, serde::Deserialize))]
pub struct DynOperation(Box<dyn Operate>);

#[cfg(feature = "dynamic")]
#[cfg_attr(feature = "dynamic", typetag::serde)]
impl Operate for DynOperation {
    fn tags(&self) -> &'static [&'static str] {
        self.0.tags()
    }
    fn hqslang(&self) -> &'static str {
        self.0.hqslang()
    }
    fn is_parametrized(&self) -> bool {
        self.0.is_parametrized()
    }
}

#[cfg(feature = "dynamic")]
impl SupportedVersion for DynOperation {
    fn minimum_supported_roqoqo_version(&self) -> (u32, u32, u32) {
        self.0.minimum_supported_roqoqo_version()
    }
}

#[cfg(feature = "dynamic")]
impl InvolveQubits for DynOperation {
    fn involved_qubits(&self) -> InvolvedQubits {
        self.0.involved_qubits()
    }
}
#[cfg(feature = "dynamic")]
/// Implements [Substitute] trait allowing to replace symbolic parameters and to perform qubit mappings.
impl Substitute for DynOperation {
    fn substitute_parameters(
        &self,
        calculator: &qoqo_calculator::Calculator,
    ) -> Result<Self, RoqoqoError> {
        Ok(DynOperation(self.0.substitute_parameters_dyn(calculator)?))
    }
    fn remap_qubits(&self, mapping: &HashMap<usize, usize>) -> Result<Self, RoqoqoError> {
        Ok(DynOperation(self.0.remap_qubits_dyn(mapping)?))
    }
}
#[cfg(feature = "dynamic")]
impl PartialEq for DynOperation {
    fn eq(&self, other: &Self) -> bool {
        self.0.hqslang() == other.0.hqslang()
    }
}

/// Check if a HashMap is a valid mapping for remapping_qubits
#[inline]
pub(crate) fn check_valid_mapping(mapping: &HashMap<usize, usize>) -> Result<(), RoqoqoError> {
    for q in mapping.values() {
        if !mapping.contains_key(q) {
            return Err(RoqoqoError::QubitMappingError { qubit: *q });
        }
    }
    Ok(())
}

/// Represents bosonic modes involved in a roqoqo bosonic Operation.
#[derive(Debug, PartialEq, Clone, Eq)]
#[cfg_attr(feature = "serialize", derive(serde::Serialize, serde::Deserialize))]
pub enum InvolvedModes {
    /// Operation affects all bosonic modes no matter how many there are.
    All,
    /// Operation affects no bosonic modes (annotations etc.).
    None,
    /// Operation affects a specific set of bosonic modes.
    Set(HashSet<usize>),
}

// #[cfg(feature = "dynamic")]
// dyn_clone::clone_trait_object!(Operate);

/// Trait for the bosonic modes involved in each bosonic Operation.
///
/// # Example
/// ```
/// use roqoqo::operations::{InvolveModes, InvolvedModes, PhotonDetection, BeamSplitter};
/// use std::collections::HashSet;
///
/// let measurement = PhotonDetection::new(1, "ro".into(), 0);
/// let operation = BeamSplitter::new(0, 1, 0.1.into(), 0.2.into());
///
/// let mut modes: HashSet<usize> = HashSet::new();
/// modes.insert(1);
/// assert_eq!(measurement.involved_modes(), InvolvedModes::Set(modes.clone()));
/// modes.insert(0);
/// assert_eq!(operation.involved_modes(), InvolvedModes::Set(modes));
/// ```
pub trait InvolveModes {
    /// Returns all bosonic modes involved in operation.
    fn involved_modes(&self) -> InvolvedModes {
        InvolvedModes::None
    }
}

/// SubstituteModes trait allowing to perform bosonic mode mappings.
///
/// # Example
/// ```
/// use roqoqo::operations::{SubstituteModes, BeamSplitter};
/// use qoqo_calculator::{Calculator, CalculatorFloat};
/// use std::collections::HashMap;
///
/// let mut mode_mapping_test: HashMap<usize, usize> = HashMap::new();
/// mode_mapping_test.insert(0, 2);
/// mode_mapping_test.insert(1, 0);
/// mode_mapping_test.insert(2, 1);
///
/// let operation = BeamSplitter::new(0, 1, 0.1.into(), 0.2.into());
/// let operation_after_remapping = BeamSplitter::new(2, 0, 0.1.into(), 0.2.into());
/// assert_eq!(operation.remap_modes(&mode_mapping_test).unwrap(), operation_after_remapping);
/// ```
///
pub trait SubstituteModes
where
    Self: Sized,
{
    /// Remaps the bosonic modes in clone of the operation.
    fn remap_modes(&self, mapping: &HashMap<usize, usize>) -> Result<Self, RoqoqoError>;
}

/// Trait for Operations acting with a unitary gate on a set of bosonic modes.
///
/// # Example
/// ```
/// use roqoqo::operations::{OperateModeGate, Squeezing};
///
/// let _op = Squeezing::new(0, 0.1.into(), 0.0.into());
/// ```
///
pub trait OperateModeGate:
    Operate + InvolveModes + SubstituteModes + Clone + PartialEq + SupportedVersion
{
}

/// Trait for bosonic operations acting on exactly one bosonic modes.
///
/// # Example
/// ```
/// use roqoqo::operations::{OperateSingleMode, PhotonDetection};
///
/// let op = PhotonDetection::new(0, "ro".into(), 0);
/// assert_eq!(op.mode(), &0_usize);
/// ```
///
pub trait OperateSingleMode: Operate + InvolveModes + SubstituteModes + Clone + PartialEq {
    /// Returns `mode` the bosonic Operation acts on.
    fn mode(&self) -> &usize;
}

/// Trait for Operations acting on exactly two bosonic modes.
///
/// # Example
/// ```
/// use roqoqo::operations::{OperateTwoMode, BeamSplitter};
///
/// let op = BeamSplitter::new(2, 3, 1.0.into(), 0.1.into());
/// assert_eq!(op.mode_0(), &2_usize);
/// assert_eq!(op.mode_1(), &3_usize);
/// ```
///
pub trait OperateTwoMode: Operate + InvolveModes + SubstituteModes + Clone + PartialEq {
    /// Returns `mode_0` bosonic mode of two bosonic mode Operation.
    fn mode_0(&self) -> &usize;
    /// Returns `mode_1` bosonic mode of two bosonic mode Operation.
    fn mode_1(&self) -> &usize;
}

/// Trait for unitary operations acting on exactly one bosonic mode.
///
/// # Example
/// ```
/// use roqoqo::operations::{OperateSingleModeGate, PhaseShift};
///
/// let _op = PhaseShift::new(0, 0.1.into());
/// ```
///
pub trait OperateSingleModeGate:
    Operate
    + OperateModeGate
    + InvolveModes
    + SubstituteModes
    + OperateSingleMode
    + Clone
    + PartialEq
    + SupportedVersion
    + std::fmt::Debug
{
}

/// Trait for all Operations operating on or affecting exactly two bosonic modes.
///
/// # Example
/// ```
/// use roqoqo::operations::{OperateTwoModeGate, BeamSplitter};
///
/// let _op = BeamSplitter::new(0, 1, 0.2.into(), 0.5.into());
/// ```
///
pub trait OperateTwoModeGate:
    Operate
    + OperateModeGate
    + OperateTwoMode
    + InvolveModes
    + SubstituteModes
    + Clone
    + PartialEq
    + SupportedVersion
{
}

#[cfg(feature = "unstable_analog_operations")]
/// Trait for all continuous time spin operations
///
/// # Example
/// ```
/// use roqoqo::operations::{OperateSpinAnalog, ApplyConstantSpinHamiltonian};
/// use struqture::prelude::*;
/// use struqture::spins::{PauliProduct, SpinHamiltonian};
/// use qoqo_calculator::CalculatorFloat;
///
/// let pp = PauliProduct::new().z(0);
/// let mut hamiltonian = SpinHamiltonian::new();
/// hamiltonian.add_operator_product(pp.clone(), CalculatorFloat::from(1.0)).unwrap();
/// let _op = ApplyConstantSpinHamiltonian::new(hamiltonian, CalculatorFloat::from(1.0));
/// ```
///
pub trait OperateSpinsAnalog: Operate + Clone + PartialEq + SupportedVersion {
    /// Returns a vector of all the spins present in the analog operation (Hamiltonian).
    fn spin(&self) -> Result<Vec<usize>, RoqoqoError>;
}<|MERGE_RESOLUTION|>--- conflicted
+++ resolved
@@ -813,51 +813,6 @@
 }
 
 /// Marker trait to show that some operation has been implemented in roqoqo 1.1.0
-<<<<<<< HEAD
-#[allow(dead_code)]
-pub(crate) trait ImplementedIn1point1: Operate {}
-
-/// Marker trait to show that some operation has been implemented in roqoqo 1.2.0
-#[allow(dead_code)]
-pub(crate) trait ImplementedIn1point2: Operate {}
-
-/// Marker trait to show that some operation has been implemented in roqoqo 1.3.0
-#[allow(dead_code)]
-pub(crate) trait ImplementedIn1point3: Operate {}
-
-/// Marker trait to show that some operation has been implemented in roqoqo 1.4.0
-#[allow(dead_code)]
-pub(crate) trait ImplementedIn1point4: Operate {}
-
-/// Marker trait to show that some operation has been implemented in roqoqo 1.5.0
-#[allow(dead_code)]
-pub(crate) trait ImplementedIn1point5: Operate {}
-
-/// Marker trait to show that some operation has been implemented in roqoqo 1.6.0
-#[allow(dead_code)]
-pub(crate) trait ImplementedIn1point6: Operate {}
-
-/// Marker trait to show that some operation has been implemented in roqoqo 1.7.0
-#[allow(dead_code)]
-pub(crate) trait ImplementedIn1point7: Operate {}
-
-/// Marker trait to show that some operation has been implemented in roqoqo 1.8.0
-#[allow(dead_code)]
-pub(crate) trait ImplementedIn1point8: Operate {}
-
-/// Marker trait to show that some operation has been implemented in roqoqo 1.9.0
-#[allow(dead_code)]
-pub(crate) trait ImplementedIn1point9: Operate {}
-
-/// Marker trait to show that some operation has been implemented in roqoqo 1.10.0
-#[allow(dead_code)]
-pub(crate) trait ImplementedIn1point10: Operate {}
-
-/// Marker trait to show that some operation has been implemented in roqoqo 1.11.0
-#[allow(dead_code)]
-pub(crate) trait ImplementedIn1point11: Operate {}
-
-=======
 pub trait ImplementedIn1point1: Operate {}
 
 /// Marker trait to show that some operation has been implemented in roqoqo 1.2.0
@@ -898,7 +853,6 @@
 
 /// Marker trait to show that some operation has been implemented in roqoqo 1.15.0
 pub trait ImplementedIn1point15: Operate {}
->>>>>>> b1a8e3be
 #[cfg(feature = "dynamic")]
 /// A wrapper for Operate trait objects.
 ///
