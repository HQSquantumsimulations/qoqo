--- conflicted
+++ resolved
@@ -293,13 +293,8 @@
 /// let pragma = PragmaDamping::new(0, CalculatorFloat::from(0.005), CalculatorFloat::from(0.02));
 ///
 /// // 1) The superoperator representation of the noise Pragma
-<<<<<<< HEAD
 /// let superop_prob: f64 = f64::try_from(pragma.probability())?;
 /// let superop_sqrt: f64 = (1.0 - superop_prob).sqrt();
-=======
-/// let superop_prob: &f64 = pragma.probability().float().unwrap();
-/// let superop_sqrt: f64 = (1.0 - *superop_prob).sqrt();
->>>>>>> 316520a4
 /// let superop: Array2<f64> = array![
 ///     [1.0, 0.0, 0.0, *superop_prob],
 ///     [0.0, superop_sqrt, 0.0, 0.0],
