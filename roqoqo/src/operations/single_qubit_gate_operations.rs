--- conflicted
+++ resolved
@@ -1595,12 +1595,6 @@
 
 impl super::ImplementedIn1point4 for GPi {}
 
-impl SupportedVersion for GPi {
-    fn minimum_supported_roqoqo_version(&self) -> (u32, u32, u32) {
-        (1, 4, 0)
-    }
-}
-
 #[allow(non_upper_case_globals)]
 const TAGS_GPi: &[&str; 5] = &[
     "Operation",
@@ -1699,10 +1693,7 @@
         (1, 4, 0)
     }
 }
-<<<<<<< HEAD
-=======
-
->>>>>>> b27a90ef
+
 #[allow(non_upper_case_globals)]
 const TAGS_GPi2: &[&str; 5] = &[
     "Operation",
