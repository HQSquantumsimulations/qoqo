--- conflicted
+++ resolved
@@ -117,7 +117,6 @@
         /// Error message.
         msg: String,
     },
-<<<<<<< HEAD
     /// Error serializing an internal roqoqo object
     #[error("An error occured serializing a roqoqo object: {msg} ")]
     SerializationError {
@@ -130,14 +129,12 @@
         /// Generic error message
         msg: String,
     },
-=======
     // /// Rates matrix has negative eigenvalues, when they should be positive semi-definite.
     // #[error("Rates matrix has a negative eigenvalue: {value}")]
     // NegativeEigenvalue {
     //     /// Negative eigenvalue.
     //     value: f64,
     // },
->>>>>>> d2f7c7bf
     /// Transparent propagation of CalculatorError.
     #[error(transparent)]
     CalculatorError(#[from] CalculatorError),
