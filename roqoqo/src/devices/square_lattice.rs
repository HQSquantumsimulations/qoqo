// Copyright © 2022 HQS Quantum Simulations GmbH. All Rights Reserved.
//
// Licensed under the Apache License, Version 2.0 (the "License"); you may not use this file except
// in compliance with the License. You may obtain a copy of the License at
//
//     http://www.apache.org/licenses/LICENSE-2.0
//
// Unless required by applicable law or agreed to in writing, software distributed under the
// License is distributed on an "AS IS" BASIS, WITHOUT WARRANTIES OR CONDITIONS OF ANY KIND, either
// express or implied. See the License for the specific language governing permissions and
// limitations under the License.

use std::collections::HashMap;

use super::Device;
use super::GenericDevice;
use crate::RoqoqoError;
use ndarray::Array2;
/// A device assuming all-to-all connectivity between all involved qubits.
///
#[derive(Clone, Debug, PartialEq, Default)]
#[cfg_attr(feature = "serialize", derive(serde::Serialize, serde::Deserialize))]
pub struct SquareLatticeDevice {
    number_rows: usize,
    number_columns: usize,
    generic_device: GenericDevice,
}

impl SquareLatticeDevice {
    /// Creates a new SquareLatticeDevice.
    ///
    /// The lattice is indexed in row-major format qubit 0 -> row 0 column 0, qubit 1 -> row 0, column 1 ...
    ///
    /// # Arguments
    ///
    /// * `number_rows` - The number_rows of the square lattice.
    /// * `number_columns` - The number_columns of the square lattice
    /// * `single_qubit_gates` - A list of 'hqslang' names of single-qubit-gates supported by the device.
    /// * `two_qubit_gates` - A list of 'hqslang' names of basic two-qubit-gates supported by the device.
    /// * `default_gate_time` - The default gate time of all gates
    ///
    /// # Returns
    ///
    /// An initiated SquareLatticeDevice with single and two-qubit gates and decoherence rates set to zero.
    ///
    pub fn new(
        number_rows: usize,
        number_columns: usize,
        single_qubit_gates: &[String],
        two_qubit_gates: &[String],
        // three_qubit_gates: &[String],
        default_gate_time: f64,
    ) -> Self {
        // Initialization of single qubit gates with empty times
        let generic = GenericDevice {
            number_qubits: number_rows * number_columns,
            single_qubit_gates: HashMap::with_capacity(single_qubit_gates.len()),
            two_qubit_gates: HashMap::with_capacity(two_qubit_gates.len()),
            // three_qubit_gates: HashMap::with_capacity(three_qubit_gates.len()),
            multi_qubit_gates: HashMap::new(),
            decoherence_rates: HashMap::with_capacity(number_rows * number_columns),
        };
        let mut new = Self {
            number_rows,
            number_columns,
            generic_device: generic,
        };
        for gate_name in single_qubit_gates {
            new = new.set_all_single_qubit_gate_times(gate_name, default_gate_time);
        }
        for gate_name in two_qubit_gates {
            new = new.set_all_two_qubit_gate_times(gate_name, default_gate_time);
        }
        new = new
            .set_all_qubit_decoherence_rates(Array2::zeros((3, 3)))
            .expect("Internal bug");
        new
    }

    /// Returns the number of columns in the square lattice
    pub fn number_columns(&self) -> usize {
        self.number_columns
    }

    /// Returns the number of rows in the square lattice
    pub fn number_rows(&self) -> usize {
        self.number_rows
    }

    /// Function that allows to set a unifromg gate time per gate type for the single-qubit-gates.
    ///
    /// # Arguments
    ///
    /// * `gate` - hqslang name of the single-qubit-gate.
    /// * `gate_time` - gate time for the given gate type, valid for all qubits in the device.
    ///
    /// # Returns
    ///
    /// An SquareLatticeDevice with updated gate times.
    ///
    pub fn set_all_single_qubit_gate_times(mut self, gate: &str, gate_time: f64) -> Self {
        if let Some(gate_times) = self.generic_device.single_qubit_gates.get_mut(gate) {
            for (_, gatetime) in gate_times.iter_mut() {
                *gatetime = gate_time
            }
        } else {
            let mut gatetimes: HashMap<usize, f64> = HashMap::with_capacity(self.number_qubits());
            for qubit in 0..self.number_qubits() {
                gatetimes.insert(qubit, gate_time);
            }
            self.generic_device
                .single_qubit_gates
                .insert(gate.to_string(), gatetimes);
        }
        self
    }

    /// Function that allows to set a unifromg gate time per gate type for the two-qubit-gates.
    ///
    /// # Arguments
    ///
    /// * `gate` - hqslang name of the two-qubit-gate.
    /// * `gate_time` - gate time for the given gate type, valid for all qubits in the device.
    ///
    /// # Returns
    ///
    /// An SquareLatticeDevice with updated gate times.
    ///
    pub fn set_all_two_qubit_gate_times(mut self, gate: &str, gate_time: f64) -> Self {
        if let Some(gate_times) = self.generic_device.two_qubit_gates.get_mut(gate) {
            for (_, gatetime) in gate_times.iter_mut() {
                *gatetime = gate_time
            }
        } else {
            let mut gatetimes: HashMap<(usize, usize), f64> =
                HashMap::with_capacity(self.number_qubits() * 4);
            // insert horizontal terms
            for row in 0..self.number_rows() {
                for column in 0..self.number_columns() - 1 {
                    gatetimes.insert(
                        (
                            row * self.number_columns + column,
                            row * self.number_columns + column + 1,
                        ),
                        gate_time,
                    );
                    gatetimes.insert(
                        (
                            row * self.number_columns + column + 1,
                            row * self.number_columns + column,
                        ),
                        gate_time,
                    );
                }
            }
            // insert vertical terms
            for row in 0..self.number_rows - 1 {
                for column in 0..self.number_columns {
                    gatetimes.insert(
                        (
                            row * self.number_columns + column,
                            (row + 1) * self.number_columns + column,
                        ),
                        gate_time,
                    );
                    gatetimes.insert(
                        (
                            (row + 1) * self.number_columns + column,
                            row * self.number_columns + column,
                        ),
                        gate_time,
                    );
                }
            }
            self.generic_device
                .two_qubit_gates
                .insert(gate.to_string(), gatetimes);
        }
        self
    }

    /// Setting the gate time of a single qubit gate.
    ///
    /// # Arguments
    ///
    /// * `gate` - hqslang name of the single-qubit-gate.
    /// * `qubit` - The qubit for which the gate time is set
    /// * `gate_time` - gate time for the given gate.
    ///
    /// # Returns
    ///
    /// An SquareLatticeDevice with updated gate times or
    ///
    pub fn set_single_qubit_gate_time(
        &mut self,
        gate: &str,
        qubit: usize,
        gate_time: f64,
    ) -> Result<(), RoqoqoError> {
        self.generic_device
            .set_single_qubit_gate_time(gate, qubit, gate_time)
    }

    /// Setting the gate time of a two qubit gate.
    ///
    /// # Arguments
    ///
    /// * `gate` - hqslang name of the two-qubit-gate.
    /// * `control` - The control qubit for which the gate time is set.
    /// * `target` - The target qubit for which the gate time is set.
    /// * `gate_time` - The gate time for the given gate.
    ///
    /// # Returns
    ///
    /// A SquareLatticeDevice with updated gate times.
    ///
    pub fn set_two_qubit_gate_time(
        &mut self,
        gate: &str,
        control: usize,
        target: usize,
        gate_time: f64,
    ) -> Result<(), RoqoqoError> {
        let row_control: i64 = (control / self.number_columns)
            .try_into()
            .expect("Qubit number too large");
        let column_control: i64 = (control % self.number_columns)
            .try_into()
            .expect("Qubit number too large");
        let row_target: i64 = (target / self.number_columns)
            .try_into()
            .expect("Qubit number too large");
        let column_target: i64 = (target % self.number_columns)
            .try_into()
            .expect("Qubit number too large");
        if ((row_control - row_target).abs() == 1 && column_control == column_target)
            || (row_control == row_target && (column_control - column_target).abs() == 1)
        {
            self.generic_device
                .set_two_qubit_gate_time(gate, control, target, gate_time)
        } else {
            Err(RoqoqoError::GenericError{msg: format!("Two qubit gate between psotions ({}, {}, qubit: {}) and ({}, {}, qubit:{}) not possible on SquareLattice", row_control, column_control, control, row_target, column_target, target)})
        }
    }

<<<<<<< HEAD
    // /// Setting the gate time of a three qubit gate.
    // ///
    // /// # Arguments
    // ///
    // /// * `gate` - hqslang name of the two-qubit-gate.
    // /// * `control_0` - The control_0 qubit for which the gate time is set.
    // /// * `control_1` - The control_1 qubit for which the gate time is set.
    // /// * `target` - The target qubit for which the gate time is set.
    // /// * `gate_time` - The gate time for the given gate.
    // ///
    // /// # Returns
    // ///
    // /// A SquareLatticeDevice with updated gate times.
    // ///
    // pub fn set_three_qubit_gate_time(
    //     &mut self,
    //     gate: &str,
    //     control_0: usize,
    //     control_1: usize,
    //     target: usize,
    //     gate_time: f64,
    // ) -> Result<(), RoqoqoError> {
    //     self.generic_device
    //         .set_three_qubit_gate_time(gate, control_0, control_1, target, gate_time)
    // }
=======
    /// Setting the gate time of a three qubit gate.
    ///
    /// # Arguments
    ///
    /// * `gate` - hqslang name of the two-qubit-gate.
    /// * `control_0` - The control_0 qubit for which the gate time is set.
    /// * `control_1` - The control_1 qubit for which the gate time is set.
    /// * `target` - The target qubit for which the gate time is set.
    /// * `gate_time` - The gate time for the given gate.
    ///
    /// # Returns
    ///
    /// A SquareLatticeDevice with updated gate times.
    ///
    pub fn set_three_qubit_gate_time(
        &mut self,
        gate: &str,
        control_0: usize,
        control_1: usize,
        target: usize,
        gate_time: f64,
    ) -> Result<(), RoqoqoError> {
        self.generic_device
            .set_three_qubit_gate_time(gate, control_0, control_1, target, gate_time)
    }
>>>>>>> 1c9cb4de

    /// Setting the gate time of a mulit qubit gate.
    ///
    /// # Arguments
    ///
    /// * `gate` - hqslang name of the multi-qubit-gate.
    /// * `qubits` - The qubits for which the gate time is set.
    /// * `gate_time` - The gate time for the given gate.
    ///
    /// # Returns
    ///
    /// A SquareLatticeDevice with updated gate times.
    ///
    pub fn set_multi_qubit_gate_time(
        &mut self,
        gate: &str,
        qubits: Vec<usize>,
        gate_time: f64,
    ) -> Result<(), RoqoqoError> {
        self.generic_device
            .set_multi_qubit_gate_time(gate, qubits, gate_time)
    }

    /// Function to set the decoherence rates for all qubits in the device.
    ///
    /// # Arguments
    ///
    /// * `rates` - decoherence rates for the qubits in the device, provided as a (3x3)-matrix.
    ///
    /// # Returns
    ///
    /// * `Ok(Self)` -  The device with updated decoherence rates.
    /// * `Err(RoqoqoError)` - The input parameter `rates` needs to be a (3x3)-matrix.
    ///
    pub fn set_all_qubit_decoherence_rates(
        mut self,
        rates: Array2<f64>,
    ) -> Result<Self, RoqoqoError> {
        // Check if input matrix has the dimension (3x3)
        let shape = rates.shape();
        if shape == [3, 3] {
            for qubit in 0..self.number_qubits() {
                self.generic_device
                    .set_qubit_decoherence_rates(qubit, rates.clone())?;
            }
            Ok(self)
        } else {
            Err(RoqoqoError::GenericError {
                msg: "The input parameter `rates` needs to be a (3x3)-matrix.".to_string(),
            })
        }
    }

    /// Function to set the decoherence rates for one qubit in the device.
    ///
    /// # Arguments
    ///
    /// * `qubit` - The qubit for which the rate is set
    /// * `rates` - decoherence rates for one qubit in the device, provided as a (3x3)-matrix.
    pub fn set_qubit_decoherence_rates(
        &mut self,
        qubit: usize,
        rates: Array2<f64>,
    ) -> Result<(), RoqoqoError> {
        self.generic_device
            .set_qubit_decoherence_rates(qubit, rates)
    }

    /// Adds qubit damping to noise rates.
    ///
    /// # Arguments
    ///
    /// * `qubit` - The qubit for which the damping is added
    /// * `damping` - The damping rates.
    pub fn add_damping(&mut self, qubit: usize, damping: f64) -> Result<(), RoqoqoError> {
        self.generic_device.add_damping(qubit, damping)
    }

    /// Adds qubit dephasing to noise rates.
    ///
    /// # Arguments
    ///
    /// * `qubit` - The qubit for which the dephasing is added
    /// * `dephasing` - The dephasing rates.
    pub fn add_dephasing(&mut self, qubit: usize, dephasing: f64) -> Result<(), RoqoqoError> {
        self.generic_device.add_dephasing(qubit, dephasing)
    }

    /// Adds qubit depolarising to noise rates.
    ///
    /// # Arguments
    ///
    /// * `qubit` - The qubit for which the depolarising noise is added
    /// * `depolarising` - The depolarising rates.
    pub fn add_depolarising(&mut self, qubit: usize, depolarising: f64) -> Result<(), RoqoqoError> {
        self.generic_device.add_depolarising(qubit, depolarising)
    }

    /// Adds damping to allnoise rates.
    ///
    /// # Arguments
    ///
    /// * `damping` - The damping rates.
    pub fn add_damping_all(mut self, damping: f64) -> Self {
        for qubit in 0..self.number_qubits() {
            self.generic_device
                .add_damping(qubit, damping)
                .expect("Checked insertion fails");
        }
        self
    }

    /// Adds dephasing to all noise rates.
    ///
    /// # Arguments
    ///
    /// * `dephasing` - The dephasing rates.
    pub fn add_dephasing_all(mut self, dephasing: f64) -> Self {
        for qubit in 0..self.number_qubits() {
            self.generic_device
                .add_dephasing(qubit, dephasing)
                .expect("Checked insertion fails");
        }
        self
    }

    /// Adds depolarising to all noise rates.
    ///
    /// # Arguments
    ///
    /// * `depolarising` - The depolarising rates.
    pub fn add_depolarising_all(mut self, depolarising: f64) -> Self {
        for qubit in 0..self.number_qubits() {
            self.generic_device
                .add_depolarising(qubit, depolarising)
                .expect("Checked insertion fails");
        }
        self
    }
}

/// Implements Device trait for SquareLatticeDevice.
///
/// The Device trait defines standard functions available for roqoqo devices.
///
impl Device for SquareLatticeDevice {
    /// Returns the number of qubits the device supports.
    ///
    /// # Returns
    ///
    /// The number of qubits in the device.
    ///
    fn number_qubits(&self) -> usize {
        self.generic_device.number_qubits
    }

    fn single_qubit_gate_time(&self, hqslang: &str, qubit: &usize) -> Option<f64> {
        self.generic_device.single_qubit_gate_time(hqslang, qubit)
    }

    fn two_qubit_gate_time(&self, hqslang: &str, control: &usize, target: &usize) -> Option<f64> {
        self.generic_device
            .two_qubit_gate_time(hqslang, control, target)
    }

<<<<<<< HEAD
    // fn three_qubit_gate_time(
    //     &self,
    //     hqslang: &str,
    //     control_0: &usize,
    //     control_1: &usize,
    //     target: &usize,
    // ) -> Option<f64> {
    //     self.generic_device
    //         .three_qubit_gate_time(hqslang, control_0, control_1, target)
    // }
=======
    fn three_qubit_gate_time(
        &self,
        hqslang: &str,
        control_0: &usize,
        control_1: &usize,
        target: &usize,
    ) -> Option<f64> {
        self.generic_device
            .three_qubit_gate_time(hqslang, control_0, control_1, target)
    }
>>>>>>> 1c9cb4de

    fn multi_qubit_gate_time(&self, hqslang: &str, qubits: &[usize]) -> Option<f64> {
        self.generic_device.multi_qubit_gate_time(hqslang, qubits)
    }

    /// Returns the matrix of the decoherence rates of the Lindblad equation.
    ///
    /// # Arguments
    ///
    /// * `qubit` - The qubit for which the rate matrix is returned.
    ///
    /// # Returns
    ///
    /// * `Some<Array2<f64>>` - The decoherence rates.
    /// * `None` - The qubit is not part of the device.
    ///
    fn qubit_decoherence_rates(&self, qubit: &usize) -> Option<Array2<f64>> {
        self.generic_device.qubit_decoherence_rates(qubit)
    }

    fn to_generic_device(&self) -> GenericDevice {
        self.generic_device.clone()
    }

    fn two_qubit_edges(&self) -> Vec<(usize, usize)> {
        let mut vector: Vec<(usize, usize)> = Vec::new();

        for row in 0..self.number_rows {
            for column in 0..self.number_columns - 1 {
                vector.push((
                    row * self.number_columns + column,
                    row * self.number_columns + column + 1,
                ));
            }
        }
        // insert vertical terms
        for row in 0..self.number_rows - 1 {
            for column in 0..self.number_columns {
                vector.push((
                    row * self.number_columns + column,
                    (row + 1) * self.number_columns + column,
                ));
            }
        }
        vector
    }
}

impl crate::operations::SupportedVersion for SquareLatticeDevice {}<|MERGE_RESOLUTION|>--- conflicted
+++ resolved
@@ -243,33 +243,6 @@
         }
     }
 
-<<<<<<< HEAD
-    // /// Setting the gate time of a three qubit gate.
-    // ///
-    // /// # Arguments
-    // ///
-    // /// * `gate` - hqslang name of the two-qubit-gate.
-    // /// * `control_0` - The control_0 qubit for which the gate time is set.
-    // /// * `control_1` - The control_1 qubit for which the gate time is set.
-    // /// * `target` - The target qubit for which the gate time is set.
-    // /// * `gate_time` - The gate time for the given gate.
-    // ///
-    // /// # Returns
-    // ///
-    // /// A SquareLatticeDevice with updated gate times.
-    // ///
-    // pub fn set_three_qubit_gate_time(
-    //     &mut self,
-    //     gate: &str,
-    //     control_0: usize,
-    //     control_1: usize,
-    //     target: usize,
-    //     gate_time: f64,
-    // ) -> Result<(), RoqoqoError> {
-    //     self.generic_device
-    //         .set_three_qubit_gate_time(gate, control_0, control_1, target, gate_time)
-    // }
-=======
     /// Setting the gate time of a three qubit gate.
     ///
     /// # Arguments
@@ -295,7 +268,6 @@
         self.generic_device
             .set_three_qubit_gate_time(gate, control_0, control_1, target, gate_time)
     }
->>>>>>> 1c9cb4de
 
     /// Setting the gate time of a mulit qubit gate.
     ///
@@ -461,18 +433,6 @@
             .two_qubit_gate_time(hqslang, control, target)
     }
 
-<<<<<<< HEAD
-    // fn three_qubit_gate_time(
-    //     &self,
-    //     hqslang: &str,
-    //     control_0: &usize,
-    //     control_1: &usize,
-    //     target: &usize,
-    // ) -> Option<f64> {
-    //     self.generic_device
-    //         .three_qubit_gate_time(hqslang, control_0, control_1, target)
-    // }
-=======
     fn three_qubit_gate_time(
         &self,
         hqslang: &str,
@@ -483,7 +443,6 @@
         self.generic_device
             .three_qubit_gate_time(hqslang, control_0, control_1, target)
     }
->>>>>>> 1c9cb4de
 
     fn multi_qubit_gate_time(&self, hqslang: &str, qubits: &[usize]) -> Option<f64> {
         self.generic_device.multi_qubit_gate_time(hqslang, qubits)
