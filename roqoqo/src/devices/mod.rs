// Copyright © 2021-2022 HQS Quantum Simulations GmbH. All Rights Reserved.
//
// Licensed under the Apache License, Version 2.0 (the "License"); you may not use this file except
// in compliance with the License. You may obtain a copy of the License at
//
//     http://www.apache.org/licenses/LICENSE-2.0
//
// Unless required by applicable law or agreed to in writing, software distributed under the
// License is distributed on an "AS IS" BASIS, WITHOUT WARRANTIES OR CONDITIONS OF ANY KIND, either
// express or implied. See the License for the specific language governing permissions and
// limitations under the License.

//! Traits defining the standard functions for roqoqo devices.
//!
//! Devices in roqoqo have two use cases:
//!
//! * Abstract devices: Contain abstract information for the model of a quantum computer and its parameters.
//!     They can be used to determine which Operations are available on a specific device model.
//!     A typical example are abstract linear chains of square lattices in which two-qubit operations are only
//!     available between neighbouring qubits.  
//!
//!     The abstract devices can also encode a noise model. Roqoqo noise models are in general based on a (pseudo) time
//!     needed to execute a quantum operation and Lindblad rates for the qubits in the device.
//!     
//!     Note that as long as gate times and decoherence rates are scaled inversely any kind of units can be used,
//!     but we recommend using nanoseconds and inverse nanosecconds as units for gate times and decoherence rates.
//!
//!     Specifically in the noise model each qubit undergoes a continuous Lindblad-type decoherence time evolution.
//!
//! * Actual hardware devices: These devices are provided by roqoqo backends and contain the necessary information for
//!     accessing the quantum computing hardware. The devices also encode a connectivity model
//!

use crate::RoqoqoBackendError;
use ndarray::Array2;
mod generic_device;
pub use generic_device::GenericDevice;
mod all_to_all;
pub use all_to_all::AllToAllDevice;
mod square_lattice;
pub use square_lattice::SquareLatticeDevice;
// use crate::RoqoqoError;
// use std::collections::HashMap;

/// Trait for roqoqo devices.
///
/// Defines standard functions available for roqoqo devices.
///
pub trait Device {
    /// Returns the gate time of a single qubit operation if the single qubit operation is available on device.
    ///
    /// # Arguments
    ///
    /// * `hqslang` - The hqslang name of a single qubit gate.
    /// * `qubit` - The qubit the gate acts on
    ///
    /// # Returns
    ///
    /// * `Some<f64>` - The gate time.
    /// * `None` - The gate is not available on the device.
    ///
    fn single_qubit_gate_time(&self, hqslang: &str, qubit: &usize) -> Option<f64>;

    /// Returns the gate time of a two qubit operation if the two qubit operation is available on device.
    ///
    /// # Arguments
    ///
    /// * `hqslang` - The hqslang name of a two qubit gate.
    /// * `control` - The control qubit the gate acts on.
    /// * `target` - The target qubit the gate acts on.
    ///
    /// # Returns
    ///
    /// * `Some<f64>` - The gate time.
    /// * `None` - The gate is not available on the device.
    ///
    fn two_qubit_gate_time(&self, hqslang: &str, control: &usize, target: &usize) -> Option<f64>;

<<<<<<< HEAD
    // /// Returns the gate time of a three qubit operation if the three qubit operation is available on device.
    // ///
    // /// # Arguments
    // ///
    // /// * `hqslang` - The hqslang name of a two qubit gate.
    // /// * `control_0` - The control_0 qubit the gate acts on.
    // /// * `control_1` - The control_1 qubit the gate acts on.
    // /// * `target` - The target qubit the gate acts on.
    // ///
    // /// # Returns
    // ///
    // /// * `Some<f64>` - The gate time.
    // /// * `None` - The gate is not available on the device.
    // ///
    // fn three_qubit_gate_time(
    //     &self,
    //     hqslang: &str,
    //     control_0: &usize,
    //     control_1: &usize,
    //     target: &usize,
    // ) -> Option<f64>;
=======
    /// Returns the gate time of a three qubit operation if the three qubit operation is available on device.
    ///
    /// # Arguments
    ///
    /// * `hqslang` - The hqslang name of a two qubit gate.
    /// * `control_0` - The control_0 qubit the gate acts on.
    /// * `control_1` - The control_1 qubit the gate acts on.
    /// * `target` - The target qubit the gate acts on.
    ///
    /// # Returns
    ///
    /// * `Some<f64>` - The gate time.
    /// * `None` - The gate is not available on the device.
    ///
    fn three_qubit_gate_time(
        &self,
        hqslang: &str,
        control_0: &usize,
        control_1: &usize,
        target: &usize,
    ) -> Option<f64>;
>>>>>>> 1c9cb4de

    /// Returns the gate time of a multi qubit operation if the multi qubit operation is available on device.
    ///
    /// # Arguments
    ///
    /// * `hqslang` - The hqslang name of a multi qubit gate.
    /// * `qubits` - The qubits the gate acts on
    ///
    /// # Returns
    ///
    /// * `Some<f64>` - The gate time.
    /// * `None` - The gate is not available on the device.
    ///
    fn multi_qubit_gate_time(&self, hqslang: &str, qubits: &[usize]) -> Option<f64>;

    /// Returns the matrix of the decoherence rates of the Lindblad equation.
    ///
    /// # Arguments
    ///
    /// * `qubit` - The qubit for which the rate matrix is returned.
    ///
    /// # Returns
    ///
    /// * `Some<Array2<f64>>` - The decoherence rates.
    /// * `None` - The qubit is not part of the device.
    ///
    fn qubit_decoherence_rates(&self, qubit: &usize) -> Option<Array2<f64>>;

    /// Returns the number of qubits the device supports.
    ///
    /// # Returns
    ///
    /// The number of qubits in the device.
    ///
    fn number_qubits(&self) -> usize;

    /// Returns the list of pairs of qubits linked with a native two-qubit-gate in the device.
    ///
    /// A pair of qubits is considered linked by a native two-qubit-gate if the device
    /// can implement a two-qubit-gate between the two qubits without decomposing it
    /// into a sequence of gates that involves a third qubit of the device.
    /// The two-qubit-gate also has to form a universal set together with the available
    /// single qubit gates.
    ///
    /// The returned vectors is a simple, graph-library independent, representation of
    /// the undirected connectivity graph of the device.
    /// It can be used to construct the connectivity graph in a graph library of the users
    /// choice from a list of edges and can be used for applications like routing in quantum algorithms.
    ///
    /// # Returns
    ///
    /// A list (Vec) of pairs of qubits linked with a native two-qubit-gate in the device.
    ///
    fn two_qubit_edges(&self) -> Vec<(usize, usize)>;

    /// Changes the device topology based on a Pragma operation.
    ///
    /// Specific devices and backends can allow changes to the device topology.
    /// These changes are represented by Pragma operations that are only available for
    /// the corresponding backend.
    /// This function provides a generic interface for changing the devices with the help of
    /// these Pragma operations.
    /// In normal operation the backend specific Pragma operations are wrapped in a [crate::operations::PragmaChangeDevice]
    /// wrapper operation and encoded in binary form with the [bincode] crate.
    /// This function takes the encoded binary representation, tries to deserialize it internally
    ///  and applies the corresponding changes.
    ///
    /// For most devices the default behaviour is that the device cannot be changed
    /// and the function returns a corresponding RoqoqoBackendError
    ///
    /// # Arguments
    ///
    /// * `hqslang` - The hqslang name of the wrapped operation
    /// * `operation` - The Pragma operation encoded in binary form using the [bincode] crate
    ///
    /// # Returns
    ///
    /// Result of changing the device.
    /// In case the device is not allowed to be changed a generic RoqoqoBackendError is returned.
    ///
    #[allow(unused_variables)]
    #[allow(unused_mut)]
    fn change_device(&mut self, hqslang: &str, operation: &[u8]) -> Result<(), RoqoqoBackendError> {
        Err(RoqoqoBackendError::GenericError {
            msg: "The device ".to_string(),
        })
    }

    /// Turns Device into GenericDevice
    ///
    /// Can be used as a generic interface for devices when a boxed dyn trait object cannot be used
    /// (for example when the interface needs to be serialized)
    ///
    /// # Note
    ///
    /// [crate::devices::GenericDevice] uses nested HashMaps to represent the most general device connectivity.
    /// The memory usage will be inefficient for devices with large qubit numbers.
    fn to_generic_device(&self) -> GenericDevice;
}<|MERGE_RESOLUTION|>--- conflicted
+++ resolved
@@ -76,29 +76,6 @@
     ///
     fn two_qubit_gate_time(&self, hqslang: &str, control: &usize, target: &usize) -> Option<f64>;
 
-<<<<<<< HEAD
-    // /// Returns the gate time of a three qubit operation if the three qubit operation is available on device.
-    // ///
-    // /// # Arguments
-    // ///
-    // /// * `hqslang` - The hqslang name of a two qubit gate.
-    // /// * `control_0` - The control_0 qubit the gate acts on.
-    // /// * `control_1` - The control_1 qubit the gate acts on.
-    // /// * `target` - The target qubit the gate acts on.
-    // ///
-    // /// # Returns
-    // ///
-    // /// * `Some<f64>` - The gate time.
-    // /// * `None` - The gate is not available on the device.
-    // ///
-    // fn three_qubit_gate_time(
-    //     &self,
-    //     hqslang: &str,
-    //     control_0: &usize,
-    //     control_1: &usize,
-    //     target: &usize,
-    // ) -> Option<f64>;
-=======
     /// Returns the gate time of a three qubit operation if the three qubit operation is available on device.
     ///
     /// # Arguments
@@ -120,7 +97,6 @@
         control_1: &usize,
         target: &usize,
     ) -> Option<f64>;
->>>>>>> 1c9cb4de
 
     /// Returns the gate time of a multi qubit operation if the multi qubit operation is available on device.
     ///
