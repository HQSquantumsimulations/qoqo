// Copyright © 2022 HQS Quantum Simulations GmbH. All Rights Reserved.
//
// Licensed under the Apache License, Version 2.0 (the "License"); you may not use this file except
// in compliance with the License. You may obtain a copy of the License at
//
//     http://www.apache.org/licenses/LICENSE-2.0
//
// Unless required by applicable law or agreed to in writing, software distributed under the
// License is distributed on an "AS IS" BASIS, WITHOUT WARRANTIES OR CONDITIONS OF ANY KIND, either
// express or implied. See the License for the specific language governing permissions and
// limitations under the License.

use std::collections::HashMap;

use super::Device;
use crate::RoqoqoError;
use crate::RoqoqoVersion;
use ndarray::{array, Array2};
/// A generic device assuming all-to-all connectivity between all involved qubits.
///
/// # Note
///
/// GenericDevice uses nested HashMaps to represent the most general device connectivity.
/// The memory usage will be inefficient for devices with large qubit numbers.
#[derive(Clone, Debug, PartialEq, Default)]
#[cfg_attr(feature = "serialize", derive(serde::Serialize, serde::Deserialize))]
#[cfg_attr(feature = "serialize", serde(from = "GenericDeviceSerialize"))]
#[cfg_attr(feature = "serialize", serde(into = "GenericDeviceSerialize"))]
pub struct GenericDevice {
    /// The number of qubits
    pub number_qubits: usize,
    /// Gate times for all single qubit gates
    pub single_qubit_gates: HashMap<String, HashMap<usize, f64>>,
    /// Gate times for all two qubit gates
    pub two_qubit_gates: HashMap<String, TwoQubitGates>,
    /// Gate times for all three qubit gates
    // pub three_qubit_gates: HashMap<String, ThreeQubitGates>,
    /// Gate times for all multi qubit gates
    pub multi_qubit_gates: HashMap<String, HashMap<Vec<usize>, f64>>,
    /// Decoherence rates for all qubits
    pub decoherence_rates: HashMap<usize, Array2<f64>>,
}

type TwoQubitGates = HashMap<(usize, usize), f64>;
type TwoQubitGatesVec = Vec<((usize, usize), f64)>;
// type ThreeQubitGates = HashMap<(usize, usize, usize), f64>;
// type ThreeQubitGatesVec = Vec<((usize, usize, usize), f64)>;

#[derive(Clone)]
#[cfg_attr(feature = "serialize", derive(serde::Serialize, serde::Deserialize))]

struct GenericDeviceSerialize {
    number_qubits: usize,
    /// Gate times for all single qubit gates
    single_qubit_gates: HashMap<String, Vec<(usize, f64)>>,
    /// Gate times for all two qubit gates
    two_qubit_gates: HashMap<String, TwoQubitGatesVec>,
    /// Gate times for all three qubit gates
    // three_qubit_gates: HashMap<String, ThreeQubitGatesVec>,
    /// Gate times for all multi qubit gates
    multi_qubit_gates: HashMap<String, Vec<(Vec<usize>, f64)>>,
    /// Decoherence rates for all qubits
    decoherence_rates: Vec<(usize, Array2<f64>)>,
    _roqoqo_version: RoqoqoVersion,
}

impl From<GenericDeviceSerialize> for GenericDevice {
    fn from(value: GenericDeviceSerialize) -> Self {
        let mut two_qubit_gates: HashMap<String, TwoQubitGates> =
            HashMap::with_capacity(value.two_qubit_gates.len());
<<<<<<< HEAD
        // let mut three_qubit_gates: HashMap<String, ThreeQubitGates> =
        //     HashMap::with_capacity(value.three_qubit_gates.len());
=======
>>>>>>> 1c9cb4de
        let mut single_qubit_gates: HashMap<String, HashMap<usize, f64>> =
            HashMap::with_capacity(value.two_qubit_gates.len());
        let mut multi_qubit_gates: HashMap<String, HashMap<Vec<usize>, f64>> =
            HashMap::with_capacity(value.two_qubit_gates.len());

        let decoherence_rates: HashMap<usize, Array2<f64>> =
            value.decoherence_rates.into_iter().collect();

        for (name, map) in value.two_qubit_gates.into_iter() {
            let new_map: HashMap<(usize, usize), f64> = map.into_iter().collect();
            two_qubit_gates.insert(name, new_map);
        }
        for (name, map) in value.single_qubit_gates.into_iter() {
            let new_map: HashMap<usize, f64> = map.into_iter().collect();
            single_qubit_gates.insert(name, new_map);
        }
        // for (name, map) in value.three_qubit_gates.into_iter() {
        //     let new_map: HashMap<(usize, usize, usize), f64> = map.into_iter().collect();
        //     three_qubit_gates.insert(name, new_map);
        // }
        for (name, map) in value.multi_qubit_gates.into_iter() {
            let new_map: HashMap<Vec<usize>, f64> = map.into_iter().collect();
            multi_qubit_gates.insert(name, new_map);
        }

        let new_device: GenericDevice = GenericDevice {
            number_qubits: value.number_qubits,
            single_qubit_gates,
            two_qubit_gates,
            // three_qubit_gates,
            multi_qubit_gates,
            decoherence_rates,
        };
        new_device
    }
}

impl From<GenericDevice> for GenericDeviceSerialize {
    fn from(value: GenericDevice) -> Self {
        let mut two_qubit_gates: HashMap<String, TwoQubitGatesVec> =
            HashMap::with_capacity(value.two_qubit_gates.len());
<<<<<<< HEAD
        // let mut three_qubit_gates: HashMap<String, ThreeQubitGatesVec> =
        //     HashMap::with_capacity(value.three_qubit_gates.len());
=======
>>>>>>> 1c9cb4de
        let mut single_qubit_gates: HashMap<String, Vec<(usize, f64)>> =
            HashMap::with_capacity(value.two_qubit_gates.len());
        let mut multi_qubit_gates: HashMap<String, Vec<(Vec<usize>, f64)>> =
            HashMap::with_capacity(value.two_qubit_gates.len());

        let decoherence_rates: Vec<(usize, Array2<f64>)> =
            value.decoherence_rates.into_iter().collect();

        for (name, map) in value.two_qubit_gates.into_iter() {
            let new_map: TwoQubitGatesVec = map.into_iter().collect();
            two_qubit_gates.insert(name, new_map);
        }
        for (name, map) in value.single_qubit_gates.into_iter() {
            let new_map: Vec<(usize, f64)> = map.into_iter().collect();
            single_qubit_gates.insert(name, new_map);
        }
        // for (name, map) in value.three_qubit_gates.into_iter() {
        //     let new_map: ThreeQubitGatesVec = map.into_iter().collect();
        //     three_qubit_gates.insert(name, new_map);
        // }
        for (name, map) in value.multi_qubit_gates.into_iter() {
            let new_map: Vec<(Vec<usize>, f64)> = map.into_iter().collect();
            multi_qubit_gates.insert(name, new_map);
        }

        let new_device: GenericDeviceSerialize = GenericDeviceSerialize {
            number_qubits: value.number_qubits,
            single_qubit_gates,
            two_qubit_gates,
            // three_qubit_gates,
            multi_qubit_gates,
            decoherence_rates,
            _roqoqo_version: RoqoqoVersion,
        };
        new_device
    }
}

impl GenericDevice {
    /// Creates a new GenericDevice.
    ///
    /// # Arguments
    ///
    /// * `number_qubits` - The number of qubits in the device.
    ///
    pub fn new(number_qubits: usize) -> Self {
        // Initialization of single qubit gates with empty times
        Self {
            number_qubits,
            single_qubit_gates: HashMap::new(),
            two_qubit_gates: HashMap::new(),
            // three_qubit_gates: HashMap::new(),
            multi_qubit_gates: HashMap::new(),
            decoherence_rates: HashMap::new(),
        }
    }

    /// Setting the gate time of a single qubit gate.
    ///
    /// # Arguments
    ///
    /// * `gate` - hqslang name of the single-qubit-gate.
    /// * `qubit` - The qubit for which the gate time is set
    /// * `gate_time` - gate time for the given gate.
    pub fn set_single_qubit_gate_time(
        &mut self,
        gate: &str,
        qubit: usize,
        gate_time: f64,
    ) -> Result<(), RoqoqoError> {
        if qubit >= self.number_qubits {
            return Err(RoqoqoError::GenericError {
                msg: format!(
                    "Qubit {} larger than number qubits {}",
                    qubit, self.number_qubits
                ),
            });
        }
        match self.single_qubit_gates.get_mut(gate) {
            Some(gate_times) => {
                let gatetime = gate_times.entry(qubit).or_insert(gate_time);
                *gatetime = gate_time;
            }
            None => {
                let mut new_map = HashMap::new();
                new_map.insert(qubit, gate_time);
                self.single_qubit_gates.insert(gate.to_string(), new_map);
            }
        }
        Ok(())
    }

    /// Setting the gate time of a two qubit gate.
    ///
    /// # Arguments
    ///
    /// * `gate` - hqslang name of the two-qubit-gate.
    /// * `control` - The control qubit for which the gate time is set.
    /// * `target` - The target qubit for which the gate time is set.
    /// * `gate_time` - gate time for the given gate.
    pub fn set_two_qubit_gate_time(
        &mut self,
        gate: &str,
        control: usize,
        target: usize,
        gate_time: f64,
    ) -> Result<(), RoqoqoError> {
        if control >= self.number_qubits {
            return Err(RoqoqoError::GenericError {
                msg: format!(
                    "Qubit {} larger than number qubits {}",
                    control, self.number_qubits
                ),
            });
        }
        if target >= self.number_qubits {
            return Err(RoqoqoError::GenericError {
                msg: format!(
                    "Qubit {} larger than number qubits {}",
                    target, self.number_qubits
                ),
            });
        }

        match self.two_qubit_gates.get_mut(gate) {
            Some(gate_times) => {
                let gatetime = gate_times.entry((control, target)).or_insert(gate_time);
                *gatetime = gate_time;
            }
            None => {
                let mut new_map = HashMap::new();
                new_map.insert((control, target), gate_time);
                self.two_qubit_gates.insert(gate.to_string(), new_map);
            }
        }
        Ok(())
    }

<<<<<<< HEAD
    // /// Setting the gate time of a three qubit gate.
    // ///
    // /// # Arguments
    // ///
    // /// * `gate` - hqslang name of the two-qubit-gate.
    // /// * `control_0` - The control_0 qubit for which the gate time is set.
    // /// * `control_1` - The control_1 qubit for which the gate time is set.
    // /// * `target` - The target qubit for which the gate time is set.
    // /// * `gate_time` - gate time for the given gate.
    // pub fn set_three_qubit_gate_time(
    //     &mut self,
    //     gate: &str,
    //     control_0: usize,
    //     control_1: usize,
    //     target: usize,
    //     gate_time: f64,
    // ) -> Result<(), RoqoqoError> {
    //     if control_0 >= self.number_qubits {
    //         return Err(RoqoqoError::GenericError {
    //             msg: format!(
    //                 "Qubit {} larger than number qubits {}",
    //                 control_0, self.number_qubits
    //             ),
    //         });
    //     }
    //     if control_1 >= self.number_qubits {
    //         return Err(RoqoqoError::GenericError {
    //             msg: format!(
    //                 "Qubit {} larger than number qubits {}",
    //                 control_1, self.number_qubits
    //             ),
    //         });
    //     }
    //     if target >= self.number_qubits {
    //         return Err(RoqoqoError::GenericError {
    //             msg: format!(
    //                 "Qubit {} larger than number qubits {}",
    //                 target, self.number_qubits
    //             ),
    //         });
    //     }
    //     match self.three_qubit_gates.get_mut(gate) {
    //         Some(gate_times) => {
    //             let gatetime = gate_times
    //                 .entry((control_0, control_1, target))
    //                 .or_insert(gate_time);
    //             *gatetime = gate_time;
    //         }
    //         None => {
    //             let mut new_map = HashMap::new();
    //             new_map.insert((control_0, control_1, target), gate_time);
    //             self.three_qubit_gates.insert(gate.to_string(), new_map);
    //         }
    //     }
    //     Ok(())
    // }
=======
    /// Setting the gate time of a three qubit gate.
    ///
    /// # Arguments
    ///
    /// * `gate` - hqslang name of the two-qubit-gate.
    /// * `control_0` - The control_0 qubit for which the gate time is set.
    /// * `control_1` - The control_1 qubit for which the gate time is set.
    /// * `target` - The target qubit for which the gate time is set.
    /// * `gate_time` - gate time for the given gate.
    pub fn set_three_qubit_gate_time(
        &mut self,
        gate: &str,
        control_0: usize,
        control_1: usize,
        target: usize,
        gate_time: f64,
    ) -> Result<(), RoqoqoError> {
        if control_0 >= self.number_qubits {
            return Err(RoqoqoError::GenericError {
                msg: format!(
                    "Qubit {} larger than number qubits {}",
                    control_0, self.number_qubits
                ),
            });
        }
        if control_1 >= self.number_qubits {
            return Err(RoqoqoError::GenericError {
                msg: format!(
                    "Qubit {} larger than number qubits {}",
                    control_1, self.number_qubits
                ),
            });
        }
        if target >= self.number_qubits {
            return Err(RoqoqoError::GenericError {
                msg: format!(
                    "Qubit {} larger than number qubits {}",
                    target, self.number_qubits
                ),
            });
        }
        match self.multi_qubit_gates.get_mut(gate) {
            Some(gate_times) => {
                let gatetime = gate_times
                    .entry(vec![control_0, control_1, target])
                    .or_insert(gate_time);
                *gatetime = gate_time;
            }
            None => {
                let mut new_map = HashMap::new();
                new_map.insert(vec![control_0, control_1, target], gate_time);
                self.multi_qubit_gates.insert(gate.to_string(), new_map);
            }
        }
        Ok(())
    }
>>>>>>> 1c9cb4de

    /// Setting the gate time of a multi qubit gate.
    ///
    /// # Arguments
    ///
    /// * `gate` - hqslang name of the multi-qubit-gate.
    /// * `qubits` - The qubits for which the gate time is set
    /// * `gate_time` - gate time for the given gate.
    pub fn set_multi_qubit_gate_time(
        &mut self,
        gate: &str,
        qubits: Vec<usize>,
        gate_time: f64,
    ) -> Result<(), RoqoqoError> {
        for qubit in qubits.iter() {
            if qubit >= &self.number_qubits {
                return Err(RoqoqoError::GenericError {
                    msg: format!(
                        "Qubit {} larger than number qubits {}",
                        qubit, self.number_qubits
                    ),
                });
            }
        }
        match self.multi_qubit_gates.get_mut(gate) {
            Some(gate_times) => {
                let gatetime = gate_times.entry(qubits).or_insert(gate_time);
                *gatetime = gate_time;
            }
            None => {
                let mut new_map = HashMap::new();
                new_map.insert(qubits, gate_time);
                self.multi_qubit_gates.insert(gate.to_string(), new_map);
            }
        }
        Ok(())
    }

    /// Function to set the decoherence rates for all qubits in the device.
    ///
    /// # Arguments
    ///
    /// * `qubit` - The qubit for which the decoherence rates are set
    /// * `rates` - decoherence rates for the qubits in the device, provided as a (3x3)-matrix.
    pub fn set_qubit_decoherence_rates(
        &mut self,
        qubit: usize,
        rates: Array2<f64>,
    ) -> Result<(), RoqoqoError> {
        // Check if input matrix has the dimension (3x3)
        let shape = rates.shape();
        if shape == [3, 3] {
            if qubit > self.number_qubits {
                return Err(RoqoqoError::GenericError {
                    msg: format!(
                        "Qubit {} out of range for device of size {}",
                        qubit, self.number_qubits
                    ),
                });
            }
            let aa = self
                .decoherence_rates
                .entry(qubit)
                .or_insert_with(|| Array2::zeros((3, 3)));
            *aa = rates;
            Ok(())
        } else {
            Err(RoqoqoError::GenericError {
                msg: "The input parameter `rates` needs to be a (3x3)-matrix.".to_string(),
            })
        }
    }

    /// Adds qubit damping to noise rates.
    ///
    /// # Arguments
    ///
    /// * `qubit` - The qubit for which the dampins is added
    /// * `daming` - The damping rates.
    pub fn add_damping(&mut self, qubit: usize, damping: f64) -> Result<(), RoqoqoError> {
        if qubit > self.number_qubits {
            return Err(RoqoqoError::GenericError {
                msg: format!(
                    "Qubit {} out of range for device of size {}",
                    qubit, self.number_qubits
                ),
            });
        }
        let aa = self
            .decoherence_rates
            .entry(qubit)
            .or_insert_with(|| Array2::zeros((3, 3)));
        *aa = aa.clone() + array![[damping, 0.0, 0.0], [0.0, 0.0, 0.0], [0.0, 0.0, 0.0]];
        Ok(())
    }

    /// Adds qubit dephasing to noise rates.
    ///
    /// # Arguments
    ///
    /// * `qubit` - The qubit for which the dephasing is added
    /// * `dephasing` - The dephasing rates.
    pub fn add_dephasing(&mut self, qubit: usize, dephasing: f64) -> Result<(), RoqoqoError> {
        if qubit > self.number_qubits {
            return Err(RoqoqoError::GenericError {
                msg: format!(
                    "Qubit {} out of range for device of size {}",
                    qubit, self.number_qubits
                ),
            });
        }
        let aa = self
            .decoherence_rates
            .entry(qubit)
            .or_insert_with(|| Array2::zeros((3, 3)));
        *aa = aa.clone() + array![[0.0, 0.0, 0.0], [0.0, 0.0, 0.0], [0.0, 0.0, dephasing]];
        Ok(())
    }

    /// Adds qubit depolarising to noise rates.
    ///
    /// # Arguments
    ///
    /// * `qubit` - The qubit for which the depolarising noise is added
    /// * `depolarising` - The deporalising rate.
    pub fn add_depolarising(&mut self, qubit: usize, depolarising: f64) -> Result<(), RoqoqoError> {
        if qubit > self.number_qubits {
            return Err(RoqoqoError::GenericError {
                msg: format!(
                    "Qubit {} out of range for device of size {}",
                    qubit, self.number_qubits
                ),
            });
        }
        let aa = self
            .decoherence_rates
            .entry(qubit)
            .or_insert_with(|| Array2::zeros((3, 3)));
        *aa = aa.clone()
            + array![
                [depolarising / 2.0, 0.0, 0.0],
                [0.0, depolarising / 2.0, 0.0],
                [0.0, 0.0, depolarising / 4.0]
            ];
        Ok(())
    }
}

/// Implements Device trait for AllToAllDevice.
///
/// The Device trait defines standard functions available for roqoqo devices.
///
impl Device for GenericDevice {
    fn number_qubits(&self) -> usize {
        self.number_qubits
    }

    fn single_qubit_gate_time(&self, hqslang: &str, qubit: &usize) -> Option<f64> {
        match self.single_qubit_gates.get(hqslang) {
            Some(x) => x.get(qubit).copied(),
            None => None,
        }
    }

    fn two_qubit_gate_time(&self, hqslang: &str, control: &usize, target: &usize) -> Option<f64> {
        match self.two_qubit_gates.get(&hqslang.to_string()) {
            Some(x) => x.get(&(*control, *target)).copied(),
            None => None,
        }
    }

<<<<<<< HEAD
    // fn three_qubit_gate_time(
    //     &self,
    //     hqslang: &str,
    //     control_0: &usize,
    //     control_1: &usize,
    //     target: &usize,
    // ) -> Option<f64> {
    //     match self.three_qubit_gates.get(&hqslang.to_string()) {
    //         Some(x) => x.get(&(*control_0, *control_1, *target)).copied(),
    //         None => None,
    //     }
    // }
=======
    fn three_qubit_gate_time(
        &self,
        hqslang: &str,
        control_0: &usize,
        control_1: &usize,
        target: &usize,
    ) -> Option<f64> {
        match self.multi_qubit_gates.get(&hqslang.to_string()) {
            Some(x) => {
                let qubits: Vec<usize> = vec![*control_0, *control_1, *target];
                x.get(&qubits).copied()
            }
            None => None,
        }
    }
>>>>>>> 1c9cb4de

    fn multi_qubit_gate_time(&self, hqslang: &str, qubits: &[usize]) -> Option<f64> {
        // variable unused in AllToAllDevice, is kept here for consistency purposes.

        match self.multi_qubit_gates.get(&hqslang.to_string()) {
            Some(x) => {
                let qubits: Vec<usize> = qubits.to_vec();
                x.get(&qubits).copied()
            }
            None => None,
        }
    }

    fn qubit_decoherence_rates(&self, qubit: &usize) -> Option<Array2<f64>> {
        self.decoherence_rates.get(qubit).cloned()
    }

    fn two_qubit_edges(&self) -> Vec<(usize, usize)> {
        let mut vector: Vec<(usize, usize)> = Vec::new();
        for row in 0..self.number_qubits() {
            for column in row + 1..self.number_qubits() {
                if self
                    .two_qubit_gates
                    .iter()
                    .filter(|(key, _)| key.as_str() != "SWAP")
                    .any(|(_, val)| {
                        val.contains_key(&(row, column)) || val.contains_key(&(column, row))
                    })
                {
                    vector.push((row, column))
                }
            }
        }
        vector
    }

    fn to_generic_device(&self) -> GenericDevice {
        self.clone()
    }
}

impl crate::operations::SupportedVersion for GenericDevice {}<|MERGE_RESOLUTION|>--- conflicted
+++ resolved
@@ -68,11 +68,6 @@
     fn from(value: GenericDeviceSerialize) -> Self {
         let mut two_qubit_gates: HashMap<String, TwoQubitGates> =
             HashMap::with_capacity(value.two_qubit_gates.len());
-<<<<<<< HEAD
-        // let mut three_qubit_gates: HashMap<String, ThreeQubitGates> =
-        //     HashMap::with_capacity(value.three_qubit_gates.len());
-=======
->>>>>>> 1c9cb4de
         let mut single_qubit_gates: HashMap<String, HashMap<usize, f64>> =
             HashMap::with_capacity(value.two_qubit_gates.len());
         let mut multi_qubit_gates: HashMap<String, HashMap<Vec<usize>, f64>> =
@@ -114,11 +109,6 @@
     fn from(value: GenericDevice) -> Self {
         let mut two_qubit_gates: HashMap<String, TwoQubitGatesVec> =
             HashMap::with_capacity(value.two_qubit_gates.len());
-<<<<<<< HEAD
-        // let mut three_qubit_gates: HashMap<String, ThreeQubitGatesVec> =
-        //     HashMap::with_capacity(value.three_qubit_gates.len());
-=======
->>>>>>> 1c9cb4de
         let mut single_qubit_gates: HashMap<String, Vec<(usize, f64)>> =
             HashMap::with_capacity(value.two_qubit_gates.len());
         let mut multi_qubit_gates: HashMap<String, Vec<(Vec<usize>, f64)>> =
@@ -257,64 +247,6 @@
         Ok(())
     }
 
-<<<<<<< HEAD
-    // /// Setting the gate time of a three qubit gate.
-    // ///
-    // /// # Arguments
-    // ///
-    // /// * `gate` - hqslang name of the two-qubit-gate.
-    // /// * `control_0` - The control_0 qubit for which the gate time is set.
-    // /// * `control_1` - The control_1 qubit for which the gate time is set.
-    // /// * `target` - The target qubit for which the gate time is set.
-    // /// * `gate_time` - gate time for the given gate.
-    // pub fn set_three_qubit_gate_time(
-    //     &mut self,
-    //     gate: &str,
-    //     control_0: usize,
-    //     control_1: usize,
-    //     target: usize,
-    //     gate_time: f64,
-    // ) -> Result<(), RoqoqoError> {
-    //     if control_0 >= self.number_qubits {
-    //         return Err(RoqoqoError::GenericError {
-    //             msg: format!(
-    //                 "Qubit {} larger than number qubits {}",
-    //                 control_0, self.number_qubits
-    //             ),
-    //         });
-    //     }
-    //     if control_1 >= self.number_qubits {
-    //         return Err(RoqoqoError::GenericError {
-    //             msg: format!(
-    //                 "Qubit {} larger than number qubits {}",
-    //                 control_1, self.number_qubits
-    //             ),
-    //         });
-    //     }
-    //     if target >= self.number_qubits {
-    //         return Err(RoqoqoError::GenericError {
-    //             msg: format!(
-    //                 "Qubit {} larger than number qubits {}",
-    //                 target, self.number_qubits
-    //             ),
-    //         });
-    //     }
-    //     match self.three_qubit_gates.get_mut(gate) {
-    //         Some(gate_times) => {
-    //             let gatetime = gate_times
-    //                 .entry((control_0, control_1, target))
-    //                 .or_insert(gate_time);
-    //             *gatetime = gate_time;
-    //         }
-    //         None => {
-    //             let mut new_map = HashMap::new();
-    //             new_map.insert((control_0, control_1, target), gate_time);
-    //             self.three_qubit_gates.insert(gate.to_string(), new_map);
-    //         }
-    //     }
-    //     Ok(())
-    // }
-=======
     /// Setting the gate time of a three qubit gate.
     ///
     /// # Arguments
@@ -371,7 +303,6 @@
         }
         Ok(())
     }
->>>>>>> 1c9cb4de
 
     /// Setting the gate time of a multi qubit gate.
     ///
@@ -543,20 +474,6 @@
         }
     }
 
-<<<<<<< HEAD
-    // fn three_qubit_gate_time(
-    //     &self,
-    //     hqslang: &str,
-    //     control_0: &usize,
-    //     control_1: &usize,
-    //     target: &usize,
-    // ) -> Option<f64> {
-    //     match self.three_qubit_gates.get(&hqslang.to_string()) {
-    //         Some(x) => x.get(&(*control_0, *control_1, *target)).copied(),
-    //         None => None,
-    //     }
-    // }
-=======
     fn three_qubit_gate_time(
         &self,
         hqslang: &str,
@@ -572,7 +489,6 @@
             None => None,
         }
     }
->>>>>>> 1c9cb4de
 
     fn multi_qubit_gate_time(&self, hqslang: &str, qubits: &[usize]) -> Option<f64> {
         // variable unused in AllToAllDevice, is kept here for consistency purposes.
