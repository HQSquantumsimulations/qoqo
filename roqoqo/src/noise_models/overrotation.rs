--- conflicted
+++ resolved
@@ -34,11 +34,7 @@
 pub struct SingleQubitOverrotationDescription {
     /// Name of the single qubit rotation gate
     gate: String,
-<<<<<<< HEAD
-    /// Mean value for the overrotation: overrotation are stochatically distributed around this base overrotation value
-=======
-    /// Mean value for the overrotation: overrotations are stochastically distributed around this base overrotation value
->>>>>>> b548718a
+    /// Mean value for the overrotation: overrottation are stochastically distributed around this base overrotation value
     theta_mean: f64,
     /// Standard deviation of Gaussian distribution around mean value of theta
     theta_std: f64,
