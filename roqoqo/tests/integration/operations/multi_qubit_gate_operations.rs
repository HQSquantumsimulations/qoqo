// Copyright © 2021-2024 HQS Quantum Simulations GmbH. All Rights Reserved.
//
// Licensed under the Apache License, Version 2.0 (the "License"); you may not use this file except
// in compliance with the License. You may obtain a copy of the License at
//
//     http://www.apache.org/licenses/LICENSE-2.0
//
// Unless required by applicable law or agreed to in writing, software distributed under the
// License is distributed on an "AS IS" BASIS, WITHOUT WARRANTIES OR CONDITIONS OF ANY KIND, either
// express or implied. See the License for the specific language governing permissions and
// limitations under the License.

//! Integration test for public API of multi qubit gate operations

<<<<<<< HEAD
#[cfg(feature = "json_schema")]
use jsonschema::{Draft, Validator};
use ndarray::array;
=======
use std::collections::{HashMap, HashSet};

use ndarray::prelude::*;
>>>>>>> bb01e4d4
use num_complex::Complex64;
use qoqo_calculator::Calculator;
use qoqo_calculator::CalculatorFloat;
use roqoqo::operations::*;
use roqoqo::Circuit;
<<<<<<< HEAD
#[cfg(feature = "json_schema")]
use schemars::schema_for;
use std::collections::{HashMap, HashSet};
=======
>>>>>>> bb01e4d4
use test_case::test_case;

/// Test circuit function of MultiQubitMolmerSorensen
#[test_case(vec![0,1]; "two_qubit")]
#[test_case(vec![0,1,2]; "three_qubit")]
fn test_circuit_multi_ms(qubits: Vec<usize>) {
    let gate = MultiQubitMS::new(qubits.clone(), CalculatorFloat::FRAC_PI_2);
    let c = gate.circuit();
    if qubits.len() == 2 {
        let mut comparison_circuit = Circuit::new();
        comparison_circuit += Hadamard::new(0);
        comparison_circuit += Hadamard::new(1);
        comparison_circuit += CNOT::new(0, 1);
        comparison_circuit += RotateZ::new(1, CalculatorFloat::FRAC_PI_2);
        comparison_circuit += CNOT::new(0, 1);
        comparison_circuit += Hadamard::new(0);
        comparison_circuit += Hadamard::new(1);
        assert!(c == comparison_circuit);
    }
    if qubits.len() == 3 {
        let mut comparison_circuit = Circuit::new();
        comparison_circuit += Hadamard::new(0);
        comparison_circuit += Hadamard::new(1);
        comparison_circuit += Hadamard::new(2);
        comparison_circuit += CNOT::new(0, 1);
        comparison_circuit += CNOT::new(1, 2);
        comparison_circuit += RotateZ::new(2, CalculatorFloat::FRAC_PI_2);
        comparison_circuit += CNOT::new(1, 2);
        comparison_circuit += CNOT::new(0, 1);
        comparison_circuit += Hadamard::new(0);
        comparison_circuit += Hadamard::new(1);
        comparison_circuit += Hadamard::new(2);
        assert!(c == comparison_circuit);
    }
}

#[test_case(vec![0,1]; "two_qubit")]
fn test_matrix_output_multi_ms(qubits: Vec<usize>) {
    let gate = MultiQubitMS::new(qubits, CalculatorFloat::FRAC_PI_2);
    let f: f64 = 1.0 / ((2.0_f64).sqrt());
    let test_array = array![
        [
            Complex64::new(f, 0.0),
            Complex64::new(0.0, 0.0),
            Complex64::new(0.0, 0.0),
            Complex64::new(0.0, (-1.0) * f)
        ],
        [
            Complex64::new(0.0, 0.0),
            Complex64::new(f, 0.0),
            Complex64::new(0.0, (-1.0) * f),
            Complex64::new(0.0, 0.0)
        ],
        [
            Complex64::new(0.0, 0.0),
            Complex64::new(0.0, (-1.0) * f),
            Complex64::new(f, 0.0),
            Complex64::new(0.0, 0.0)
        ],
        [
            Complex64::new(0.0, (-1.0) * f),
            Complex64::new(0.0, 0.0),
            Complex64::new(0.0, 0.0),
            Complex64::new(f, 0.0)
        ],
    ];
    let unit = gate.unitary_matrix().unwrap();
    let should_be_zero = unit - test_array;
    assert!(should_be_zero.iter().all(|x| x.norm() < f64::EPSILON));
}

#[test_case(vec![0,1,2]; "three_qubit")]
fn test_matrix_output_three_multi_ms(qubits: Vec<usize>) {
    let gate = MultiQubitMS::new(qubits, CalculatorFloat::FRAC_PI_2);
    let f: f64 = 1.0 / ((2.0_f64).sqrt());
    let test_array = array![
        [
            Complex64::new(f, 0.0),
            Complex64::new(0.0, 0.0),
            Complex64::new(0.0, 0.0),
            Complex64::new(0.0, 0.0),
            Complex64::new(0.0, 0.0),
            Complex64::new(0.0, 0.0),
            Complex64::new(0.0, 0.0),
            Complex64::new(0.0, (-1.0) * f)
        ],
        [
            Complex64::new(0.0, 0.0),
            Complex64::new(f, 0.0),
            Complex64::new(0.0, 0.0),
            Complex64::new(0.0, 0.0),
            Complex64::new(0.0, 0.0),
            Complex64::new(0.0, 0.0),
            Complex64::new(0.0, (-1.0) * f),
            Complex64::new(0.0, 0.0)
        ],
        [
            Complex64::new(0.0, 0.0),
            Complex64::new(0.0, 0.0),
            Complex64::new(f, 0.0),
            Complex64::new(0.0, 0.0),
            Complex64::new(0.0, 0.0),
            Complex64::new(0.0, (-1.0) * f),
            Complex64::new(0.0, 0.0),
            Complex64::new(0.0, 0.0)
        ],
        [
            Complex64::new(0.0, 0.0),
            Complex64::new(0.0, 0.0),
            Complex64::new(0.0, 0.0),
            Complex64::new(f, 0.0),
            Complex64::new(0.0, (-1.0) * f),
            Complex64::new(0.0, 0.0),
            Complex64::new(0.0, 0.0),
            Complex64::new(0.0, 0.0)
        ],
        [
            Complex64::new(0.0, 0.0),
            Complex64::new(0.0, 0.0),
            Complex64::new(0.0, 0.0),
            Complex64::new(0.0, (-1.0) * f),
            Complex64::new(f, 0.0),
            Complex64::new(0.0, 0.0),
            Complex64::new(0.0, 0.0),
            Complex64::new(0.0, 0.0)
        ],
        [
            Complex64::new(0.0, 0.0),
            Complex64::new(0.0, 0.0),
            Complex64::new(0.0, (-1.0) * f),
            Complex64::new(0.0, 0.0),
            Complex64::new(0.0, 0.0),
            Complex64::new(f, 0.0),
            Complex64::new(0.0, 0.0),
            Complex64::new(0.0, 0.0)
        ],
        [
            Complex64::new(0.0, 0.0),
            Complex64::new(0.0, (-1.0) * f),
            Complex64::new(0.0, 0.0),
            Complex64::new(0.0, 0.0),
            Complex64::new(0.0, 0.0),
            Complex64::new(0.0, 0.0),
            Complex64::new(f, 0.0),
            Complex64::new(0.0, 0.0)
        ],
        [
            Complex64::new(0.0, (-1.0) * f),
            Complex64::new(0.0, 0.0),
            Complex64::new(0.0, 0.0),
            Complex64::new(0.0, 0.0),
            Complex64::new(0.0, 0.0),
            Complex64::new(0.0, 0.0),
            Complex64::new(0.0, 0.0),
            Complex64::new(f, 0.0)
        ],
    ];
    let unit = gate.unitary_matrix().unwrap();
    let should_be_zero = unit - test_array;
    assert!(should_be_zero.iter().all(|x| x.norm() < f64::EPSILON));
}

#[test]
fn test_clone_partial_eq_multi_ms() {
    let qubits = vec![0, 1, 2];

    let gate = MultiQubitMS::new(qubits.clone(), CalculatorFloat::FRAC_PI_2);
    assert_eq!(gate.hqslang(), "MultiQubitMS");
    assert_eq!(
        gate.tags(),
        &[
            "Operation",
            "GateOperation",
            "MultiQubitGateOperation",
            "MultiQubitMS",
        ]
    );
    assert!(!gate.is_parametrized());
    let gate1 = MultiQubitMS::new(qubits, "theta".into());
    assert!(gate1.is_parametrized());
    let helper = gate != gate1;
    assert!(helper);
    #[allow(clippy::redundant_clone)]
    let gate2 = gate1.clone();
    assert_eq!(gate2, gate1);
}

#[test]
fn test_operate_multi_ms() {
    let qubits = vec![0, 1, 2];
    let gate = MultiQubitMS::new(qubits.clone(), CalculatorFloat::FRAC_PI_2);
    assert_eq!(gate.hqslang(), "MultiQubitMS");
    assert_eq!(
        gate.tags(),
        &[
            "Operation",
            "GateOperation",
            "MultiQubitGateOperation",
            "MultiQubitMS",
        ]
    );
    assert_eq!(gate.qubits(), &vec![0, 1, 2]);
    assert!(!gate.is_parametrized());
    let gate1 = MultiQubitMS::new(qubits, "theta".into());
    assert!(gate1.is_parametrized());
}

#[test]
fn test_substitute_multi_ms() {
    let qubits = vec![0, 1, 2];
    let gate1 = MultiQubitMS::new(qubits.clone(), "theta".into());
    let gate = MultiQubitMS::new(qubits, CalculatorFloat::FRAC_PI_2);
    let mut calc = Calculator::new();
    calc.set_variable("theta", std::f64::consts::FRAC_PI_2);
    let gate_substituted = roqoqo::operations::Substitute::substitute_parameters(&gate1, &calc);
    let subs = gate_substituted.unwrap();
    assert_eq!(gate, subs);
    let mut mapping: HashMap<usize, usize> = std::collections::HashMap::new();
    let _ = mapping.insert(0, 1);
    let _ = mapping.insert(1, 2);
    let _ = mapping.insert(2, 0);
    let remapped = gate1.remap_qubits(&mapping).unwrap();
    let qubits = remapped.qubits();
    assert_eq!(qubits, &vec![1, 2, 0]);
}

#[test]
fn test_substitute_error_multi_ms() {
    let qubits = vec![0, 1, 2];
    let gate1 = MultiQubitMS::new(qubits, "theta".into());
    let calc = Calculator::new();
    let gate_substituted = gate1.substitute_parameters(&calc);
    assert!(gate_substituted.is_err());
    let mut mapping: HashMap<usize, usize> = std::collections::HashMap::new();
    let _ = mapping.insert(1, 2);
    let _ = mapping.insert(2, 0);
    let remapped = gate1.remap_qubits(&mapping);
    assert!(remapped.is_err());
}

#[test]
fn test_format_multi_ms() {
    let qubits = vec![0, 1, 2];
    let gate = MultiQubitMS::new(qubits, "theta".into());
    let string = format!("{:?}", gate);
    assert!(string.contains("theta"));
    assert!(string.contains("MultiQubitMS"));
}

#[test]
fn test_involved_qubits_multi_ms() {
    let qubits = vec![0, 1, 2];
    let gate = MultiQubitMS::new(qubits, "theta".into());
    let involved_qubits = gate.involved_qubits();
    let mut comp_set: HashSet<usize> = HashSet::new();
    let _ = comp_set.insert(0);
    let _ = comp_set.insert(1);
    let _ = comp_set.insert(2);
    assert_eq!(involved_qubits, InvolvedQubits::Set(comp_set));
}

/// Test powerfc function for MultiQubitMS with symbolic parameters
#[test_case(CalculatorFloat::from("theta"), CalculatorFloat::from(2.0); "power_2")]
#[test_case(CalculatorFloat::from("theta"), CalculatorFloat::from(1.0 / 2.0); "power_1/2")]
#[test_case(CalculatorFloat::from("theta"), CalculatorFloat::from(1.0); "power_1")]
#[test_case(CalculatorFloat::from("theta"), CalculatorFloat::from(0.0); "power_0")]
#[test_case(CalculatorFloat::from("theta"), CalculatorFloat::from(-2.0); "power_-2.0")]
#[test_case(CalculatorFloat::from("theta"), CalculatorFloat::from("power"); "power_symbolic")]
fn test_rotatex_powercf_multi_ms(theta: CalculatorFloat, power: CalculatorFloat) {
    let qubits = vec![0, 1, 2];
    let gate = MultiQubitMS::new(qubits.clone(), theta);

    let power_gate = gate.powercf(power.clone());
    let test_theta = power * gate.theta().clone();
    let test_gate = MultiQubitMS::new(qubits, test_theta);
    assert_eq!(power_gate, test_gate);
    assert_eq!(power_gate.theta(), test_gate.theta());
}

/// Test circuit function of MultiCNOT
#[test_case(vec![0,1]; "two_qubit")]
#[test_case(vec![0,1,2]; "three_qubit")]
fn test_circuit_multi_cnot(qubits: Vec<usize>) {
    let gate = MultiCNOT::new(qubits.clone());
    let c = gate.circuit();
    if qubits.len() == 2 {
        let mut comparison_circuit = Circuit::new();
        comparison_circuit += CNOT::new(0, 1);
        assert!(c == comparison_circuit);
    }
    if qubits.len() == 3 {
        let mut comparison_circuit = Circuit::new();
        comparison_circuit += Hadamard::new(2);
        comparison_circuit += CNOT::new(1, 2);
        comparison_circuit += PhaseShiftState1::new(2, -CalculatorFloat::FRAC_PI_4);
        comparison_circuit += CNOT::new(0, 2);
        comparison_circuit += TGate::new(2);
        comparison_circuit += CNOT::new(1, 2);
        comparison_circuit += PhaseShiftState1::new(2, -CalculatorFloat::FRAC_PI_4);
        comparison_circuit += CNOT::new(0, 2);
        comparison_circuit += TGate::new(1);
        comparison_circuit += TGate::new(2);
        comparison_circuit += Hadamard::new(2);
        comparison_circuit += CNOT::new(0, 1);
        comparison_circuit += TGate::new(0);
        comparison_circuit += PhaseShiftState1::new(1, -CalculatorFloat::FRAC_PI_4);
        comparison_circuit += CNOT::new(0, 1);
        assert!(c == comparison_circuit);
    }
}

#[test_case(2; "two_qubit")]
#[test_case(3; "three_qubit")]
#[test_case(4; "four_qubit")]
fn test_matrix_output_multi_cnot(num_qubits: usize) {
    let gate = MultiCNOT::new((0..num_qubits).collect());
    let unit = gate.unitary_matrix().unwrap();
    let n = 2_usize.pow(num_qubits as u32);
    for i in 0..n - 2 {
        let mut v = Array1::zeros(n);
        v[i] = Complex64::new(1., 0.);
        let u = (&unit).dot(&v);
        assert_eq!(v, u);
    }
    let mut v0 = Array1::zeros(n);
    let mut v1 = Array1::zeros(n);
    v0[n - 2] = Complex64::new(1., 0.);
    v1[n - 1] = Complex64::new(1., 0.);
    let u0 = (&unit).dot(&v0);
    let u1 = (&unit).dot(&v1);
    assert_eq!(u0, v1);
    assert_eq!(u1, v0);
}

#[test]
fn test_clone_partial_eq_multi_cnot() {
    let qubits = vec![0, 1, 2];

    let gate = MultiCNOT::new(qubits);
    assert_eq!(gate.hqslang(), "MultiCNOT");
    assert_eq!(
        gate.tags(),
        &[
            "Operation",
            "GateOperation",
            "MultiQubitGateOperation",
            "MultiCNOT",
        ]
    );
    assert!(!gate.is_parametrized());
    let gate2 = gate.clone();
    assert_eq!(gate2, gate);
}

#[test]
fn test_substitute_multi_cnot() {
    let qubits = vec![0, 1, 2];
    let gate = MultiCNOT::new(qubits);
    let mut mapping: HashMap<usize, usize> = std::collections::HashMap::new();
    let _ = mapping.insert(0, 1);
    let _ = mapping.insert(1, 2);
    let _ = mapping.insert(2, 0);
    let remapped = gate.remap_qubits(&mapping).unwrap();
    let qubits = remapped.qubits();
    assert_eq!(qubits, &vec![1, 2, 0]);
}

#[test]
fn test_substitute_error_multi_cnot() {
    let qubits = vec![0, 1, 2];
    let gate = MultiCNOT::new(qubits);
    let mut mapping: HashMap<usize, usize> = std::collections::HashMap::new();
    let _ = mapping.insert(1, 2);
    let _ = mapping.insert(2, 0);
    let remapped = gate.remap_qubits(&mapping);
    assert!(remapped.is_err());
}

#[test]
fn test_format_multi_cnot() {
    let qubits = vec![0, 1, 2];
    let gate = MultiCNOT::new(qubits);
    let string = format!("{:?}", gate);
    assert!(string.contains("MultiCNOT"));
}

#[test]
fn test_involved_qubits_multi_cnot() {
    let qubits = vec![0, 1, 2];
    let gate = MultiCNOT::new(qubits);
    let involved_qubits = gate.involved_qubits();
    let mut comp_set: HashSet<usize> = HashSet::new();
    let _ = comp_set.insert(0);
    let _ = comp_set.insert(1);
    let _ = comp_set.insert(2);
    assert_eq!(involved_qubits, InvolvedQubits::Set(comp_set));
}

#[test_case(vec![0,1]; "two_qubit")]
#[test_case(vec![0,1,2]; "three_qubit")]
fn test_circuit_multi_zz(qubits: Vec<usize>) {
    let gate = MultiQubitZZ::new(qubits.clone(), CalculatorFloat::FRAC_PI_2);
    let c = gate.circuit();
    if qubits.len() == 2 {
        let mut comparison_circuit = Circuit::new();

        comparison_circuit += CNOT::new(0, 1);
        comparison_circuit += RotateZ::new(1, CalculatorFloat::FRAC_PI_2);
        comparison_circuit += CNOT::new(0, 1);

        assert!(c == comparison_circuit);
    }
    if qubits.len() == 3 {
        let mut comparison_circuit = Circuit::new();

        comparison_circuit += CNOT::new(0, 1);
        comparison_circuit += CNOT::new(1, 2);
        comparison_circuit += RotateZ::new(2, CalculatorFloat::FRAC_PI_2);
        comparison_circuit += CNOT::new(1, 2);
        comparison_circuit += CNOT::new(0, 1);

        assert!(c == comparison_circuit);
    }
}

#[test_case(vec![0,1]; "two_qubit")]
fn test_matrix_output_multi_qubit_zz(qubits: Vec<usize>) {
    let gate = MultiQubitZZ::new(qubits, CalculatorFloat::FRAC_PI_2);
    let f: f64 = 1.0 / ((2.0_f64).sqrt());
    let test_array = array![
        [
            Complex64::new(f, (-1.0) * f),
            Complex64::new(0.0, 0.0),
            Complex64::new(0.0, 0.0),
            Complex64::new(0.0, 0.0)
        ],
        [
            Complex64::new(0.0, 0.0),
            Complex64::new(f, f),
            Complex64::new(0.0, 0.0),
            Complex64::new(0.0, 0.0)
        ],
        [
            Complex64::new(0.0, 0.0),
            Complex64::new(0.0, 0.0),
            Complex64::new(f, f),
            Complex64::new(0.0, 0.0)
        ],
        [
            Complex64::new(0.0, 0.0),
            Complex64::new(0.0, 0.0),
            Complex64::new(0.0, 0.0),
            Complex64::new(f, (-1.0) * f)
        ],
    ];
    let unit = gate.unitary_matrix().unwrap();
    let should_be_zero = unit - test_array;
    assert!(should_be_zero.iter().all(|x| x.norm() < f64::EPSILON));
}

#[test_case(vec![0,1,2]; "three_qubit")]
fn test_matrix_output_three_multi_qubit_zz(qubits: Vec<usize>) {
    let gate = MultiQubitZZ::new(qubits, CalculatorFloat::FRAC_PI_2);
    let f: f64 = 1.0 / ((2.0_f64).sqrt());
    let test_array = array![
        [
            Complex64::new(f, (-1.0) * f),
            Complex64::new(0.0, 0.0),
            Complex64::new(0.0, 0.0),
            Complex64::new(0.0, 0.0),
            Complex64::new(0.0, 0.0),
            Complex64::new(0.0, 0.0),
            Complex64::new(0.0, 0.0),
            Complex64::new(0.0, 0.0)
        ],
        [
            Complex64::new(0.0, 0.0),
            Complex64::new(f, f),
            Complex64::new(0.0, 0.0),
            Complex64::new(0.0, 0.0),
            Complex64::new(0.0, 0.0),
            Complex64::new(0.0, 0.0),
            Complex64::new(0.0, 0.0),
            Complex64::new(0.0, 0.0)
        ],
        [
            Complex64::new(0.0, 0.0),
            Complex64::new(0.0, 0.0),
            Complex64::new(f, f),
            Complex64::new(0.0, 0.0),
            Complex64::new(0.0, 0.0),
            Complex64::new(0.0, 0.0),
            Complex64::new(0.0, 0.0),
            Complex64::new(0.0, 0.0)
        ],
        [
            Complex64::new(0.0, 0.0),
            Complex64::new(0.0, 0.0),
            Complex64::new(0.0, 0.0),
            Complex64::new(f, (-1.0) * f),
            Complex64::new(0.0, 0.0),
            Complex64::new(0.0, 0.0),
            Complex64::new(0.0, 0.0),
            Complex64::new(0.0, 0.0)
        ],
        [
            Complex64::new(0.0, 0.0),
            Complex64::new(0.0, 0.0),
            Complex64::new(0.0, 0.0),
            Complex64::new(0.0, 0.0),
            Complex64::new(f, f),
            Complex64::new(0.0, 0.0),
            Complex64::new(0.0, 0.0),
            Complex64::new(0.0, 0.0)
        ],
        [
            Complex64::new(0.0, 0.0),
            Complex64::new(0.0, 0.0),
            Complex64::new(0.0, 0.0),
            Complex64::new(0.0, 0.0),
            Complex64::new(0.0, 0.0),
            Complex64::new(f, (-1.0) * f),
            Complex64::new(0.0, 0.0),
            Complex64::new(0.0, 0.0)
        ],
        [
            Complex64::new(0.0, 0.0),
            Complex64::new(0.0, 0.0),
            Complex64::new(0.0, 0.0),
            Complex64::new(0.0, 0.0),
            Complex64::new(0.0, 0.0),
            Complex64::new(0.0, 0.0),
            Complex64::new(f, (-1.0) * f),
            Complex64::new(0.0, 0.0)
        ],
        [
            Complex64::new(0.0, 0.0),
            Complex64::new(0.0, 0.0),
            Complex64::new(0.0, 0.0),
            Complex64::new(0.0, 0.0),
            Complex64::new(0.0, 0.0),
            Complex64::new(0.0, 0.0),
            Complex64::new(0.0, 0.0),
            Complex64::new(f, f)
        ],
    ];
    let unit = gate.unitary_matrix().unwrap();
    let should_be_zero = unit - test_array;
    assert!(should_be_zero.iter().all(|x| x.norm() < f64::EPSILON));
}

#[test]
fn test_clone_partial_eq_multi_qubit_ms() {
    let qubits = vec![0, 1, 2];

    let gate = MultiQubitZZ::new(qubits.clone(), CalculatorFloat::FRAC_PI_2);
    assert_eq!(gate.hqslang(), "MultiQubitZZ");
    assert_eq!(
        gate.tags(),
        &[
            "Operation",
            "GateOperation",
            "MultiQubitGateOperation",
            "MultiQubitZZ",
        ]
    );
    assert!(!gate.is_parametrized());
    let gate1 = MultiQubitZZ::new(qubits, "theta".into());
    assert!(gate1.is_parametrized());
    let helper = gate != gate1;
    assert!(helper);
    #[allow(clippy::redundant_clone)]
    let gate2 = gate1.clone();
    assert_eq!(gate2, gate1);
}

#[test]
fn test_operate_multi_qubit_zz() {
    let qubits = vec![0, 1, 2];
    let gate = MultiQubitZZ::new(qubits.clone(), CalculatorFloat::FRAC_PI_2);
    assert_eq!(gate.hqslang(), "MultiQubitZZ");
    assert_eq!(
        gate.tags(),
        &[
            "Operation",
            "GateOperation",
            "MultiQubitGateOperation",
            "MultiQubitZZ",
        ]
    );
    assert_eq!(gate.qubits(), &vec![0, 1, 2]);
    assert!(!gate.is_parametrized());
    let gate1 = MultiQubitZZ::new(qubits, "theta".into());
    assert!(gate1.is_parametrized());
}

#[test]
fn test_substitute_multi_qubit_zz() {
    let qubits = vec![0, 1, 2];
    let gate1 = MultiQubitZZ::new(qubits.clone(), "theta".into());
    let gate = MultiQubitZZ::new(qubits, CalculatorFloat::FRAC_PI_2);
    let mut calc = Calculator::new();
    calc.set_variable("theta", std::f64::consts::FRAC_PI_2);
    let gate_substituted = roqoqo::operations::Substitute::substitute_parameters(&gate1, &calc);
    let subs = gate_substituted.unwrap();
    assert_eq!(gate, subs);
    let mut mapping: HashMap<usize, usize> = std::collections::HashMap::new();
    let _ = mapping.insert(0, 1);
    let _ = mapping.insert(1, 2);
    let _ = mapping.insert(2, 0);
    let remapped = gate1.remap_qubits(&mapping).unwrap();
    let qubits = remapped.qubits();
    assert_eq!(qubits, &vec![1, 2, 0]);
}

#[test]
fn test_substitute_error_multi_qubit_zz() {
    let qubits = vec![0, 1, 2];
    let gate1 = MultiQubitZZ::new(qubits, "theta".into());
    let calc = Calculator::new();
    let gate_substituted = gate1.substitute_parameters(&calc);
    assert!(gate_substituted.is_err());
    let mut mapping: HashMap<usize, usize> = std::collections::HashMap::new();
    let _ = mapping.insert(1, 2);
    let _ = mapping.insert(2, 0);
    let remapped = gate1.remap_qubits(&mapping);
    assert!(remapped.is_err());
}

#[test]
fn test_format_error_multi_qubit_zz() {
    let qubits = vec![0, 1, 2];
    let gate = MultiQubitZZ::new(qubits, "theta".into());
    let string = format!("{:?}", gate);
    assert!(string.contains("theta"));
    assert!(string.contains("MultiQubitZZ"));
}

#[test]
fn test_involved_qubits_multi_qubit_zz() {
    let qubits = vec![0, 1, 2];
    let gate = MultiQubitZZ::new(qubits, "theta".into());
    let involved_qubits = gate.involved_qubits();
    let mut comp_set: HashSet<usize> = HashSet::new();
    let _ = comp_set.insert(0);
    let _ = comp_set.insert(1);
    let _ = comp_set.insert(2);
    assert_eq!(involved_qubits, InvolvedQubits::Set(comp_set));
}

/// Test powerfc function for MultiQubitMS with symbolic parameters
#[test_case(CalculatorFloat::from("theta"), CalculatorFloat::from(2.0); "power_2")]
#[test_case(CalculatorFloat::from("theta"), CalculatorFloat::from(1.0 / 2.0); "power_1/2")]
#[test_case(CalculatorFloat::from("theta"), CalculatorFloat::from(1.0); "power_1")]
#[test_case(CalculatorFloat::from("theta"), CalculatorFloat::from(0.0); "power_0")]
#[test_case(CalculatorFloat::from("theta"), CalculatorFloat::from(-2.0); "power_-2.0")]
#[test_case(CalculatorFloat::from("theta"), CalculatorFloat::from("power"); "power_symbolic")]
fn test_rotatex_powercf_multi_qubit_zz(theta: CalculatorFloat, power: CalculatorFloat) {
    let qubits = vec![0, 1, 2];
    let gate = MultiQubitZZ::new(qubits.clone(), theta);

    let power_gate = gate.powercf(power.clone());
    let test_theta = power * gate.theta().clone();
    let test_gate = MultiQubitZZ::new(qubits, test_theta);
    assert_eq!(power_gate, test_gate);
    assert_eq!(power_gate.theta(), test_gate.theta());
}

/// Test JsonSchema trait
#[cfg(feature = "json_schema")]
#[test_case(MultiQubitGateOperation::from(MultiQubitZZ::new(vec![0, 1, 2, 3], 0.23.into())); "MultiQubitZZ")]
#[test_case(MultiQubitGateOperation::from(MultiQubitMS::new(vec![0, 1, 2], 0.45.into())); "MultiQubitMS")]
pub fn test_json_schema_multi_qubit_gate_operations(gate: MultiQubitGateOperation) {
    // Serialize
    let test_json = match gate.clone() {
        MultiQubitGateOperation::MultiQubitMS(op) => serde_json::to_string(&op).unwrap(),
        MultiQubitGateOperation::MultiQubitZZ(op) => serde_json::to_string(&op).unwrap(),
        _ => unreachable!(),
    };
    let test_value: serde_json::Value = serde_json::from_str(&test_json).unwrap();

    // Create JSONSchema
    let test_schema = match gate {
        MultiQubitGateOperation::MultiQubitMS(_) => schema_for!(MultiQubitMS),
        MultiQubitGateOperation::MultiQubitZZ(_) => schema_for!(MultiQubitZZ),
        _ => unreachable!(),
    };
    let schema = serde_json::to_string(&test_schema).unwrap();
    let schema_value: serde_json::Value = serde_json::from_str(&schema).unwrap();
    let compiled_schema = Validator::options()
        .with_draft(Draft::Draft7)
        .build(&schema_value)
        .unwrap();

    let validation_result = compiled_schema.validate(&test_value);
    assert!(validation_result.is_ok());
}

// Test partialEq function of CallDefinedGate
#[cfg(feature = "unstable_operation_definition")]
#[test]
fn test_clone_partial_eq_call_defined_gate() {
    let qubits = vec![0, 1, 2];

    let gate = CallDefinedGate::new(
        "name".into(),
        qubits.clone(),
        vec![CalculatorFloat::from(0.6)],
    );
    assert_eq!(gate.hqslang(), "CallDefinedGate");
    assert_eq!(
        gate.tags(),
        &["Operation", "MultiQubitGateOperation", "CallDefinedGate",]
    );
    assert!(!gate.is_parametrized());
    let gate1 = CallDefinedGate::new("name".into(), qubits, vec![CalculatorFloat::from(0.7)]);
    let helper = gate != gate1;
    assert!(helper);
    #[allow(clippy::redundant_clone)]
    let gate2 = gate1.clone();
    assert_eq!(gate2, gate1);
}

#[cfg(feature = "unstable_operation_definition")]
#[test]
fn test_substitute_call_defined_gate() {
    let qubits = vec![0, 1, 2];
    let gate1 = CallDefinedGate::new("name".to_owned(), qubits.clone(), vec!["theta".into()]);
    let gate = CallDefinedGate::new("name".to_owned(), qubits, vec![CalculatorFloat::FRAC_PI_2]);
    let mut calc = Calculator::new();
    calc.set_variable("theta", std::f64::consts::FRAC_PI_2);
    let gate_substituted = roqoqo::operations::Substitute::substitute_parameters(&gate1, &calc);
    let subs = gate_substituted.unwrap();
    assert_eq!(gate, subs);
    let mut mapping: HashMap<usize, usize> = std::collections::HashMap::new();
    let _ = mapping.insert(0, 1);
    let _ = mapping.insert(1, 2);
    let _ = mapping.insert(2, 0);
    let remapped = gate1.remap_qubits(&mapping).unwrap();
    let qubits = remapped.qubits();
    assert_eq!(qubits, &vec![1, 2, 0]);
}

#[cfg(feature = "unstable_operation_definition")]
#[test]
fn test_substitute_error_call_defined_gate() {
    let qubits = vec![0, 1, 2];
    let gate1 = CallDefinedGate::new("name".to_owned(), qubits, vec!["theta".into()]);
    let calc = Calculator::new();
    let gate_substituted = gate1.substitute_parameters(&calc);
    assert!(gate_substituted.is_err());
    let mut mapping: HashMap<usize, usize> = std::collections::HashMap::new();
    let _ = mapping.insert(1, 2);
    let _ = mapping.insert(2, 0);
    let remapped = gate1.remap_qubits(&mapping);
    assert!(remapped.is_err());
}

#[test]
#[cfg(feature = "unstable_operation_definition")]
fn test_format_call_defined_gate() {
    let qubits = vec![0, 1, 2];
    let gate = CallDefinedGate::new(
        "name".into(),
        qubits.clone(),
        vec![CalculatorFloat::from(0.6)],
    );
    let string = format!("{:?}", gate);
    assert!(
        string
            == "CallDefinedGate { gate_name: \"name\", qubits: [0, 1, 2], free_parameters: [Float(0.6)] }"
    );
}

#[test]
#[cfg(feature = "unstable_operation_definition")]
fn test_remap_defined_gate() {
    let qubits = vec![0, 1, 2];
    let gate = CallDefinedGate::new(
        "name".into(),
        qubits.clone(),
        vec![CalculatorFloat::from(0.6)],
    );
    let mut mapping: HashMap<usize, usize> = std::collections::HashMap::new();
    let _ = mapping.insert(0, 1);
    let _ = mapping.insert(1, 2);
    let _ = mapping.insert(2, 0);
    let remapped = gate.remap_qubits(&mapping).unwrap();
    let qubits = remapped.qubits();
    assert_eq!(qubits, &vec![1, 2, 0]);
}

#[test]
#[cfg(feature = "unstable_operation_definition")]
fn test_remap_error_call_defined_gate() {
    let qubits = vec![0, 1, 2];
    let gate = CallDefinedGate::new(
        "name".into(),
        qubits.clone(),
        vec![CalculatorFloat::from(0.6)],
    );
    let mut mapping: HashMap<usize, usize> = std::collections::HashMap::new();
    let _ = mapping.insert(1, 2);
    let _ = mapping.insert(2, 0);
    let remapped = gate.remap_qubits(&mapping);
    assert!(remapped.is_err());
}

#[test]
#[cfg(feature = "unstable_operation_definition")]
fn test_involved_qubits_call_defined_gate() {
    let qubits = vec![0, 1, 2];
    let gate = CallDefinedGate::new(
        "name".into(),
        qubits.clone(),
        vec![CalculatorFloat::Float(0.6)],
    );
    let involved_qubits = gate.involved_qubits();
    let mut comp_set: HashSet<usize> = HashSet::new();
    let _ = comp_set.insert(0);
    let _ = comp_set.insert(1);
    let _ = comp_set.insert(2);
    assert_eq!(involved_qubits, InvolvedQubits::Set(comp_set));
}

#[test]
#[cfg(feature = "unstable_operation_definition")]
#[cfg(feature = "json_schema")]
pub fn test_json_schema_multi_qubit_call_gate() {
    let qubits = vec![0, 1, 2];
    let gate = CallDefinedGate::new(
        "name".into(),
        qubits.clone(),
        vec![CalculatorFloat::Float(0.6)],
    );
    // Serialize
    let test_json = serde_json::to_string(&gate).unwrap();
    let test_value: serde_json::Value = serde_json::from_str(&test_json).unwrap();

    // Create JSONSchema
    let test_schema = schema_for!(CallDefinedGate);
    let schema = serde_json::to_string(&test_schema).unwrap();
    let schema_value: serde_json::Value = serde_json::from_str(&schema).unwrap();
    let compiled_schema = Validator::options()
        .with_draft(Draft::Draft7)
        .build(&schema_value)
        .unwrap();

    let validation_result = compiled_schema.validate(&test_value);
    assert!(validation_result.is_ok());
}<|MERGE_RESOLUTION|>--- conflicted
+++ resolved
@@ -12,26 +12,18 @@
 
 //! Integration test for public API of multi qubit gate operations
 
-<<<<<<< HEAD
 #[cfg(feature = "json_schema")]
 use jsonschema::{Draft, Validator};
 use ndarray::array;
-=======
-use std::collections::{HashMap, HashSet};
-
 use ndarray::prelude::*;
->>>>>>> bb01e4d4
 use num_complex::Complex64;
 use qoqo_calculator::Calculator;
 use qoqo_calculator::CalculatorFloat;
 use roqoqo::operations::*;
 use roqoqo::Circuit;
-<<<<<<< HEAD
 #[cfg(feature = "json_schema")]
 use schemars::schema_for;
 use std::collections::{HashMap, HashSet};
-=======
->>>>>>> bb01e4d4
 use test_case::test_case;
 
 /// Test circuit function of MultiQubitMolmerSorensen
@@ -353,15 +345,15 @@
     for i in 0..n - 2 {
         let mut v = Array1::zeros(n);
         v[i] = Complex64::new(1., 0.);
-        let u = (&unit).dot(&v);
+        let u = unit.dot(&v);
         assert_eq!(v, u);
     }
     let mut v0 = Array1::zeros(n);
     let mut v1 = Array1::zeros(n);
     v0[n - 2] = Complex64::new(1., 0.);
     v1[n - 1] = Complex64::new(1., 0.);
-    let u0 = (&unit).dot(&v0);
-    let u1 = (&unit).dot(&v1);
+    let u0 = unit.dot(&v0);
+    let u1 = unit.dot(&v1);
     assert_eq!(u0, v1);
     assert_eq!(u1, v0);
 }
