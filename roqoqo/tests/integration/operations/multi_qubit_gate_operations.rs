--- conflicted
+++ resolved
@@ -12,19 +12,14 @@
 
 //! Integration test for public API of multi qubit gate operations
 
-<<<<<<< HEAD
 use std::collections::{HashMap, HashSet};
 
 use ndarray::prelude::*;
-=======
-use ndarray::array;
->>>>>>> 15b79428
 use num_complex::Complex64;
 use qoqo_calculator::Calculator;
 use qoqo_calculator::CalculatorFloat;
 use roqoqo::operations::*;
 use roqoqo::Circuit;
-use std::collections::{HashMap, HashSet};
 use test_case::test_case;
 
 /// Test circuit function of MultiQubitMolmerSorensen
