--- conflicted
+++ resolved
@@ -297,7 +297,6 @@
     assert_eq!(power_gate.theta(), test_gate.theta());
 }
 
-<<<<<<< HEAD
 /// Test circuit function of MultiCNOT
 #[test_case(vec![0,1]; "two_qubit")]
 #[test_case(vec![0,1,2]; "three_qubit")]
@@ -307,25 +306,10 @@
     if qubits.len() == 2 {
         let mut comparison_circuit = Circuit::new();
         comparison_circuit += CNOT::new(0, 1);
-=======
-#[test_case(vec![0,1]; "two_qubit")]
-#[test_case(vec![0,1,2]; "three_qubit")]
-fn test_circuit_multi_zz(qubits: Vec<usize>) {
-    let gate = MultiQubitZZ::new(qubits.clone(), CalculatorFloat::FRAC_PI_2);
-    let c = gate.circuit();
-    if qubits.len() == 2 {
-        let mut comparison_circuit = Circuit::new();
-
-        comparison_circuit += CNOT::new(0, 1);
-        comparison_circuit += RotateZ::new(1, CalculatorFloat::FRAC_PI_4);
-        comparison_circuit += CNOT::new(0, 1);
-
->>>>>>> 9ac49a38
         assert!(c == comparison_circuit);
     }
     if qubits.len() == 3 {
         let mut comparison_circuit = Circuit::new();
-<<<<<<< HEAD
         comparison_circuit += Hadamard::new(2);
         comparison_circuit += CNOT::new(1, 2);
         comparison_circuit += PhaseShiftState1::new(2, -CalculatorFloat::FRAC_PI_4);
@@ -341,20 +325,10 @@
         comparison_circuit += TGate::new(0);
         comparison_circuit += PhaseShiftState1::new(1, -CalculatorFloat::FRAC_PI_4);
         comparison_circuit += CNOT::new(0, 1);
-=======
-
-        comparison_circuit += CNOT::new(0, 1);
-        comparison_circuit += CNOT::new(1, 2);
-        comparison_circuit += RotateZ::new(2, CalculatorFloat::FRAC_PI_4);
-        comparison_circuit += CNOT::new(1, 2);
-        comparison_circuit += CNOT::new(0, 1);
-
->>>>>>> 9ac49a38
         assert!(c == comparison_circuit);
     }
 }
 
-<<<<<<< HEAD
 #[test_case(2; "two_qubit")]
 #[test_case(3; "three_qubit")]
 #[test_case(4; "four_qubit")]
@@ -384,7 +358,91 @@
 
     let gate = MultiCNOT::new(qubits);
     assert_eq!(gate.hqslang(), "MultiCNOT");
-=======
+    assert_eq!(
+        gate.tags(),
+        &[
+            "Operation",
+            "GateOperation",
+            "MultiQubitGateOperation",
+            "MultiCNOT",
+        ]
+    );
+    assert!(!gate.is_parametrized());
+    let gate2 = gate.clone();
+    assert_eq!(gate2, gate);
+}
+
+#[test]
+fn test_substitute_multi_cnot() {
+    let qubits = vec![0, 1, 2];
+    let gate = MultiCNOT::new(qubits);
+    let mut mapping: HashMap<usize, usize> = std::collections::HashMap::new();
+    let _ = mapping.insert(0, 1);
+    let _ = mapping.insert(1, 2);
+    let _ = mapping.insert(2, 0);
+    let remapped = gate.remap_qubits(&mapping).unwrap();
+    let qubits = remapped.qubits();
+    assert_eq!(qubits, &vec![1, 2, 0]);
+}
+
+#[test]
+fn test_substitute_error_multi_cnot() {
+    let qubits = vec![0, 1, 2];
+    let gate = MultiCNOT::new(qubits);
+    let mut mapping: HashMap<usize, usize> = std::collections::HashMap::new();
+    let _ = mapping.insert(1, 2);
+    let _ = mapping.insert(2, 0);
+    let remapped = gate.remap_qubits(&mapping);
+    assert!(remapped.is_err());
+}
+
+#[test]
+fn test_format_multi_cnot() {
+    let qubits = vec![0, 1, 2];
+    let gate = MultiCNOT::new(qubits);
+    let string = format!("{:?}", gate);
+    assert!(string.contains("MultiCNOT"));
+}
+
+#[test]
+fn test_involved_qubits_multi_cnot() {
+    let qubits = vec![0, 1, 2];
+    let gate = MultiCNOT::new(qubits);
+    let involved_qubits = gate.involved_qubits();
+    let mut comp_set: HashSet<usize> = HashSet::new();
+    let _ = comp_set.insert(0);
+    let _ = comp_set.insert(1);
+    let _ = comp_set.insert(2);
+    assert_eq!(involved_qubits, InvolvedQubits::Set(comp_set));
+}
+
+#[test_case(vec![0,1]; "two_qubit")]
+#[test_case(vec![0,1,2]; "three_qubit")]
+fn test_circuit_multi_zz(qubits: Vec<usize>) {
+    let gate = MultiQubitZZ::new(qubits.clone(), CalculatorFloat::FRAC_PI_2);
+    let c = gate.circuit();
+    if qubits.len() == 2 {
+        let mut comparison_circuit = Circuit::new();
+
+        comparison_circuit += CNOT::new(0, 1);
+        comparison_circuit += RotateZ::new(1, CalculatorFloat::FRAC_PI_4);
+        comparison_circuit += CNOT::new(0, 1);
+
+        assert!(c == comparison_circuit);
+    }
+    if qubits.len() == 3 {
+        let mut comparison_circuit = Circuit::new();
+
+        comparison_circuit += CNOT::new(0, 1);
+        comparison_circuit += CNOT::new(1, 2);
+        comparison_circuit += RotateZ::new(2, CalculatorFloat::FRAC_PI_4);
+        comparison_circuit += CNOT::new(1, 2);
+        comparison_circuit += CNOT::new(0, 1);
+
+        assert!(c == comparison_circuit);
+    }
+}
+
 #[test_case(vec![0,1]; "two_qubit")]
 fn test_matrix_output_multi_qubit_zz(qubits: Vec<usize>) {
     let gate = MultiQubitZZ::new(qubits.clone(), CalculatorFloat::FRAC_PI_2);
@@ -540,27 +598,12 @@
     let qubits = vec![0, 1, 2];
     let gate = MultiQubitZZ::new(qubits.clone(), CalculatorFloat::FRAC_PI_2);
     assert_eq!(gate.hqslang(), "MultiQubitZZ");
->>>>>>> 9ac49a38
     assert_eq!(
         gate.tags(),
         &[
             "Operation",
             "GateOperation",
             "MultiQubitGateOperation",
-<<<<<<< HEAD
-            "MultiCNOT",
-        ]
-    );
-    assert!(!gate.is_parametrized());
-    let gate2 = gate.clone();
-    assert_eq!(gate2, gate);
-}
-
-#[test]
-fn test_substitute_multi_cnot() {
-    let qubits = vec![0, 1, 2];
-    let gate = MultiCNOT::new(qubits);
-=======
             "MultiQubitZZ",
         ]
     );
@@ -580,30 +623,16 @@
     let gate_substituted = roqoqo::operations::Substitute::substitute_parameters(&gate1, &mut calc);
     let subs = gate_substituted.unwrap();
     assert_eq!(gate, subs);
->>>>>>> 9ac49a38
     let mut mapping: HashMap<usize, usize> = std::collections::HashMap::new();
     let _ = mapping.insert(0, 1);
     let _ = mapping.insert(1, 2);
     let _ = mapping.insert(2, 0);
-<<<<<<< HEAD
-    let remapped = gate.remap_qubits(&mapping).unwrap();
-=======
     let remapped = gate1.remap_qubits(&mapping).unwrap();
->>>>>>> 9ac49a38
     let qubits = remapped.qubits();
     assert_eq!(qubits, &vec![1, 2, 0]);
 }
 
 #[test]
-<<<<<<< HEAD
-fn test_substitute_error_multi_cnot() {
-    let qubits = vec![0, 1, 2];
-    let gate = MultiCNOT::new(qubits);
-    let mut mapping: HashMap<usize, usize> = std::collections::HashMap::new();
-    let _ = mapping.insert(1, 2);
-    let _ = mapping.insert(2, 0);
-    let remapped = gate.remap_qubits(&mapping);
-=======
 fn test_substitute_error_multi_qubit_zz() {
     let qubits = vec![0, 1, 2];
     let gate1 = MultiQubitZZ::new(qubits.clone(), "theta".into());
@@ -614,24 +643,10 @@
     let _ = mapping.insert(1, 2);
     let _ = mapping.insert(2, 0);
     let remapped = gate1.remap_qubits(&mapping);
->>>>>>> 9ac49a38
     assert!(remapped.is_err());
 }
 
 #[test]
-<<<<<<< HEAD
-fn test_format_multi_cnot() {
-    let qubits = vec![0, 1, 2];
-    let gate = MultiCNOT::new(qubits);
-    let string = format!("{:?}", gate);
-    assert!(string.contains("MultiCNOT"));
-}
-
-#[test]
-fn test_involved_qubits_multi_cnot() {
-    let qubits = vec![0, 1, 2];
-    let gate = MultiCNOT::new(qubits);
-=======
 fn test_format_error_multi_qubit_zz() {
     let qubits = vec![0, 1, 2];
     let gate = MultiQubitZZ::new(qubits.clone(), "theta".into());
@@ -644,15 +659,12 @@
 fn test_involved_qubits_multi_qubit_zz() {
     let qubits = vec![0, 1, 2];
     let gate = MultiQubitZZ::new(qubits.clone(), "theta".into());
->>>>>>> 9ac49a38
     let involved_qubits = gate.involved_qubits();
     let mut comp_set: HashSet<usize> = HashSet::new();
     let _ = comp_set.insert(0);
     let _ = comp_set.insert(1);
     let _ = comp_set.insert(2);
     assert_eq!(involved_qubits, InvolvedQubits::Set(comp_set));
-<<<<<<< HEAD
-=======
 }
 
 /// Test powerfc function for MultiQubitMS with symbolic parameters
@@ -671,5 +683,4 @@
     let test_gate = MultiQubitZZ::new(qubits.clone(), test_theta);
     assert_eq!(power_gate, test_gate);
     assert_eq!(power_gate.theta(), test_gate.theta());
->>>>>>> 9ac49a38
 }