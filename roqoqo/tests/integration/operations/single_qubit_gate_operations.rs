--- conflicted
+++ resolved
@@ -1118,11 +1118,7 @@
 fn test_ineffective_substitute_parameters(gate: SingleQubitGateOperation) {
     let mut substitution_dict: Calculator = Calculator::new();
     substitution_dict.set_variable("theta", 0.0);
-<<<<<<< HEAD
-    let result = gate.substitute_parameters(&mut substitution_dict).unwrap();
-=======
     let result = gate.substitute_parameters(&substitution_dict).unwrap();
->>>>>>> 1e81450a
     assert_eq!(result, gate);
 }
 
