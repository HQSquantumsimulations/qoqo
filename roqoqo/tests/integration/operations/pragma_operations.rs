// Copyright © 2021-2023 HQS Quantum Simulations GmbH. All Rights Reserved.
//
// Licensed under the Apache License, Version 2.0 (the "License"); you may not use this file except
// in compliance with the License. You may obtain a copy of the License at
//
//     http://www.apache.org/licenses/LICENSE-2.0
//
// Unless required by applicable law or agreed to in writing, software distributed under the
// License is distributed on an "AS IS" BASIS, WITHOUT WARRANTIES OR CONDITIONS OF ANY KIND, either
// express or implied. See the License for the specific language governing permissions and
// limitations under the License.
//
//! Integration test for public API of Measurement operations

#[cfg(feature = "serialize")]
use bincode::serialize;
#[cfg(feature = "json_schema")]
use jsonschema::{Draft, JSONSchema};
use nalgebra::{matrix, Matrix4};
use ndarray::{array, Array, Array1, Array2};
use num_complex::Complex64;
use qoqo_calculator::{Calculator, CalculatorFloat};
use roqoqo::operations::*;
use roqoqo::prelude::RoqoqoError;
use roqoqo::Circuit;
#[cfg(feature = "json_schema")]
use schemars::schema_for;
#[cfg(feature = "serialize")]
use serde_test::{assert_tokens, Configure, Token};
use std::collections::{HashMap, HashSet};
use test_case::test_case;

/// Test PragmaSetNumberOfMeasurements inputs and involved qubits
#[test]
fn pragma_loop_inputs_qubits() {
    let pragma = PragmaLoop::new(CalculatorFloat::from("number_t"), Circuit::new());

    // Test inputs are correct
    assert_eq!(pragma.repetitions(), &CalculatorFloat::from("number_t"));
    assert_eq!(pragma.circuit(), &Circuit::new());

    // Test InvolveQubits trait
    assert_eq!(pragma.involved_qubits(), InvolvedQubits::None);
}

/// Test PragmaSetNumberOfMeasurements standard derived traits (Debug, Clone, PartialEq)
#[test]
fn pragma_loop_simple_traits() {
    let pragma = PragmaLoop::new(CalculatorFloat::from("number_t"), Circuit::new());
    // Test Debug trait
    assert_eq!(
        format!("{:?}", pragma),
        "PragmaLoop { repetitions: Str(\"number_t\"), circuit: Circuit { definitions: [], operations: [], _roqoqo_version: RoqoqoVersion } }"
    );

    // Test Clone trait
    assert_eq!(pragma.clone(), pragma);

    // Test PartialEq trait
    let pragma_0 = PragmaLoop::new(CalculatorFloat::from("number_t"), Circuit::new());
    let pragma_1 = PragmaLoop::new(CalculatorFloat::from(1.0), Circuit::new());
    assert!(pragma_0 == pragma);
    assert!(pragma == pragma_0);
    assert!(pragma_1 != pragma);
    assert!(pragma != pragma_1);
}

/// Test PragmaSetNumberOfMeasurements Operate trait
#[test]
fn pragma_loop_operate_trait() {
    let pragma = PragmaLoop::new(CalculatorFloat::from("number_t"), Circuit::new());

    // (1) Test tags function
    let tags: &[&str; 3] = &["Operation", "PragmaOperation", "PragmaLoop"];
    assert_eq!(pragma.tags(), tags);

    // (2) Test hqslang function
    assert_eq!(pragma.hqslang(), String::from("PragmaLoop"));

    // (3) Test is_parametrized function
    assert!(pragma.is_parametrized());
}

/// Test PragmaSetNumberOfMeasurements Substitute trait
#[test]
fn pragma_loop_substitute_trait() {
    let mut circuit = Circuit::new();
    circuit += RotateX::new(0, "ro".into());
    let pragma_test = PragmaLoop::new(CalculatorFloat::from("number_t"), circuit);
    let mut circuit_subbed = Circuit::new();
    circuit_subbed += RotateX::new(0, 0.0.into());
    let pragma = PragmaLoop::new(CalculatorFloat::from(1.0), circuit_subbed);
    // (1) Substitute parameters function
    let mut substitution_dict: Calculator = Calculator::new();
    substitution_dict.set_variable("ro", 0.0);
    substitution_dict.set_variable("number_t", 1.0);
    let result = pragma_test
        .substitute_parameters(&substitution_dict)
        .unwrap();
    assert_eq!(result, pragma);

    let mut circuit_subbed = Circuit::new();
    circuit_subbed += RotateX::new(2, "ro".into());
    let pragma = PragmaLoop::new(CalculatorFloat::from("number_t"), circuit_subbed);
    // (2) Remap qubits function
    let mut qubit_mapping_test: HashMap<usize, usize> = HashMap::new();
    qubit_mapping_test.insert(0, 2);
    qubit_mapping_test.insert(2, 0);
    let result = pragma_test.remap_qubits(&qubit_mapping_test).unwrap();
    assert_eq!(result, pragma);
}

/// Test PragmaSetNumberOfMeasurements Serialization and Deserialization traits (readable)
#[cfg(feature = "serialize")]
#[test]
fn pragma_loop_serde_readable() {
    let pragma_serialization = PragmaSetNumberOfMeasurements::new(1, String::from("ro"));
    assert_tokens(
        &pragma_serialization.readable(),
        &[
            Token::Struct {
                name: "PragmaSetNumberOfMeasurements",
                len: 2,
            },
            Token::Str("number_measurements"),
            Token::U64(1),
            Token::Str("readout"),
            Token::Str("ro"),
            Token::StructEnd,
        ],
    );
}

/// Test PragmaSetNumberOfMeasurements Serialization and Deserialization traits (compact)
#[cfg(feature = "serialize")]
#[test]
fn pragma_loop_serde_compact() {
    let pragma_serialization = PragmaSetNumberOfMeasurements::new(1, String::from("ro"));
    assert_tokens(
        &pragma_serialization.compact(),
        &[
            Token::Struct {
                name: "PragmaSetNumberOfMeasurements",
                len: 2,
            },
            Token::Str("number_measurements"),
            Token::U64(1),
            Token::Str("readout"),
            Token::Str("ro"),
            Token::StructEnd,
        ],
    );
}

/// Test PragmaLoop JsonSchema trait
#[cfg(feature = "json_schema")]
#[test]
fn pragma_loop_json_schema() {
    let op = PragmaLoop::new(CalculatorFloat::from(2), Circuit::new());

    // Serialize
    let test_json = serde_json::to_string(&op).unwrap();
    let test_value: serde_json::Value = serde_json::from_str(&test_json).unwrap();

    // Create JSONSchema
    let test_schema = schema_for!(PragmaLoop);
    let schema = serde_json::to_string(&test_schema).unwrap();
    let schema_value: serde_json::Value = serde_json::from_str(&schema).unwrap();
    let compiled_schema = JSONSchema::options()
        .with_draft(Draft::Draft7)
        .compile(&schema_value)
        .unwrap();

    let validation_result = compiled_schema.validate(&test_value);
    assert!(validation_result.is_ok());
}

/// Test PragmaSetNumberOfMeasurements inputs and involved qubits
#[test]
fn pragma_set_number_of_measurements_inputs_qubits() {
    let pragma = PragmaSetNumberOfMeasurements::new(1, String::from("ro"));

    // Test inputs are correct
    assert_eq!(pragma.number_measurements(), &1_usize);
    assert_eq!(pragma.readout(), &String::from("ro"));

    // Test InvolveQubits trait
    assert_eq!(pragma.involved_qubits(), InvolvedQubits::None);
}

/// Test PragmaSetNumberOfMeasurements standard derived traits (Debug, Clone, PartialEq)
#[test]
fn pragma_set_number_of_measurements_simple_traits() {
    let pragma = PragmaSetNumberOfMeasurements::new(1, String::from("ro"));
    // Test Debug trait
    assert_eq!(
        format!("{:?}", pragma),
        "PragmaSetNumberOfMeasurements { number_measurements: 1, readout: \"ro\" }"
    );

    // Test Clone trait
    assert_eq!(pragma.clone(), pragma);

    // Test PartialEq trait
    let pragma_0 = PragmaSetNumberOfMeasurements::new(1, String::from("ro"));
    let pragma_1 = PragmaSetNumberOfMeasurements::new(1, String::from("ro1"));
    assert!(pragma_0 == pragma);
    assert!(pragma == pragma_0);
    assert!(pragma_1 != pragma);
    assert!(pragma != pragma_1);
}

/// Test PragmaSetNumberOfMeasurements Operate trait
#[test]
fn pragma_set_number_of_measurements_operate_trait() {
    let pragma = PragmaSetNumberOfMeasurements::new(1, String::from("ro"));

    // (1) Test tags function
    let tags: &[&str; 3] = &[
        "Operation",
        "PragmaOperation",
        "PragmaSetNumberOfMeasurements",
    ];
    assert_eq!(pragma.tags(), tags);

    // (2) Test hqslang function
    assert_eq!(
        pragma.hqslang(),
        String::from("PragmaSetNumberOfMeasurements")
    );

    // (3) Test is_parametrized function
    assert!(!pragma.is_parametrized());
}

/// Test PragmaSetNumberOfMeasurements Substitute trait
#[test]
fn pragma_set_number_of_measurements_substitute_trait() {
    let pragma = PragmaSetNumberOfMeasurements::new(1, String::from("ro"));
    let pragma_test = PragmaSetNumberOfMeasurements::new(1, String::from("ro"));
    // (1) Substitute parameters function
    let mut substitution_dict: Calculator = Calculator::new();
    substitution_dict.set_variable("ro", 0.0);
    let result = pragma_test
        .substitute_parameters(&substitution_dict)
        .unwrap();
    assert_eq!(result, pragma);

    // (2) Remap qubits function
    let mut qubit_mapping_test: HashMap<usize, usize> = HashMap::new();
    qubit_mapping_test.insert(0, 2);
    qubit_mapping_test.insert(2, 0);
    let result = pragma_test.remap_qubits(&qubit_mapping_test).unwrap();
    assert_eq!(result, pragma);
}

/// Test PragmaSetNumberOfMeasurements Serialization and Deserialization traits (readable)
#[cfg(feature = "serialize")]
#[test]
fn pragma_set_number_of_measurements_serde_readable() {
    let pragma_serialization = PragmaSetNumberOfMeasurements::new(1, String::from("ro"));
    assert_tokens(
        &pragma_serialization.readable(),
        &[
            Token::Struct {
                name: "PragmaSetNumberOfMeasurements",
                len: 2,
            },
            Token::Str("number_measurements"),
            Token::U64(1),
            Token::Str("readout"),
            Token::Str("ro"),
            Token::StructEnd,
        ],
    );
}

/// Test PragmaSetNumberOfMeasurements Serialization and Deserialization traits (compact)
#[cfg(feature = "serialize")]
#[test]
fn pragma_set_number_of_measurements_serde_compact() {
    let pragma_serialization = PragmaSetNumberOfMeasurements::new(1, String::from("ro"));
    assert_tokens(
        &pragma_serialization.compact(),
        &[
            Token::Struct {
                name: "PragmaSetNumberOfMeasurements",
                len: 2,
            },
            Token::Str("number_measurements"),
            Token::U64(1),
            Token::Str("readout"),
            Token::Str("ro"),
            Token::StructEnd,
        ],
    );
}

/// Test PragmaSetNumberOfMeasurements JsonSchema trait
#[cfg(feature = "json_schema")]
#[test]
fn pragma_set_number_of_measurements_json_schema() {
    let op = PragmaSetNumberOfMeasurements::new(1, String::from("ro"));

    // Serialize
    let test_json = serde_json::to_string(&op).unwrap();
    let test_value: serde_json::Value = serde_json::from_str(&test_json).unwrap();

    // Create JSONSchema
    let test_schema = schema_for!(PragmaSetNumberOfMeasurements);
    let schema = serde_json::to_string(&test_schema).unwrap();
    let schema_value: serde_json::Value = serde_json::from_str(&schema).unwrap();
    let compiled_schema = JSONSchema::options()
        .with_draft(Draft::Draft7)
        .compile(&schema_value)
        .unwrap();

    let validation_result = compiled_schema.validate(&test_value);
    assert!(validation_result.is_ok());
}

/// Test PragmaSetStateVector inputs and involved qubits
#[test]
fn pragma_set_statevector_inputs_qubits() {
    let statevec: Array1<Complex64> = array![
        Complex64::new(1.0, 0.0),
        Complex64::new(0.0, 0.0),
        Complex64::new(0.0, 0.0),
        Complex64::new(0.0, 0.0)
    ];
    let pragma = PragmaSetStateVector::new(statevec.clone());

    // Test inputs are correct
    assert_eq!(pragma.statevector(), &statevec);

    // Test InvolveQubits trait
    assert_eq!(pragma.involved_qubits(), InvolvedQubits::All);
}

/// Test PragmaSetStateVector standard derived traits (Debug, Clone, PartialEq)
#[test]
fn pragma_set_statevector_simple_traits() {
    let statevec: Array1<Complex64> = array![
        Complex64::new(1.0, 0.0),
        Complex64::new(0.0, 0.0),
        Complex64::new(0.0, 0.0),
        Complex64::new(0.0, 0.0)
    ];
    let pragma = PragmaSetStateVector::new(statevec.clone());

    // Test Debug trait
    assert_eq!(
        format!("{:?}", pragma),
        "PragmaSetStateVector { statevector: [Complex { re: 1.0, im: 0.0 }, Complex { re: 0.0, im: 0.0 }, Complex { re: 0.0, im: 0.0 }, Complex { re: 0.0, im: 0.0 }], shape=[4], strides=[1], layout=CFcf (0xf), const ndim=1 }"
    );

    // Test Clone trait
    assert_eq!(pragma.clone(), pragma);

    // Test PartialEq trait
    let pragma_0 = PragmaSetStateVector::new(statevec.clone());
    let pragma_1 = PragmaSetStateVector::new(statevec + 1.0);
    assert!(pragma_0 == pragma);
    assert!(pragma == pragma_0);
    assert!(pragma_1 != pragma);
    assert!(pragma != pragma_1);
}

/// Test PragmaSetStateVector Operate trait
#[test]
fn pragma_set_statevector_operate_trait() {
    let statevec: Array1<Complex64> = array![
        Complex64::new(1.0, 0.0),
        Complex64::new(0.0, 0.0),
        Complex64::new(0.0, 0.0),
        Complex64::new(0.0, 0.0)
    ];
    let pragma = PragmaSetStateVector::new(statevec);

    // (1) Test tags function
    let tags: &[&str; 3] = &["Operation", "PragmaOperation", "PragmaSetStateVector"];
    assert_eq!(pragma.tags(), tags);

    // (2) Test hqslang function
    assert_eq!(pragma.hqslang(), String::from("PragmaSetStateVector"));

    // (3) Test is_parametrized function
    assert!(!pragma.is_parametrized());
}

/// Test PragmaSetStateVector Substitute trait
#[test]
fn pragma_set_statevector_substitute_trait() {
    let statevec: Array1<Complex64> = array![
        Complex64::new(1.0, 0.0),
        Complex64::new(0.0, 0.0),
        Complex64::new(0.0, 0.0),
        Complex64::new(0.0, 0.0)
    ];
    let pragma = PragmaSetStateVector::new(statevec.clone());
    let pragma_test = PragmaSetStateVector::new(statevec);

    // (1) Substitute parameters function
    let mut substitution_dict: Calculator = Calculator::new();
    substitution_dict.set_variable("ro", 0.0);
    let result = pragma_test
        .substitute_parameters(&substitution_dict)
        .unwrap();
    assert_eq!(result, pragma);

    // (2) Remap qubits function
    let mut qubit_mapping_test: HashMap<usize, usize> = HashMap::new();
    qubit_mapping_test.insert(0, 2);
    qubit_mapping_test.insert(2, 0);
    let result = pragma_test.remap_qubits(&qubit_mapping_test).unwrap();
    assert_eq!(result, pragma);
}

/// Test PragmaSetStateVector Serialization and Deserialization traits (readable)
#[cfg(feature = "serialize")]
#[test]
fn pragma_set_statevector_serde_readable() {
    let statevec: Array1<Complex64> = array![
        Complex64::new(1.0, 0.0),
        Complex64::new(0.0, 0.0),
        Complex64::new(0.0, 0.0),
        Complex64::new(0.0, 0.0)
    ];
    let pragma_serialization = PragmaSetStateVector::new(statevec);
    assert_tokens(
        &pragma_serialization.readable(),
        &[
            Token::Struct {
                name: "PragmaSetStateVector",
                len: 1,
            },
            Token::Str("statevector"),
            Token::Struct {
                name: "Array",
                len: 3,
            },
            Token::Str("v"),
            Token::U8(1),
            Token::Str("dim"),
            Token::Tuple { len: 1 },
            Token::U64(4),
            Token::TupleEnd,
            Token::Str("data"),
            Token::Seq { len: Some(4) },
            Token::Tuple { len: 2 },
            Token::F64(1.0),
            Token::F64(0.0),
            Token::TupleEnd,
            Token::Tuple { len: 2 },
            Token::F64(0.0),
            Token::F64(0.0),
            Token::TupleEnd,
            Token::Tuple { len: 2 },
            Token::F64(0.0),
            Token::F64(0.0),
            Token::TupleEnd,
            Token::Tuple { len: 2 },
            Token::F64(0.0),
            Token::F64(0.0),
            Token::TupleEnd,
            Token::SeqEnd,
            Token::StructEnd,
            Token::StructEnd,
        ],
    );
}

/// Test PragmaSetStateVector Serialization and Deserialization traits (compact)
#[cfg(feature = "serialize")]
#[test]
fn pragma_set_statevector_serde_compact() {
    let statevec: Array1<Complex64> = array![
        Complex64::new(1.0, 0.0),
        Complex64::new(0.0, 0.0),
        Complex64::new(0.0, 0.0),
        Complex64::new(0.0, 0.0)
    ];
    let pragma_serialization = PragmaSetStateVector::new(statevec);
    assert_tokens(
        &pragma_serialization.compact(),
        &[
            Token::Struct {
                name: "PragmaSetStateVector",
                len: 1,
            },
            Token::Str("statevector"),
            Token::Struct {
                name: "Array",
                len: 3,
            },
            Token::Str("v"),
            Token::U8(1),
            Token::Str("dim"),
            Token::Tuple { len: 1 },
            Token::U64(4),
            Token::TupleEnd,
            Token::Str("data"),
            Token::Seq { len: Some(4) },
            Token::Tuple { len: 2 },
            Token::F64(1.0),
            Token::F64(0.0),
            Token::TupleEnd,
            Token::Tuple { len: 2 },
            Token::F64(0.0),
            Token::F64(0.0),
            Token::TupleEnd,
            Token::Tuple { len: 2 },
            Token::F64(0.0),
            Token::F64(0.0),
            Token::TupleEnd,
            Token::Tuple { len: 2 },
            Token::F64(0.0),
            Token::F64(0.0),
            Token::TupleEnd,
            Token::SeqEnd,
            Token::StructEnd,
            Token::StructEnd,
        ],
    );
}

/// Test PragmaSetStateVector JsonSchema trait
#[cfg(feature = "json_schema")]
#[test]
fn pragma_set_state_vector_json_schema() {
    let op = PragmaSetStateVector::new(array![
        Complex64::new(1.0, 0.0),
        Complex64::new(0.0, 0.0),
        Complex64::new(0.0, 0.0),
        Complex64::new(0.0, 0.0)
    ]);

    // Serialize
    let test_json = serde_json::to_string(&op).unwrap();
    let test_value: serde_json::Value = serde_json::from_str(&test_json).unwrap();

    // Create JSONSchema
    let test_schema = schema_for!(PragmaSetStateVector);
    let schema = serde_json::to_string(&test_schema).unwrap();
    let schema_value: serde_json::Value = serde_json::from_str(&schema).unwrap();
    let compiled_schema = JSONSchema::options()
        .with_draft(Draft::Draft7)
        .compile(&schema_value)
        .unwrap();

    let validation_result = compiled_schema.validate(&test_value);
    assert!(validation_result.is_ok());
}

/// Test PragmaSetDensityMatrix inputs and involved qubits
#[test]
fn pragma_set_density_matrix_inputs_qubits() {
    let matrix: Array2<Complex64> = array![
        [Complex64::new(1.0, 0.0), Complex64::new(0.0, 0.0)],
        [Complex64::new(0.0, 0.0), Complex64::new(0.0, 0.0)],
    ];
    let pragma = PragmaSetDensityMatrix::new(matrix.clone());

    // Test inputs are correct
    assert_eq!(pragma.density_matrix(), &matrix);

    // Test InvolveQubits trait
    assert_eq!(pragma.involved_qubits(), InvolvedQubits::All);
}

/// Test PragmaSetDensityMatrix standard derived traits (Debug, Clone, PartialEq)
#[test]
fn pragma_set_density_matrix_simple_traits() {
    let matrix: Array2<Complex64> = array![
        [Complex64::new(1.0, 0.0), Complex64::new(0.0, 0.0)],
        [Complex64::new(0.0, 0.0), Complex64::new(0.0, 0.0)],
    ];
    let pragma = PragmaSetDensityMatrix::new(matrix.clone());

    // Test Debug trait
    assert_eq!(
        format!("{:?}", pragma),
        "PragmaSetDensityMatrix { density_matrix: [[Complex { re: 1.0, im: 0.0 }, Complex { re: 0.0, im: 0.0 }],
 [Complex { re: 0.0, im: 0.0 }, Complex { re: 0.0, im: 0.0 }]], shape=[2, 2], strides=[2, 1], layout=Cc (0x5), const ndim=2 }"
    );

    // Test Clone trait
    assert_eq!(pragma.clone(), pragma);

    // Test PartialEq trait
    let pragma_0 = PragmaSetDensityMatrix::new(matrix.clone());
    let pragma_1 = PragmaSetDensityMatrix::new(matrix + 1.0);
    assert!(pragma_0 == pragma);
    assert!(pragma == pragma_0);
    assert!(pragma_1 != pragma);
    assert!(pragma != pragma_1);
}

/// Test PragmaSetDensityMatrix Operate trait
#[test]
fn pragma_set_density_matrix_operate_trait() {
    let matrix: Array2<Complex64> = array![
        [Complex64::new(1.0, 0.0), Complex64::new(0.0, 0.0)],
        [Complex64::new(0.0, 0.0), Complex64::new(0.0, 0.0)],
    ];
    let pragma = PragmaSetDensityMatrix::new(matrix);

    // (1) Test tags function
    let tags: &[&str; 3] = &["Operation", "PragmaOperation", "PragmaSetDensityMatrix"];
    assert_eq!(pragma.tags(), tags);

    // (2) Test hqslang function
    assert_eq!(pragma.hqslang(), String::from("PragmaSetDensityMatrix"));

    // (3) Test is_parametrized function
    assert!(!pragma.is_parametrized());
}

/// Test PragmaSetDensityMatrix Substitute trait
#[test]
fn pragma_set_density_matrix_substitute_trait() {
    let matrix: Array2<Complex64> = array![
        [Complex64::new(1.0, 0.0), Complex64::new(0.0, 0.0)],
        [Complex64::new(0.0, 0.0), Complex64::new(0.0, 0.0)],
    ];
    let pragma = PragmaSetDensityMatrix::new(matrix.clone());
    let pragma_test = PragmaSetDensityMatrix::new(matrix);

    // (1) Substitute parameters function
    let mut substitution_dict: Calculator = Calculator::new();
    substitution_dict.set_variable("ro", 0.0);
    let result = pragma_test
        .substitute_parameters(&substitution_dict)
        .unwrap();
    assert_eq!(result, pragma);

    // (2) Remap qubits function
    let mut qubit_mapping_test: HashMap<usize, usize> = HashMap::new();
    qubit_mapping_test.insert(0, 2);
    qubit_mapping_test.insert(2, 0);
    let result = pragma_test.remap_qubits(&qubit_mapping_test).unwrap();
    assert_eq!(result, pragma);
}

/// Test PragmaSetDensityMatrix Serialization and Deserialization traits (readable)
#[cfg(feature = "serialize")]
#[test]
fn pragma_set_density_matrix_serde_readable() {
    let matrix: Array2<Complex64> = array![
        [Complex64::new(1.0, 0.0), Complex64::new(0.0, 0.0)],
        [Complex64::new(0.0, 0.0), Complex64::new(0.0, 0.0)],
    ];
    let pragma_serialization = PragmaSetDensityMatrix::new(matrix);
    assert_tokens(
        &pragma_serialization.readable(),
        &[
            Token::Struct {
                name: "PragmaSetDensityMatrix",
                len: 1,
            },
            Token::Str("density_matrix"),
            Token::Struct {
                name: "Array",
                len: 3,
            },
            Token::Str("v"),
            Token::U8(1),
            Token::Str("dim"),
            Token::Tuple { len: 2 },
            Token::U64(2),
            Token::U64(2),
            Token::TupleEnd,
            Token::Str("data"),
            Token::Seq { len: Some(4) },
            Token::Tuple { len: 2 },
            Token::F64(1.0),
            Token::F64(0.0),
            Token::TupleEnd,
            Token::Tuple { len: 2 },
            Token::F64(0.0),
            Token::F64(0.0),
            Token::TupleEnd,
            Token::Tuple { len: 2 },
            Token::F64(0.0),
            Token::F64(0.0),
            Token::TupleEnd,
            Token::Tuple { len: 2 },
            Token::F64(0.0),
            Token::F64(0.0),
            Token::TupleEnd,
            Token::SeqEnd,
            Token::StructEnd,
            Token::StructEnd,
        ],
    );
}

/// Test PragmaSetDensityMatrix Serialization and Deserialization traits (compact)
#[cfg(feature = "serialize")]
#[test]
fn pragma_set_density_matrix_serde_compact() {
    let matrix: Array2<Complex64> = array![
        [Complex64::new(1.0, 0.0), Complex64::new(0.0, 0.0)],
        [Complex64::new(0.0, 0.0), Complex64::new(0.0, 0.0)],
    ];
    let pragma_serialization = PragmaSetDensityMatrix::new(matrix);
    assert_tokens(
        &pragma_serialization.compact(),
        &[
            Token::Struct {
                name: "PragmaSetDensityMatrix",
                len: 1,
            },
            Token::Str("density_matrix"),
            Token::Struct {
                name: "Array",
                len: 3,
            },
            Token::Str("v"),
            Token::U8(1),
            Token::Str("dim"),
            Token::Tuple { len: 2 },
            Token::U64(2),
            Token::U64(2),
            Token::TupleEnd,
            Token::Str("data"),
            Token::Seq { len: Some(4) },
            Token::Tuple { len: 2 },
            Token::F64(1.0),
            Token::F64(0.0),
            Token::TupleEnd,
            Token::Tuple { len: 2 },
            Token::F64(0.0),
            Token::F64(0.0),
            Token::TupleEnd,
            Token::Tuple { len: 2 },
            Token::F64(0.0),
            Token::F64(0.0),
            Token::TupleEnd,
            Token::Tuple { len: 2 },
            Token::F64(0.0),
            Token::F64(0.0),
            Token::TupleEnd,
            Token::SeqEnd,
            Token::StructEnd,
            Token::StructEnd,
        ],
    );
}

/// Test PragmaSetDensityMatrix JsonSchema trait
#[cfg(feature = "json_schema")]
#[test]
fn pragma_set_density_matrix_json_schema() {
    let op = PragmaSetDensityMatrix::new(array![
        [Complex64::new(1.0, 0.0), Complex64::new(0.0, 0.0)],
        [Complex64::new(0.0, 0.0), Complex64::new(0.0, 0.0)],
    ]);

    // Serialize
    let test_json = serde_json::to_string(&op).unwrap();
    let test_value: serde_json::Value = serde_json::from_str(&test_json).unwrap();

    // Create JSONSchema
    let test_schema = schema_for!(PragmaSetDensityMatrix);
    let schema = serde_json::to_string(&test_schema).unwrap();
    let schema_value: serde_json::Value = serde_json::from_str(&schema).unwrap();
    let compiled_schema = JSONSchema::options()
        .with_draft(Draft::Draft7)
        .compile(&schema_value)
        .unwrap();

    let validation_result = compiled_schema.validate(&test_value);
    assert!(validation_result.is_ok());
}

/// Test PragmaRepeatGate inputs and involved qubits
#[test]
fn pragma_repeat_gate_inputs_qubits() {
    let pragma = PragmaRepeatGate::new(3);

    // Test inputs are correct
    assert_eq!(pragma.repetition_coefficient(), &3_usize);

    // Test InvolveQubits trait
    assert_eq!(pragma.involved_qubits(), InvolvedQubits::All);
}

/// Test PragmaRepeatGate standard derived traits (Debug, Clone, PartialEq)
#[test]
fn pragma_repeat_gate_simple_inputs() {
    let pragma = PragmaRepeatGate::new(3);

    // Test Debug trait
    assert_eq!(
        format!("{:?}", pragma),
        "PragmaRepeatGate { repetition_coefficient: 3 }"
    );

    // Test Clone trait
    assert_eq!(pragma.clone(), pragma);

    // Test PartialEq trait
    let pragma_0 = PragmaRepeatGate::new(3);
    let pragma_1 = PragmaRepeatGate::new(4);
    assert!(pragma_0 == pragma);
    assert!(pragma == pragma_0);
    assert!(pragma_1 != pragma);
    assert!(pragma != pragma_1);
}

/// Test PragmaRepeatGate Operate trait
#[test]
fn pragma_repeat_gate_operate_trait() {
    let pragma = PragmaRepeatGate::new(3);

    // (1) Test tags function
    let tags: &[&str; 3] = &["Operation", "PragmaOperation", "PragmaRepeatGate"];
    assert_eq!(pragma.tags(), tags);

    // (2) Test hqslang function
    assert_eq!(pragma.hqslang(), String::from("PragmaRepeatGate"));

    // (3) Test is_parametrized function
    assert!(!pragma.is_parametrized());
}

/// Test PragmaRepeatGate Substitute trait
#[test]
fn pragma_repeat_gate_substitute_trait() {
    let pragma = PragmaRepeatGate::new(3);
    let pragma_test = PragmaRepeatGate::new(3);

    // (1) Substitute parameters function
    let mut substitution_dict: Calculator = Calculator::new();
    substitution_dict.set_variable("ro", 0.0);
    let result = pragma_test
        .substitute_parameters(&substitution_dict)
        .unwrap();
    assert_eq!(result, pragma);

    // (2) Remap qubits function
    let mut qubit_mapping_test: HashMap<usize, usize> = HashMap::new();
    qubit_mapping_test.insert(0, 2);
    qubit_mapping_test.insert(2, 0);
    let result = pragma_test.remap_qubits(&qubit_mapping_test).unwrap();
    assert_eq!(result, pragma);
}

/// Test PragmaRepeatGate Serialization and Deserialization traits (readable)
#[cfg(feature = "serialize")]
#[test]
fn pragma_repeat_gate_serde_readable() {
    let pragma_serialization = PragmaRepeatGate::new(3);
    assert_tokens(
        &pragma_serialization.readable(),
        &[
            Token::Struct {
                name: "PragmaRepeatGate",
                len: 1,
            },
            Token::Str("repetition_coefficient"),
            Token::U64(3),
            Token::StructEnd,
        ],
    );
}

/// Test PragmaRepeatGate Serialization and Deserialization traits (compact)
#[cfg(feature = "serialize")]
#[test]
fn pragma_repeat_gate_serde_compact() {
    let pragma_serialization = PragmaRepeatGate::new(3);
    assert_tokens(
        &pragma_serialization.compact(),
        &[
            Token::Struct {
                name: "PragmaRepeatGate",
                len: 1,
            },
            Token::Str("repetition_coefficient"),
            Token::U64(3),
            Token::StructEnd,
        ],
    );
}

/// Test PragmaRepeatGate JsonSchema trait
#[cfg(feature = "json_schema")]
#[test]
fn pragma_repeat_gate_json_schema() {
    let op = PragmaRepeatGate::new(2);

    // Serialize
    let test_json = serde_json::to_string(&op).unwrap();
    let test_value: serde_json::Value = serde_json::from_str(&test_json).unwrap();

    // Create JSONSchema
    let test_schema = schema_for!(PragmaRepeatGate);
    let schema = serde_json::to_string(&test_schema).unwrap();
    let schema_value: serde_json::Value = serde_json::from_str(&schema).unwrap();
    let compiled_schema = JSONSchema::options()
        .with_draft(Draft::Draft7)
        .compile(&schema_value)
        .unwrap();

    let validation_result = compiled_schema.validate(&test_value);
    assert!(validation_result.is_ok());
}

/// Test PragmaOverrotation inputs and involved qubits
#[test]
fn pragma_overrotation_inputs_qubits() {
    let pragma = PragmaOverrotation::new("RotateX".to_string(), vec![0], 0.03, 0.001);

    // Test inputs are correct
    assert_eq!(pragma.gate_hqslang(), &"RotateX".to_string());
    assert_eq!(pragma.qubits(), &vec![0]);
    assert_eq!(pragma.amplitude(), &0.03);
    assert_eq!(pragma.variance(), &0.001);

    // Test InvolveQubits trait
    let mut qubits: HashSet<usize> = HashSet::new();
    qubits.insert(0);
    assert_eq!(pragma.involved_qubits(), InvolvedQubits::Set(qubits));
}

/// Test PragmaOverrotation standard derived traits (Debug, Clone, PartialEq)
#[test]
fn pragma_overrotation_simple_inputs() {
    let pragma = PragmaOverrotation::new("RotateX".to_string(), vec![0], 0.03, 0.001);

    // Test Debug trait
    assert_eq!(
        format!("{:?}", pragma),
        "PragmaOverrotation { gate_hqslang: \"RotateX\", qubits: [0], amplitude: 0.03, variance: 0.001 }"
    );

    // Test Clone trait
    assert_eq!(pragma.clone(), pragma);

    // Test PartialEq trait
    let pragma_0 = PragmaOverrotation::new("RotateX".to_string(), vec![0], 0.03, 0.001);
    let pragma_1 = PragmaOverrotation::new("RotateX".to_string(), vec![1], 0.03, 0.001);
    assert!(pragma_0 == pragma);
    assert!(pragma == pragma_0);
    assert!(pragma_1 != pragma);
    assert!(pragma != pragma_1);
}

/// Test PragmaOverrotation Operate trait
#[test]
fn pragma_overrotation_operate_trait() {
    let pragma = PragmaOverrotation::new("RotateX".to_string(), vec![0], 0.03, 0.001);

    // (1) Test tags function
    let tags: &[&str; 4] = &[
        "Operation",
        "MultiQubitOperation",
        "PragmaOperation",
        "PragmaOverrotation",
    ];
    assert_eq!(pragma.tags(), tags);

    // (2) Test hqslang function
    assert_eq!(pragma.hqslang(), String::from("PragmaOverrotation"));

    // (3) Test is_parametrized function
    assert!(!pragma.is_parametrized());
}

/// Test PragmaOverrotation Substitute trait
#[test]
fn pragma_overrotation_substitute_trait() {
    let pragma = PragmaOverrotation::new("RotateX".to_string(), vec![0], 0.03, 0.001);

    // (1) Substitute parameters function
    let pragma_test = PragmaOverrotation::new("RotateX".to_string(), vec![0], 0.03, 0.001);
    let mut substitution_dict: Calculator = Calculator::new();
    substitution_dict.set_variable("ro", 0.0);
    let result = pragma_test
        .substitute_parameters(&substitution_dict)
        .unwrap();
    assert_eq!(result, pragma);

    // (2) Remap qubits function
    let pragma_test = PragmaOverrotation::new("RotateX".to_string(), vec![2], 0.03, 0.001);
    let mut qubit_mapping_test: HashMap<usize, usize> = HashMap::new();
    qubit_mapping_test.insert(2, 0);
    qubit_mapping_test.insert(0, 2);
    let result = pragma_test.remap_qubits(&qubit_mapping_test).unwrap();
    assert_eq!(result, pragma);
}

/// Test PragmaOverrotation Serialization and Deserialization traits (readable)
#[cfg(feature = "serialize")]
#[test]
fn pragma_overrotation_serde_readable() {
    let pragma_serialization = PragmaOverrotation::new("RotateX".to_string(), vec![0], 0.03, 0.001);
    assert_tokens(
        &pragma_serialization.readable(),
        &[
            Token::Struct {
                name: "PragmaOverrotation",
                len: 4,
            },
            Token::Str("gate_hqslang"),
            Token::Str("RotateX"),
            Token::Str("qubits"),
            Token::Seq { len: Some(1) },
            Token::U64(0),
            Token::SeqEnd,
            Token::Str("amplitude"),
            Token::F64(0.03),
            Token::Str("variance"),
            Token::F64(0.001),
            Token::StructEnd,
        ],
    );
}

/// Test PragmaOverrotation Serialization and Deserialization traits (compact)
#[cfg(feature = "serialize")]
#[test]
fn pragma_overrotation_serde_compact() {
    let pragma_serialization = PragmaOverrotation::new("RotateX".to_string(), vec![0], 0.03, 0.001);
    assert_tokens(
        &pragma_serialization.compact(),
        &[
            Token::Struct {
                name: "PragmaOverrotation",
                len: 4,
            },
            Token::Str("gate_hqslang"),
            Token::Str("RotateX"),
            Token::Str("qubits"),
            Token::Seq { len: Some(1) },
            Token::U64(0),
            Token::SeqEnd,
            Token::Str("amplitude"),
            Token::F64(0.03),
            Token::Str("variance"),
            Token::F64(0.001),
            Token::StructEnd,
        ],
    );
}

/// Test PragmaOverrotation JsonSchema trait
#[cfg(feature = "json_schema")]
#[test]
fn pragma_overrotation_json_schema() {
    let op = PragmaOverrotation::new("RotateX".to_string(), vec![0], 0.34, 0.45);

    // Serialize
    let test_json = serde_json::to_string(&op).unwrap();
    let test_value: serde_json::Value = serde_json::from_str(&test_json).unwrap();

    // Create JSONSchema
    let test_schema = schema_for!(PragmaOverrotation);
    let schema = serde_json::to_string(&test_schema).unwrap();
    let schema_value: serde_json::Value = serde_json::from_str(&schema).unwrap();
    let compiled_schema = JSONSchema::options()
        .with_draft(Draft::Draft7)
        .compile(&schema_value)
        .unwrap();

    let validation_result = compiled_schema.validate(&test_value);
    assert!(validation_result.is_ok());
}

/// Test PragmaBoostNoise inputs and involved qubits
#[test]
fn pragma_boost_noise_inputs_qubits() {
    let pragma = PragmaBoostNoise::new(CalculatorFloat::from(0.003));

    // Test inputs are correct
    assert_eq!(pragma.noise_coefficient(), &CalculatorFloat::from(0.003));

    // Test InvolveQubits trait
    assert_eq!(pragma.involved_qubits(), InvolvedQubits::None);
}

/// Test PragmaBoostNoise standard derived traits (Debug, Clone, PartialEq)
#[test]
fn pragma_boost_noise_simple_traits() {
    let pragma = PragmaBoostNoise::new(CalculatorFloat::from(0.003));

    // Test Debug trait
    assert_eq!(
        format!("{:?}", pragma),
        "PragmaBoostNoise { noise_coefficient: Float(0.003) }"
    );

    // Test Clone trait
    assert_eq!(pragma.clone(), pragma);

    // Test PartialEq trait
    let pragma_0 = PragmaBoostNoise::new(CalculatorFloat::from(0.003));
    let pragma_1 = PragmaBoostNoise::new(CalculatorFloat::from(0.004));
    assert!(pragma_0 == pragma);
    assert!(pragma == pragma_0);
    assert!(pragma_1 != pragma);
    assert!(pragma != pragma_1);
}

/// Test PragmaBoostNoise Operate trait
#[test]
fn pragma_boost_noise_operate_trait() {
    let pragma = PragmaBoostNoise::new(CalculatorFloat::from(0.003));

    // (1) Test tags function
    let tags: &[&str; 3] = &["Operation", "PragmaOperation", "PragmaBoostNoise"];
    assert_eq!(pragma.tags(), tags);

    // (2) Test hqslang function
    assert_eq!(pragma.hqslang(), String::from("PragmaBoostNoise"));

    // (3) Test is_parametrized function
    assert!(!pragma.is_parametrized());
}

/// Test PragmaBoostNoise Substitute trait
#[test]
fn pragma_boost_noise_substitute_trait() {
    let pragma = PragmaBoostNoise::new(CalculatorFloat::from(0.003));
    let pragma_test = PragmaBoostNoise::new(CalculatorFloat::from("test"));

    // (1) Substitute parameters function
    let mut substitution_dict: Calculator = Calculator::new();
    substitution_dict.set_variable("test", 0.003);
    let result = pragma_test
        .substitute_parameters(&substitution_dict)
        .unwrap();
    assert_eq!(result, pragma);

    // (2) Remap qubits function
    let mut qubit_mapping_test: HashMap<usize, usize> = HashMap::new();
    qubit_mapping_test.insert(0, 2);
    qubit_mapping_test.insert(2, 0);
    let result = pragma.remap_qubits(&qubit_mapping_test).unwrap();
    assert_eq!(result, pragma);
}

/// Test PragmaBoostNoise Serialization and Deserialization traits (readable)
#[cfg(feature = "serialize")]
#[test]
fn pragma_boost_noise_serde_readable() {
    let pragma_serialization = PragmaBoostNoise::new(CalculatorFloat::from(0.003));
    assert_tokens(
        &pragma_serialization.readable(),
        &[
            Token::Struct {
                name: "PragmaBoostNoise",
                len: 1,
            },
            Token::Str("noise_coefficient"),
            Token::F64(0.003),
            Token::StructEnd,
        ],
    );
}

/// Test PragmaBoostNoise Serialization and Deserialization traits (compact)
#[cfg(feature = "serialize")]
#[test]
fn pragma_boost_noise_serde_compact() {
    let pragma_serialization = PragmaBoostNoise::new(CalculatorFloat::from(0.003));
    assert_tokens(
        &pragma_serialization.compact(),
        &[
            Token::Struct {
                name: "PragmaBoostNoise",
                len: 1,
            },
            Token::Str("noise_coefficient"),
            Token::NewtypeVariant {
                name: "CalculatorFloat",
                variant: "Float",
            },
            Token::F64(0.003),
            Token::StructEnd,
        ],
    );
}

/// Test PragmaBoostNoise JsonSchema trait
#[cfg(feature = "json_schema")]
#[test]
fn pragma_boost_noise_json_schema() {
    let op = PragmaBoostNoise::new(CalculatorFloat::from(0.2));

    // Serialize
    let test_json = serde_json::to_string(&op).unwrap();
    let test_value: serde_json::Value = serde_json::from_str(&test_json).unwrap();

    // Create JSONSchema
    let test_schema = schema_for!(PragmaBoostNoise);
    let schema = serde_json::to_string(&test_schema).unwrap();
    let schema_value: serde_json::Value = serde_json::from_str(&schema).unwrap();
    let compiled_schema = JSONSchema::options()
        .with_draft(Draft::Draft7)
        .compile(&schema_value)
        .unwrap();

    let validation_result = compiled_schema.validate(&test_value);
    assert!(validation_result.is_ok());
}

/// Test PragmaStopParallelBlock inputs and involved qubits
#[test]
fn pragma_stop_inputs_qubits() {
    let pragma = PragmaStopParallelBlock::new(vec![0, 1], CalculatorFloat::from(0.0000001));

    // Test inputs are correct
    assert_eq!(pragma.qubits(), &vec![0, 1]);
    assert_eq!(pragma.execution_time(), &CalculatorFloat::from(0.0000001));

    // Test InvolveQubits trait
    let mut qubits: HashSet<usize> = HashSet::new();
    qubits.insert(0);
    qubits.insert(1);
    assert_eq!(pragma.involved_qubits(), InvolvedQubits::Set(qubits));
}

/// Test PragmaStopParallelBlock standard derived traits (Debug, Clone, PartialEq)
#[test]
fn pragma_stop_simple_traits() {
    let pragma = PragmaStopParallelBlock::new(vec![0, 1], CalculatorFloat::from(0.0000001));

    // Test Debug trait
    let string_comparison = (format!("{:?}", pragma)
        == "PragmaStopParallelBlock { qubits: [0, 1], execution_time: Float(0.0000001) }")
        || (format!("{:?}", pragma)
            == "PragmaStopParallelBlock { qubits: [0, 1], execution_time: Float(1e-7) }");

    assert!(string_comparison);

    // Test Clone trait
    assert_eq!(pragma.clone(), pragma);

    // Test PartialEq trait
    let pragma_0 = PragmaStopParallelBlock::new(vec![0, 1], CalculatorFloat::from(0.0000001));
    let pragma_1 = PragmaStopParallelBlock::new(vec![0, 1], CalculatorFloat::from(0.0000002));
    assert!(pragma_0 == pragma);
    assert!(pragma == pragma_0);
    assert!(pragma_1 != pragma);
    assert!(pragma != pragma_1);
}

/// Test PragmaStopParallelBlock Operate trait
#[test]
fn pragma_stop_operate_trait() {
    let pragma = PragmaStopParallelBlock::new(vec![0, 1], CalculatorFloat::from(0.0000001));

    // (1) Test tags function
    let tags: &[&str; 4] = &[
        "Operation",
        "MultiQubitOperation",
        "PragmaOperation",
        "PragmaStopParallelBlock",
    ];
    assert_eq!(pragma.tags(), tags);

    // (2) Test hqslang function
    assert_eq!(pragma.hqslang(), String::from("PragmaStopParallelBlock"));

    // (3) Test is_parametrized function
    assert!(!pragma.is_parametrized());
}

/// Test PragmaStopParallelBlock Substitute trait
#[test]
fn pragma_stop_substitute_trait() {
    let pragma = PragmaStopParallelBlock::new(vec![0, 1], CalculatorFloat::from(0.0000001));

    // (1) Substitute parameters function
    let pragma_test = PragmaStopParallelBlock::new(vec![0, 1], CalculatorFloat::from("test"));
    let mut substitution_dict: Calculator = Calculator::new();
    substitution_dict.set_variable("test", 0.0000001);
    let result = pragma_test
        .substitute_parameters(&substitution_dict)
        .unwrap();
    assert_eq!(result, pragma);

    // (2) Remap qubits function
    let pragma_test = PragmaStopParallelBlock::new(vec![2, 1], CalculatorFloat::from(0.0000001));
    let mut qubit_mapping_test: HashMap<usize, usize> = HashMap::new();
    qubit_mapping_test.insert(2, 0);
    qubit_mapping_test.insert(0, 2);
    qubit_mapping_test.insert(1, 1);
    let result = pragma_test.remap_qubits(&qubit_mapping_test).unwrap();
    assert_eq!(result, pragma);

    let mut qubit_mapping_err: HashMap<usize, usize> = HashMap::new();
    qubit_mapping_err.insert(1, 2);
    let result = pragma_test.remap_qubits(&qubit_mapping_err);
    assert_eq!(result, Err(RoqoqoError::QubitMappingError { qubit: 2 }));
}

/// Test PragmaStopParallelBlock Serialization and Deserialization traits (readable)
#[cfg(feature = "serialize")]
#[test]
fn pragma_stop_serde_readable() {
    let pragma_serialization =
        PragmaStopParallelBlock::new(vec![0, 1], CalculatorFloat::from(0.0000001));
    assert_tokens(
        &pragma_serialization.readable(),
        &[
            Token::Struct {
                name: "PragmaStopParallelBlock",
                len: 2,
            },
            Token::Str("qubits"),
            Token::Seq { len: Some(2) },
            Token::U64(0),
            Token::U64(1),
            Token::SeqEnd,
            Token::Str("execution_time"),
            Token::F64(0.0000001),
            Token::StructEnd,
        ],
    );
}

/// Test PragmaStopParallelBlock Serialization and Deserialization traits (compact)
#[cfg(feature = "serialize")]
#[test]
fn pragma_stop_serde_compact() {
    let pragma_serialization =
        PragmaStopParallelBlock::new(vec![0, 1], CalculatorFloat::from(0.0000001));
    assert_tokens(
        &pragma_serialization.compact(),
        &[
            Token::Struct {
                name: "PragmaStopParallelBlock",
                len: 2,
            },
            Token::Str("qubits"),
            Token::Seq { len: Some(2) },
            Token::U64(0),
            Token::U64(1),
            Token::SeqEnd,
            Token::Str("execution_time"),
            Token::NewtypeVariant {
                name: "CalculatorFloat",
                variant: "Float",
            },
            Token::F64(0.0000001),
            Token::StructEnd,
        ],
    );
}

/// Test PragmaStopParallelBlock JsonSchema trait
#[cfg(feature = "json_schema")]
#[test]
fn pragma_stop_json_schema() {
    let op = PragmaStopParallelBlock::new(vec![0, 1], CalculatorFloat::from(0.3));

    // Serialize
    let test_json = serde_json::to_string(&op).unwrap();
    let test_value: serde_json::Value = serde_json::from_str(&test_json).unwrap();

    // Create JSONSchema
    let test_schema = schema_for!(PragmaStopParallelBlock);
    let schema = serde_json::to_string(&test_schema).unwrap();
    let schema_value: serde_json::Value = serde_json::from_str(&schema).unwrap();
    let compiled_schema = JSONSchema::options()
        .with_draft(Draft::Draft7)
        .compile(&schema_value)
        .unwrap();

    let validation_result = compiled_schema.validate(&test_value);
    assert!(validation_result.is_ok());
}

/// Test PragmaGlobalPhase inputs and involved qubits
#[test]
fn pragma_global_phase_inputs_qubits() {
    let pragma = PragmaGlobalPhase::new(CalculatorFloat::from(0.05));

    // Test inputs are correct
    assert_eq!(pragma.phase(), &CalculatorFloat::from(0.05));

    // Test InvolveQubits trait
    assert_eq!(pragma.involved_qubits(), InvolvedQubits::None);
}

/// Test PragmaGlobalPhase standard derived traits (Debug, Clone, PartialEq)
#[test]
fn pragma_global_phase_simple_traits() {
    let pragma = PragmaGlobalPhase::new(CalculatorFloat::from(0.05));

    // Test Debug trait
    assert_eq!(
        format!("{:?}", pragma),
        "PragmaGlobalPhase { phase: Float(0.05) }"
    );

    // Test Clone trait
    assert_eq!(pragma.clone(), pragma);

    // Test PartialEq trait
    let pragma_0 = PragmaGlobalPhase::new(CalculatorFloat::from(0.05));
    let pragma_1 = PragmaGlobalPhase::new(CalculatorFloat::from(0.06));
    assert!(pragma_0 == pragma);
    assert!(pragma == pragma_0);
    assert!(pragma_1 != pragma);
    assert!(pragma != pragma_1);
}

/// Test PragmaGlobalPhase Operate trait
#[test]
fn pragma_global_phase_operate_trait() {
    let pragma = PragmaGlobalPhase::new(CalculatorFloat::from(0.05));

    // (1) Test tags function
    let tags: &[&str; 3] = &["Operation", "PragmaOperation", "PragmaGlobalPhase"];
    assert_eq!(pragma.tags(), tags);

    // (2) Test hqslang function
    assert_eq!(pragma.hqslang(), String::from("PragmaGlobalPhase"));

    // (3) Test is_parametrized function
    assert!(!pragma.is_parametrized());
}

/// Test PragmaGlobalPhase Substitute trait
#[test]
fn pragma_global_phase_substitute_trait() {
    let pragma = PragmaGlobalPhase::new(CalculatorFloat::from(0.05));
    let pragma_test = PragmaGlobalPhase::new(CalculatorFloat::from("test"));

    // (1) Substitute parameters function
    let mut substitution_dict: Calculator = Calculator::new();
    substitution_dict.set_variable("test", 0.05);
    let result_test = pragma_test
        .substitute_parameters(&substitution_dict)
        .unwrap();
    assert_eq!(pragma, result_test);

    // (2) Remap qubits function
    let mut qubit_mapping_test: HashMap<usize, usize> = HashMap::new();
    qubit_mapping_test.insert(0, 2);
    qubit_mapping_test.insert(2, 0);
    let result = pragma.remap_qubits(&qubit_mapping_test).unwrap();
    assert_eq!(result, result_test);
}

/// Test PragmaGlobalPhase Serialization and Deserialization traits (readable)
#[cfg(feature = "serialize")]
#[test]
fn pragma_global_phase_serde_readable() {
    let pragma_serialization = PragmaGlobalPhase::new(CalculatorFloat::from(0.05));
    assert_tokens(
        &pragma_serialization.readable(),
        &[
            Token::Struct {
                name: "PragmaGlobalPhase",
                len: 1,
            },
            Token::Str("phase"),
            Token::F64(0.05),
            Token::StructEnd,
        ],
    );
}

/// Test PragmaGlobalPhase Serialization and Deserialization traits (compact)
#[cfg(feature = "serialize")]
#[test]
fn pragma_global_phase_serde_compact() {
    let pragma_serialization = PragmaGlobalPhase::new(CalculatorFloat::from(0.05));
    assert_tokens(
        &pragma_serialization.compact(),
        &[
            Token::Struct {
                name: "PragmaGlobalPhase",
                len: 1,
            },
            Token::Str("phase"),
            Token::NewtypeVariant {
                name: "CalculatorFloat",
                variant: "Float",
            },
            Token::F64(0.05),
            Token::StructEnd,
        ],
    );
}

/// Test PragmaGlobalPhase JsonSchema trait
#[cfg(feature = "json_schema")]
#[test]
fn pragma_global_phase_json_schema() {
    let op = PragmaGlobalPhase::new(CalculatorFloat::from(0.5));

    // Serialize
    let test_json = serde_json::to_string(&op).unwrap();
    let test_value: serde_json::Value = serde_json::from_str(&test_json).unwrap();

    // Create JSONSchema
    let test_schema = schema_for!(PragmaGlobalPhase);
    let schema = serde_json::to_string(&test_schema).unwrap();
    let schema_value: serde_json::Value = serde_json::from_str(&schema).unwrap();
    let compiled_schema = JSONSchema::options()
        .with_draft(Draft::Draft7)
        .compile(&schema_value)
        .unwrap();

    let validation_result = compiled_schema.validate(&test_value);
    assert!(validation_result.is_ok());
}

/// Test PragmaSleep inputs and involved qubits
#[test]
fn pragma_sleep_inputs_qubits() {
    let pragma = PragmaSleep::new(vec![0, 1], CalculatorFloat::from(0.0000001));

    // Test inputs are correct
    assert_eq!(pragma.qubits(), &vec![0, 1]);
    assert_eq!(pragma.sleep_time(), &CalculatorFloat::from(0.0000001));

    // Test InvolveQubits trait
    let mut qubits: HashSet<usize> = HashSet::new();
    qubits.insert(0);
    qubits.insert(1);
    assert_eq!(pragma.involved_qubits(), InvolvedQubits::Set(qubits));
}

/// Test PragmaSleep standard derived traits (Debug, Clone, PartialEq)
#[test]
fn pragma_sleep_simple_traits() {
    let pragma = PragmaSleep::new(vec![0, 1], CalculatorFloat::from(0.0000001));

    // Test Debug trait
    let string_comparison = (format!("{:?}", pragma)
        == "PragmaSleep { qubits: [0, 1], sleep_time: Float(0.0000001) }")
        || (format!("{:?}", pragma) == "PragmaSleep { qubits: [0, 1], sleep_time: Float(1e-7) }");

    assert!(string_comparison);

    // Test Clone trait
    assert_eq!(pragma.clone(), pragma);

    // Test PartialEq trait
    let pragma_0 = PragmaSleep::new(vec![0, 1], CalculatorFloat::from(0.0000001));
    let pragma_1 = PragmaSleep::new(vec![0, 1], CalculatorFloat::from(0.0000002));
    assert!(pragma_0 == pragma);
    assert!(pragma == pragma_0);
    assert!(pragma_1 != pragma);
    assert!(pragma != pragma_1);
}

/// Test PragmaSleep Operate trait
#[test]
fn pragma_sleep_operate_trait() {
    let pragma = PragmaSleep::new(vec![0, 1], CalculatorFloat::from(0.0000001));

    // (1) Test tags function
    let tags: &[&str; 4] = &[
        "Operation",
        "MultiQubitOperation",
        "PragmaOperation",
        "PragmaSleep",
    ];
    assert_eq!(pragma.tags(), tags);

    // (2) Test hqslang function
    assert_eq!(pragma.hqslang(), String::from("PragmaSleep"));

    // (3) Test is_parametrized function
    assert!(!pragma.is_parametrized());
}

/// Test PragmaSleep Substitute trait
#[test]
fn pragma_sleep_substitute_trait() {
    let pragma = PragmaSleep::new(vec![0, 1], CalculatorFloat::from(0.0000001));

    // (1) Substitute parameters function
    let pragma_test = PragmaSleep::new(vec![0, 1], CalculatorFloat::from("test"));
    let mut substitution_dict: Calculator = Calculator::new();
    substitution_dict.set_variable("test", 0.0000001);
    let result = pragma_test
        .substitute_parameters(&substitution_dict)
        .unwrap();
    assert_eq!(result, pragma);

    // (2) Remap qubits function
    let pragma_test = PragmaSleep::new(vec![2, 1], CalculatorFloat::from(0.0000001));
    let mut qubit_mapping_test: HashMap<usize, usize> = HashMap::new();
    qubit_mapping_test.insert(2, 0);
    qubit_mapping_test.insert(0, 2);
    qubit_mapping_test.insert(1, 1);
    let result = pragma_test.remap_qubits(&qubit_mapping_test).unwrap();
    assert_eq!(result, pragma);

    let mut qubit_mapping_err: HashMap<usize, usize> = HashMap::new();
    qubit_mapping_err.insert(1, 2);
    let result = pragma_test.remap_qubits(&qubit_mapping_err);
    assert_eq!(result, Err(RoqoqoError::QubitMappingError { qubit: 2 }));
}

/// Test PragmaSleep Serialization and Deserialization traits (readable)
#[cfg(feature = "serialize")]
#[test]
fn pragma_sleep_serde_readable() {
    let pragma_serialization = PragmaSleep::new(vec![0, 1], CalculatorFloat::from(0.0000001));
    assert_tokens(
        &pragma_serialization.readable(),
        &[
            Token::Struct {
                name: "PragmaSleep",
                len: 2,
            },
            Token::Str("qubits"),
            Token::Seq { len: Some(2) },
            Token::U64(0),
            Token::U64(1),
            Token::SeqEnd,
            Token::Str("sleep_time"),
            Token::F64(0.0000001),
            Token::StructEnd,
        ],
    );
}

/// Test PragmaSleep Serialization and Deserialization traits (compact)
#[cfg(feature = "serialize")]
#[test]
fn pragma_sleep_serde_compact() {
    let pragma_serialization = PragmaSleep::new(vec![0, 1], CalculatorFloat::from(0.0000001));
    assert_tokens(
        &pragma_serialization.compact(),
        &[
            Token::Struct {
                name: "PragmaSleep",
                len: 2,
            },
            Token::Str("qubits"),
            Token::Seq { len: Some(2) },
            Token::U64(0),
            Token::U64(1),
            Token::SeqEnd,
            Token::Str("sleep_time"),
            Token::NewtypeVariant {
                name: "CalculatorFloat",
                variant: "Float",
            },
            Token::F64(0.0000001),
            Token::StructEnd,
        ],
    );
}

/// Test PragmaSleep JsonSchema trait
#[cfg(feature = "json_schema")]
#[test]
fn pragma_sleep_json_schema() {
    let op = PragmaSleep::new(vec![0, 1], CalculatorFloat::from(1));

    // Serialize
    let test_json = serde_json::to_string(&op).unwrap();
    let test_value: serde_json::Value = serde_json::from_str(&test_json).unwrap();

    // Create JSONSchema
    let test_schema = schema_for!(PragmaSleep);
    let schema = serde_json::to_string(&test_schema).unwrap();
    let schema_value: serde_json::Value = serde_json::from_str(&schema).unwrap();
    let compiled_schema = JSONSchema::options()
        .with_draft(Draft::Draft7)
        .compile(&schema_value)
        .unwrap();

    let validation_result = compiled_schema.validate(&test_value);
    assert!(validation_result.is_ok());
}

/// Test PragmaActiveReset inputs and involved qubits
#[test]
fn pragma_active_reset_inputs_qubits() {
    let pragma = PragmaActiveReset::new(0);

    // Test inputs are correct
    assert_eq!(pragma.qubit(), &0_usize);

    // Test InvolveQubits trait
    let mut qubits: HashSet<usize> = HashSet::new();
    qubits.insert(0);
    assert_eq!(pragma.involved_qubits(), InvolvedQubits::Set(qubits));
}

/// Test PragmaActiveReset standard derived traits (Debug, Clone, PartialEq)
#[test]
fn pragma_active_reset_simple_traits() {
    let pragma = PragmaActiveReset::new(0);

    // Test Debug trait
    assert_eq!(format!("{:?}", pragma), "PragmaActiveReset { qubit: 0 }");

    // Test Clone trait
    assert_eq!(pragma.clone(), pragma);

    // Test PartialEq trait
    let pragma_0 = PragmaActiveReset::new(0);
    let pragma_1 = PragmaActiveReset::new(1);
    assert!(pragma_0 == pragma);
    assert!(pragma == pragma_0);
    assert!(pragma_1 != pragma);
    assert!(pragma != pragma_1);
}

/// Test PragmaActiveReset Operate trait
#[test]
fn pragma_active_reset_operate_trait() {
    let pragma = PragmaActiveReset::new(0);

    // (1) Test tags function
    let tags: &[&str; 4] = &[
        "Operation",
        "SingleQubitOperation",
        "PragmaOperation",
        "PragmaActiveReset",
    ];
    assert_eq!(pragma.tags(), tags);

    // (2) Test hqslang function
    assert_eq!(pragma.hqslang(), String::from("PragmaActiveReset"));

    // (3) Test is_parametrized function
    assert!(!pragma.is_parametrized());
}

/// Test PragmaActiveReset Substitute trait
#[test]
fn pragma_active_reset_substitute_trait() {
    let pragma = PragmaActiveReset::new(0);

    // (1) Substitute parameters function
    let pragma_test = PragmaActiveReset::new(0);
    let mut substitution_dict: Calculator = Calculator::new();
    substitution_dict.set_variable("test", 0.05);
    let result = pragma_test
        .substitute_parameters(&substitution_dict)
        .unwrap();
    assert_eq!(result, pragma);

    // (2) Remap qubits function
    let pragma_test = PragmaActiveReset::new(2);
    let mut qubit_mapping_test: HashMap<usize, usize> = HashMap::new();
    qubit_mapping_test.insert(2, 0);
    qubit_mapping_test.insert(0, 2);
    let result = pragma_test.remap_qubits(&qubit_mapping_test).unwrap();
    assert_eq!(result, pragma);
}

/// Test PragmaActiveReset Serialization and Deserialization traits (readable)
#[cfg(feature = "serialize")]
#[test]
fn pragma_active_reset_serde_readable() {
    let pragma_serialization = PragmaActiveReset::new(0);
    assert_tokens(
        &pragma_serialization.readable(),
        &[
            Token::Struct {
                name: "PragmaActiveReset",
                len: 1,
            },
            Token::Str("qubit"),
            Token::U64(0),
            Token::StructEnd,
        ],
    );
}

/// Test PragmaActiveReset Serialization and Deserialization traits (compact)
#[cfg(feature = "serialize")]
#[test]
fn pragma_active_reset_serde_compact() {
    let pragma_serialization = PragmaActiveReset::new(0);
    assert_tokens(
        &pragma_serialization.compact(),
        &[
            Token::Struct {
                name: "PragmaActiveReset",
                len: 1,
            },
            Token::Str("qubit"),
            Token::U64(0),
            Token::StructEnd,
        ],
    );
}

/// Test PragmaActiveReset JsonSchema trait
#[cfg(feature = "json_schema")]
#[test]
fn pragma_active_reset_json_schema() {
    let op = PragmaActiveReset::new(3);

    // Serialize
    let test_json = serde_json::to_string(&op).unwrap();
    let test_value: serde_json::Value = serde_json::from_str(&test_json).unwrap();

    // Create JSONSchema
    let test_schema = schema_for!(PragmaActiveReset);
    let schema = serde_json::to_string(&test_schema).unwrap();
    let schema_value: serde_json::Value = serde_json::from_str(&schema).unwrap();
    let compiled_schema = JSONSchema::options()
        .with_draft(Draft::Draft7)
        .compile(&schema_value)
        .unwrap();

    let validation_result = compiled_schema.validate(&test_value);
    assert!(validation_result.is_ok());
}

/// Test PragmaStartDecompositionBlock inputs and involved qubits
#[test]
fn pragma_start_decomp_block_inputs_qubits() {
    let mut reordering = HashMap::new();
    reordering.insert(0, 0);
    reordering.insert(1, 1);
    let pragma = PragmaStartDecompositionBlock::new(vec![0, 1], reordering.clone());

    // Test inputs are correct
    assert_eq!(pragma.qubits(), &vec![0, 1]);
    assert_eq!(pragma.reordering_dictionary(), &reordering);

    // Test InvolveQubits trait
    let mut qubits: HashSet<usize> = HashSet::new();
    qubits.insert(0);
    qubits.insert(1);
    assert_eq!(pragma.involved_qubits(), InvolvedQubits::Set(qubits));
}

/// Test PragmaStartDecompositionBlock standard derived traits (Debug, Clone, PartialEq)
#[test]
fn pragma_start_decomp_block_simple_traits() {
    let mut reordering = HashMap::new();
    reordering.insert(0, 1);
    let pragma = PragmaStartDecompositionBlock::new(vec![0, 1], reordering.clone());

    // Test Debug trait
    assert_eq!(
        format!("{:?}", pragma),
        "PragmaStartDecompositionBlock { qubits: [0, 1], reordering_dictionary: {0: 1} }"
    );

    // Test Clone trait
    assert_eq!(pragma.clone(), pragma);

    // Test PartialEq trait
    let pragma_0 = PragmaStartDecompositionBlock::new(vec![0, 1], reordering.clone());
    let pragma_1 = PragmaStartDecompositionBlock::new(vec![0, 2], reordering.clone());
    assert!(pragma_0 == pragma);
    assert!(pragma == pragma_0);
    assert!(pragma_1 != pragma);
    assert!(pragma != pragma_1);
}

/// Test PragmaStartDecompositionBlock Operate trait
#[test]
fn pragma_start_decomp_block_operate_trait() {
    let mut reordering = HashMap::new();
    reordering.insert(0, 0);
    reordering.insert(1, 1);
    let pragma = PragmaStartDecompositionBlock::new(vec![0, 1], reordering.clone());

    // (1) Test tags function
    let tags: &[&str; 4] = &[
        "Operation",
        "MultiQubitOperation",
        "PragmaOperation",
        "PragmaStartDecompositionBlock",
    ];
    assert_eq!(pragma.tags(), tags);

    // (2) Test hqslang function
    assert_eq!(
        pragma.hqslang(),
        String::from("PragmaStartDecompositionBlock")
    );

    // (3) Test is_parametrized function
    assert!(!pragma.is_parametrized());
}

/// Test PragmaStartDecompositionBlock Substitute trait
#[test]
fn pragma_start_decomp_block_substitute_trait() {
    let mut reordering = HashMap::new();
    reordering.insert(0, 0);
    reordering.insert(1, 1);
    let pragma = PragmaStartDecompositionBlock::new(vec![0, 1], reordering.clone());

    // (1) Substitute parameters function
    let pragma_test = PragmaStartDecompositionBlock::new(vec![0, 1], reordering.clone());
    let mut substitution_dict: Calculator = Calculator::new();
    substitution_dict.set_variable("test", 0.05);
    let result = pragma_test
        .substitute_parameters(&substitution_dict)
        .unwrap();
    assert_eq!(result, pragma);

    // (2) Remap qubits function
    let mut reordering_test = HashMap::new();
    reordering_test.insert(1, 1);
    reordering_test.insert(0, 0);
    let pragma_test = PragmaStartDecompositionBlock::new(vec![1, 0], reordering_test);
    let mut qubit_mapping_test: HashMap<usize, usize> = HashMap::new();
    qubit_mapping_test.insert(0, 1);
    qubit_mapping_test.insert(1, 0);
    let result = pragma_test.remap_qubits(&qubit_mapping_test).unwrap();
    assert_eq!(result, pragma);
}

/// Test PragmaStartDecompositionBlock Serialization and Deserialization traits (readable)
#[cfg(feature = "serialize")]
#[test]
fn pragma_start_decomp_block_serde_readable() {
    let mut reordering = HashMap::new();
    reordering.insert(0, 1);
    let pragma_serialization = PragmaStartDecompositionBlock::new(vec![0, 1], reordering.clone());
    assert_tokens(
        &pragma_serialization.readable(),
        &[
            Token::Struct {
                name: "PragmaStartDecompositionBlock",
                len: 2,
            },
            Token::Str("qubits"),
            Token::Seq { len: Some(2) },
            Token::U64(0),
            Token::U64(1),
            Token::SeqEnd,
            Token::Str("reordering_dictionary"),
            Token::Map { len: Some(1) },
            Token::U64(0),
            Token::U64(1),
            Token::MapEnd,
            Token::StructEnd,
        ],
    );
}

/// Test PragmaStartDecompositionBlock Serialization and Deserialization traits (compact)
#[cfg(feature = "serialize")]
#[test]
fn pragma_start_decomp_block_serde_compact() {
    let mut reordering = HashMap::new();
    reordering.insert(0, 1);
    let pragma_serialization = PragmaStartDecompositionBlock::new(vec![0, 1], reordering.clone());
    assert_tokens(
        &pragma_serialization.compact(),
        &[
            Token::Struct {
                name: "PragmaStartDecompositionBlock",
                len: 2,
            },
            Token::Str("qubits"),
            Token::Seq { len: Some(2) },
            Token::U64(0),
            Token::U64(1),
            Token::SeqEnd,
            Token::Str("reordering_dictionary"),
            Token::Map { len: Some(1) },
            Token::U64(0),
            Token::U64(1),
            Token::MapEnd,
            Token::StructEnd,
        ],
    );
}

/// Test PragmaStartDecompositionBlock JsonSchema trait
#[cfg(feature = "json_schema")]
#[test]
fn pragma_start_decomp_block_json_schema() {
<<<<<<< HEAD
    let op = PragmaStartDecompositionBlock::new(
        vec![0, 1],
        [(0, 1), (1, 0)].iter().cloned().collect(),
    );
=======
    let op =
        PragmaStartDecompositionBlock::new(vec![0, 1], [(0, 1), (1, 0)].iter().cloned().collect());
>>>>>>> 9fad6922

    // Serialize
    let test_json = serde_json::to_string(&op).unwrap();
    let test_value: serde_json::Value = serde_json::from_str(&test_json).unwrap();

    // Create JSONSchema
    let test_schema = schema_for!(PragmaStartDecompositionBlock);
    let schema = serde_json::to_string(&test_schema).unwrap();
    let schema_value: serde_json::Value = serde_json::from_str(&schema).unwrap();
    let compiled_schema = JSONSchema::options()
        .with_draft(Draft::Draft7)
        .compile(&schema_value)
        .unwrap();

    let validation_result = compiled_schema.validate(&test_value);
    assert!(validation_result.is_ok());
}

/// Test PragmaStopDecompositionBlock inputs and involved qubits
#[test]
fn pragma_stop_decomp_block_inputs_qubits() {
    let pragma = PragmaStopDecompositionBlock::new(vec![0, 1]);

    // Test inputs are correct
    assert_eq!(pragma.qubits(), &vec![0, 1]);

    // Test InvolveQubits trait
    let mut qubits: HashSet<usize> = HashSet::new();
    qubits.insert(0);
    qubits.insert(1);
    assert_eq!(pragma.involved_qubits(), InvolvedQubits::Set(qubits));
}

/// Test PragmaStopDecompositionBlock standard derived traits (Debug, Clone, PartialEq)
#[test]
fn pragma_stop_decomp_block_simple_traits() {
    let pragma = PragmaStopDecompositionBlock::new(vec![0, 1]);

    // Test Debug trait
    assert_eq!(
        format!("{:?}", pragma),
        "PragmaStopDecompositionBlock { qubits: [0, 1] }"
    );

    // Test Clone trait
    assert_eq!(pragma.clone(), pragma);

    // Test PartialEq trait
    let pragma_0 = PragmaStopDecompositionBlock::new(vec![0, 1]);
    let pragma_1 = PragmaStopDecompositionBlock::new(vec![0, 2]);
    assert!(pragma_0 == pragma);
    assert!(pragma == pragma_0);
    assert!(pragma_1 != pragma);
    assert!(pragma != pragma_1);
}

/// Test PragmaStopDecompositionBlock Operate trait
#[test]
fn pragma_stop_decomp_block_operate_trait() {
    let pragma = PragmaStopDecompositionBlock::new(vec![0, 1]);

    // (1) Test tags function
    let tags: &[&str; 4] = &[
        "Operation",
        "MultiQubitOperation",
        "PragmaOperation",
        "PragmaStopDecompositionBlock",
    ];
    assert_eq!(pragma.tags(), tags);

    // (2) Test hqslang function
    assert_eq!(
        pragma.hqslang(),
        String::from("PragmaStopDecompositionBlock")
    );

    // (3) Test is_parametrized function
    assert!(!pragma.is_parametrized());
}

/// Test PragmaStopDecompositionBlock Substitute trait
#[test]
fn pragma_stop_decomp_block_substitute_trait() {
    let pragma = PragmaStopDecompositionBlock::new(vec![0, 1]);

    // (1) Substitute parameters function
    let pragma_test = PragmaStopDecompositionBlock::new(vec![0, 1]);
    let mut substitution_dict: Calculator = Calculator::new();
    substitution_dict.set_variable("test", 0.05);
    let result = pragma_test
        .substitute_parameters(&substitution_dict)
        .unwrap();
    assert_eq!(result, pragma);

    // (2) Remap qubits function
    let pragma_test = PragmaStopDecompositionBlock::new(vec![0, 2]);
    let mut qubit_mapping_test: HashMap<usize, usize> = HashMap::new();
    qubit_mapping_test.insert(0, 0);
    qubit_mapping_test.insert(2, 1);
    qubit_mapping_test.insert(1, 2);
    let result = pragma_test.remap_qubits(&qubit_mapping_test).unwrap();
    assert_eq!(result, pragma);

    let mut qubit_mapping_err: HashMap<usize, usize> = HashMap::new();
    qubit_mapping_err.insert(1, 2);
    let result = pragma_test.remap_qubits(&qubit_mapping_err);
    assert_eq!(result, Err(RoqoqoError::QubitMappingError { qubit: 2 }));
}

/// Test PragmaStopDecompositionBlock Serialization and Deserialization traits (readable)
#[cfg(feature = "serialize")]
#[test]
fn pragma_stop_decomp_block_serde_readable() {
    let mut reordering = HashMap::new();
    reordering.insert(0, 1);
    let pragma_serialization = PragmaStopDecompositionBlock::new(vec![0, 1]);
    assert_tokens(
        &pragma_serialization.readable(),
        &[
            Token::Struct {
                name: "PragmaStopDecompositionBlock",
                len: 1,
            },
            Token::Str("qubits"),
            Token::Seq { len: Some(2) },
            Token::U64(0),
            Token::U64(1),
            Token::SeqEnd,
            Token::StructEnd,
        ],
    );
}

/// Test PragmaStopDecompositionBlock Serialization and Deserialization traits (compact)
#[cfg(feature = "serialize")]
#[test]
fn pragma_stop_decomp_block_serde_compact() {
    let mut reordering = HashMap::new();
    reordering.insert(0, 1);
    let pragma_serialization = PragmaStopDecompositionBlock::new(vec![0, 1]);
    assert_tokens(
        &pragma_serialization.compact(),
        &[
            Token::Struct {
                name: "PragmaStopDecompositionBlock",
                len: 1,
            },
            Token::Str("qubits"),
            Token::Seq { len: Some(2) },
            Token::U64(0),
            Token::U64(1),
            Token::SeqEnd,
            Token::StructEnd,
        ],
    );
}

/// Test PragmaStopDecompositionBlock JsonSchema trait
#[cfg(feature = "json_schema")]
#[test]
fn pragma_stop_decomp_block_json_schema() {
    let op = PragmaStopDecompositionBlock::new(vec![0, 1]);

    // Serialize
    let test_json = serde_json::to_string(&op).unwrap();
    let test_value: serde_json::Value = serde_json::from_str(&test_json).unwrap();

    // Create JSONSchema
    let test_schema = schema_for!(PragmaStopDecompositionBlock);
    let schema = serde_json::to_string(&test_schema).unwrap();
    let schema_value: serde_json::Value = serde_json::from_str(&schema).unwrap();
    let compiled_schema = JSONSchema::options()
        .with_draft(Draft::Draft7)
        .compile(&schema_value)
        .unwrap();

    let validation_result = compiled_schema.validate(&test_value);
    assert!(validation_result.is_ok());
}

/// Test PragmaDamping inputs and involved qubits
#[test]
fn pragma_damping_inputs_qubits() {
    let pragma = PragmaDamping::new(0, CalculatorFloat::from(0.005), CalculatorFloat::from(0.02));

    // Test inputs are correct
    assert_eq!(pragma.qubit(), &0_usize);
    assert_eq!(pragma.gate_time(), &CalculatorFloat::from(0.005));
    assert_eq!(pragma.rate(), &CalculatorFloat::from(0.02));

    // Test InvolveQubits trait
    let mut qubits: HashSet<usize> = HashSet::new();
    qubits.insert(0);
    assert_eq!(pragma.involved_qubits(), InvolvedQubits::Set(qubits));
}

/// Test PragmaDamping standard derived traits (Debug, Clone, PartialEq)
#[test]
fn pragma_damping_simple_traits() {
    let pragma = PragmaDamping::new(0, CalculatorFloat::from(0.005), CalculatorFloat::from(0.02));

    // Test Debug trait
    assert_eq!(
        format!("{:?}", pragma),
        "PragmaDamping { qubit: 0, gate_time: Float(0.005), rate: Float(0.02) }"
    );

    // Test Clone trait
    assert_eq!(pragma.clone(), pragma);

    // Test PartialEq trait
    let pragma_0 = PragmaDamping::new(0, CalculatorFloat::from(0.005), CalculatorFloat::from(0.02));
    let pragma_1 = PragmaDamping::new(0, CalculatorFloat::from(0.006), CalculatorFloat::from(0.02));
    assert!(pragma_0 == pragma);
    assert!(pragma == pragma_0);
    assert!(pragma_1 != pragma);
    assert!(pragma != pragma_1);
}

/// Test PragmaDamping Operate trait
#[test]
fn pragma_damping_operate_trait() {
    let pragma = PragmaDamping::new(0, CalculatorFloat::from(0.005), CalculatorFloat::from(0.02));

    // (1) Test tags function
    let tags: &[&str; 6] = &[
        "Operation",
        "SingleQubitOperation",
        "PragmaOperation",
        "PragmaNoiseOperation",
        "PragmaNoiseProbaOperation",
        "PragmaDamping",
    ];
    assert_eq!(pragma.tags(), tags);

    // (2) Test hqslang function
    assert_eq!(pragma.hqslang(), String::from("PragmaDamping"));

    // (3) Test is_parametrized function
    assert!(!pragma.is_parametrized());
}

/// Test PragmaDamping Substitute trait
#[test]
fn pragma_damping_substitute_trait() {
    let pragma = PragmaDamping::new(0, CalculatorFloat::from(0.005), CalculatorFloat::from(0.02));

    // (1) Substitute parameters function
    let pragma_test = PragmaDamping::new(
        0,
        CalculatorFloat::from("test"),
        CalculatorFloat::from(0.02),
    );
    let mut substitution_dict: Calculator = Calculator::new();
    substitution_dict.set_variable("test", 0.005);
    let result = pragma_test
        .substitute_parameters(&substitution_dict)
        .unwrap();
    assert_eq!(result, pragma);

    // (2) Remap qubits function
    let pragma_test =
        PragmaDamping::new(1, CalculatorFloat::from(0.005), CalculatorFloat::from(0.02));
    let mut qubit_mapping_test: HashMap<usize, usize> = HashMap::new();
    qubit_mapping_test.insert(1, 0);
    qubit_mapping_test.insert(0, 1);
    let result = pragma_test.remap_qubits(&qubit_mapping_test).unwrap();
    assert_eq!(result, pragma);
}

/// Test PragmaDamping OperatePragmaNoise and OperatePragmaNoiseProba trait
#[test]
fn pragma_damping_pragmanoise_trait() {
    let pragma = PragmaDamping::new(0, CalculatorFloat::from(0.005), CalculatorFloat::from(0.02));

    // (1) Superoperator function
    let superop_prob: f64 = f64::try_from(pragma.probability()).unwrap();
    let superop_sqrt: f64 = (1.0 - superop_prob).sqrt();
    let superop: Array2<f64> = array![
        [1.0, 0.0, 0.0, superop_prob],
        [0.0, superop_sqrt, 0.0, 0.0],
        [0.0, 0.0, superop_sqrt, 0.0],
        [0.0, 0.0, 0.0, 1.0 - superop_prob],
    ];
    assert_eq!(superop, pragma.superoperator().unwrap());

    // (2) Probability function
    let proba_pre_exp: f64 = -1.0 * 0.005 * 0.02;
    let proba = CalculatorFloat::from(1.0 - proba_pre_exp.exp());
    assert_eq!(proba, pragma.probability());

    // (3) PowerCF function
    let pragma_test = PragmaDamping::new(
        0,
        CalculatorFloat::from(0.005 * 1.5),
        CalculatorFloat::from(0.02),
    );
    assert_eq!(pragma_test, pragma.powercf(CalculatorFloat::from(1.5)));
}

/// Test PragmaDamping Serialization and Deserialization traits (readable)
#[cfg(feature = "serialize")]
#[test]
fn pragma_damping_serde_readable() {
    let pragma_serialization =
        PragmaDamping::new(0, CalculatorFloat::from(0.005), CalculatorFloat::from(0.02));
    assert_tokens(
        &pragma_serialization.readable(),
        &[
            Token::Struct {
                name: "PragmaDamping",
                len: 3,
            },
            Token::Str("qubit"),
            Token::U64(0),
            Token::Str("gate_time"),
            Token::F64(0.005),
            Token::Str("rate"),
            Token::F64(0.02),
            Token::StructEnd,
        ],
    );
}

/// Test PragmaDamping Serialization and Deserialization traits (compact)
#[cfg(feature = "serialize")]
#[test]
fn pragma_damping_serde_compact() {
    let pragma_serialization =
        PragmaDamping::new(0, CalculatorFloat::from(0.005), CalculatorFloat::from(0.02));
    assert_tokens(
        &pragma_serialization.compact(),
        &[
            Token::Struct {
                name: "PragmaDamping",
                len: 3,
            },
            Token::Str("qubit"),
            Token::U64(0),
            Token::Str("gate_time"),
            Token::NewtypeVariant {
                name: "CalculatorFloat",
                variant: "Float",
            },
            Token::F64(0.005),
            Token::Str("rate"),
            Token::NewtypeVariant {
                name: "CalculatorFloat",
                variant: "Float",
            },
            Token::F64(0.02),
            Token::StructEnd,
        ],
    );
}

/// Test PragmaDamping JsonSchema trait
#[cfg(feature = "json_schema")]
#[test]
fn pragma_damping_json_schema() {
    let op = PragmaDamping::new(0, CalculatorFloat::from(0.4), CalculatorFloat::from(0.8));

    // Serialize
    let test_json = serde_json::to_string(&op).unwrap();
    let test_value: serde_json::Value = serde_json::from_str(&test_json).unwrap();

    // Create JSONSchema
    let test_schema = schema_for!(PragmaDamping);
    let schema = serde_json::to_string(&test_schema).unwrap();
    let schema_value: serde_json::Value = serde_json::from_str(&schema).unwrap();
    let compiled_schema = JSONSchema::options()
        .with_draft(Draft::Draft7)
        .compile(&schema_value)
        .unwrap();

    let validation_result = compiled_schema.validate(&test_value);
    assert!(validation_result.is_ok());
}

/// Test PragmaDepolarising inputs and involved qubits
#[test]
fn pragma_depolarising_inputs_qubits() {
    let pragma =
        PragmaDepolarising::new(0, CalculatorFloat::from(0.005), CalculatorFloat::from(0.02));

    // Test inputs are correct
    assert_eq!(pragma.qubit(), &0_usize);
    assert_eq!(pragma.gate_time(), &CalculatorFloat::from(0.005));
    assert_eq!(pragma.rate(), &CalculatorFloat::from(0.02));

    // Test InvolveQubits trait
    let mut qubits: HashSet<usize> = HashSet::new();
    qubits.insert(0);
    assert_eq!(pragma.involved_qubits(), InvolvedQubits::Set(qubits));
}

/// Test PragmaDepolarising standard derived traits (Debug, Clone, PartialEq)
#[test]
fn pragma_depolarising_simple_traits() {
    let pragma =
        PragmaDepolarising::new(0, CalculatorFloat::from(0.005), CalculatorFloat::from(0.02));

    // Test Debug trait
    assert_eq!(
        format!("{:?}", pragma),
        "PragmaDepolarising { qubit: 0, gate_time: Float(0.005), rate: Float(0.02) }"
    );

    // Test Clone trait
    assert_eq!(pragma.clone(), pragma);

    // Test PartialEq trait
    let pragma_0 =
        PragmaDepolarising::new(0, CalculatorFloat::from(0.005), CalculatorFloat::from(0.02));
    let pragma_1 =
        PragmaDepolarising::new(0, CalculatorFloat::from(0.006), CalculatorFloat::from(0.02));
    assert!(pragma_0 == pragma);
    assert!(pragma == pragma_0);
    assert!(pragma_1 != pragma);
    assert!(pragma != pragma_1);
}

/// Test PragmaDepolarising Operate trait
#[test]
fn pragma_depolarising_operate_trait() {
    let pragma =
        PragmaDepolarising::new(0, CalculatorFloat::from(0.005), CalculatorFloat::from(0.02));

    // (1) Test tags function
    let tags: &[&str; 6] = &[
        "Operation",
        "SingleQubitOperation",
        "PragmaOperation",
        "PragmaNoiseOperation",
        "PragmaNoiseProbaOperation",
        "PragmaDepolarising",
    ];
    assert_eq!(pragma.tags(), tags);

    // (2) Test hqslang function
    assert_eq!(pragma.hqslang(), String::from("PragmaDepolarising"));

    // (3) Test is_parametrized function
    assert!(!pragma.is_parametrized());
}

/// Test PragmaDepolarising Substitute trait
#[test]
fn pragma_depolarising_substitute_trait() {
    let pragma =
        PragmaDepolarising::new(0, CalculatorFloat::from(0.005), CalculatorFloat::from(0.02));

    // (1) Substitute parameters function
    let pragma_test = PragmaDepolarising::new(
        0,
        CalculatorFloat::from("test"),
        CalculatorFloat::from(0.02),
    );
    let mut substitution_dict: Calculator = Calculator::new();
    substitution_dict.set_variable("test", 0.005);
    let result = pragma_test
        .substitute_parameters(&substitution_dict)
        .unwrap();
    assert_eq!(result, pragma);

    // (2) Remap qubits function
    let pragma_test =
        PragmaDepolarising::new(1, CalculatorFloat::from(0.005), CalculatorFloat::from(0.02));
    let mut qubit_mapping_test: HashMap<usize, usize> = HashMap::new();
    qubit_mapping_test.insert(1, 0);
    qubit_mapping_test.insert(0, 1);
    let result = pragma_test.remap_qubits(&qubit_mapping_test).unwrap();
    assert_eq!(result, pragma);
}

/// Test PragmaDepolarising OperatePragmaNoise and OperatePragmaNoiseProba trait
#[test]
fn pragma_depolarising_pragmanoise_trait() {
    let pragma =
        PragmaDepolarising::new(0, CalculatorFloat::from(0.005), CalculatorFloat::from(0.02));

    // (1) Superoperator function
    let superop_pre_exp: f64 = -1.0 * 0.005 * 0.02;
    let superop_prob: f64 = 0.75 * (1.0 - superop_pre_exp.exp());
    let superop_proba1: f64 = 1.0 - (2.0 / 3.0) * superop_prob;
    let superop_proba2: f64 = 1.0 - (4.0 / 3.0) * superop_prob;
    let superop_proba3: f64 = (2.0 / 3.0) * superop_prob;
    let superop: Array2<f64> = array![
        [superop_proba1, 0.0, 0.0, superop_proba3],
        [0.0, superop_proba2, 0.0, 0.0],
        [0.0, 0.0, superop_proba2, 0.0],
        [superop_proba3, 0.0, 0.0, superop_proba1],
    ];
    assert_eq!(superop, pragma.superoperator().unwrap());

    // (2) Probability function
    let proba_pre_exp: f64 = -1.0 * 0.005 * 0.02;
    let proba = CalculatorFloat::from(0.75 * (1.0 - proba_pre_exp.exp()));
    assert_eq!(proba, pragma.probability());

    // (3) PowerCF function
    let pragma_test = PragmaDepolarising::new(
        0,
        CalculatorFloat::from(0.005 * 1.5),
        CalculatorFloat::from(0.02),
    );
    assert_eq!(pragma_test, pragma.powercf(CalculatorFloat::from(1.5)));
}

/// Test PragmaDepolarising Serialization and Deserialization traits (readable)
#[cfg(feature = "serialize")]
#[test]
fn pragma_depolarising_serde_readable() {
    let pragma_serialization =
        PragmaDepolarising::new(0, CalculatorFloat::from(0.005), CalculatorFloat::from(0.02));
    assert_tokens(
        &pragma_serialization.readable(),
        &[
            Token::Struct {
                name: "PragmaDepolarising",
                len: 3,
            },
            Token::Str("qubit"),
            Token::U64(0),
            Token::Str("gate_time"),
            Token::F64(0.005),
            Token::Str("rate"),
            Token::F64(0.02),
            Token::StructEnd,
        ],
    );
}

/// Test PragmaDepolarising Serialization and Deserialization traits (compact)
#[cfg(feature = "serialize")]
#[test]
fn pragma_depolarising_serde_compact() {
    let pragma_serialization =
        PragmaDepolarising::new(0, CalculatorFloat::from(0.005), CalculatorFloat::from(0.02));
    assert_tokens(
        &pragma_serialization.compact(),
        &[
            Token::Struct {
                name: "PragmaDepolarising",
                len: 3,
            },
            Token::Str("qubit"),
            Token::U64(0),
            Token::Str("gate_time"),
            Token::NewtypeVariant {
                name: "CalculatorFloat",
                variant: "Float",
            },
            Token::F64(0.005),
            Token::Str("rate"),
            Token::NewtypeVariant {
                name: "CalculatorFloat",
                variant: "Float",
            },
            Token::F64(0.02),
            Token::StructEnd,
        ],
    );
}

/// Test PragmaDepolarising JsonSchema trait
#[cfg(feature = "json_schema")]
#[test]
fn pragma_depolarising_json_schema() {
    let op = PragmaDepolarising::new(0, CalculatorFloat::from(0.3), CalculatorFloat::from(0.6));

    // Serialize
    let test_json = serde_json::to_string(&op).unwrap();
    let test_value: serde_json::Value = serde_json::from_str(&test_json).unwrap();

    // Create JSONSchema
    let test_schema = schema_for!(PragmaDepolarising);
    let schema = serde_json::to_string(&test_schema).unwrap();
    let schema_value: serde_json::Value = serde_json::from_str(&schema).unwrap();
    let compiled_schema = JSONSchema::options()
        .with_draft(Draft::Draft7)
        .compile(&schema_value)
        .unwrap();

    let validation_result = compiled_schema.validate(&test_value);
    assert!(validation_result.is_ok());
}

/// Test PragmaDephasing inputs and involved qubits
#[test]
fn pragma_dephasing_inputs_qubits() {
    let pragma = PragmaDephasing::new(0, CalculatorFloat::from(0.005), CalculatorFloat::from(0.02));

    // Test inputs are correct
    assert_eq!(pragma.qubit(), &0_usize);
    assert_eq!(pragma.gate_time(), &CalculatorFloat::from(0.005));
    assert_eq!(pragma.rate(), &CalculatorFloat::from(0.02));

    // Test InvolveQubits trait
    let mut qubits: HashSet<usize> = HashSet::new();
    qubits.insert(0);
    assert_eq!(pragma.involved_qubits(), InvolvedQubits::Set(qubits));
}

/// Test PragmaDephasing standard derived traits (Debug, Clone, PartialEq)
#[test]
fn pragma_dephasing_simple_traits() {
    let pragma = PragmaDephasing::new(0, CalculatorFloat::from(0.005), CalculatorFloat::from(0.02));

    // Test Debug trait
    assert_eq!(
        format!("{:?}", pragma),
        "PragmaDephasing { qubit: 0, gate_time: Float(0.005), rate: Float(0.02) }"
    );

    // Test Clone trait
    assert_eq!(pragma.clone(), pragma);

    // Test PartialEq trait
    let pragma_0 =
        PragmaDephasing::new(0, CalculatorFloat::from(0.005), CalculatorFloat::from(0.02));
    let pragma_1 =
        PragmaDephasing::new(0, CalculatorFloat::from(0.006), CalculatorFloat::from(0.02));
    assert!(pragma_0 == pragma);
    assert!(pragma == pragma_0);
    assert!(pragma_1 != pragma);
    assert!(pragma != pragma_1);
}

/// Test PragmaDephasing Operate trait
#[test]
fn pragma_dephasing_operate_trait() {
    let pragma = PragmaDephasing::new(0, CalculatorFloat::from(0.005), CalculatorFloat::from(0.02));

    // (1) Test tags function
    let tags: &[&str; 6] = &[
        "Operation",
        "SingleQubitOperation",
        "PragmaOperation",
        "PragmaNoiseOperation",
        "PragmaNoiseProbaOperation",
        "PragmaDephasing",
    ];
    assert_eq!(pragma.tags(), tags);

    // (2) Test hqslang function
    assert_eq!(pragma.hqslang(), String::from("PragmaDephasing"));

    // (3) Test is_parametrized function
    assert!(!pragma.is_parametrized());
}

/// Test PragmaDephasing Substitute trait
#[test]
fn pragma_dephasing_substitute_trait() {
    let pragma = PragmaDephasing::new(0, CalculatorFloat::from(0.005), CalculatorFloat::from(0.02));

    // (1) Substitute parameters function
    let pragma_test = PragmaDephasing::new(
        0,
        CalculatorFloat::from("test"),
        CalculatorFloat::from(0.02),
    );
    let mut substitution_dict: Calculator = Calculator::new();
    substitution_dict.set_variable("test", 0.005);
    let result = pragma_test
        .substitute_parameters(&substitution_dict)
        .unwrap();
    assert_eq!(result, pragma);

    // (2) Remap qubits function
    let pragma_test =
        PragmaDephasing::new(1, CalculatorFloat::from(0.005), CalculatorFloat::from(0.02));
    let mut qubit_mapping_test: HashMap<usize, usize> = HashMap::new();
    qubit_mapping_test.insert(1, 0);
    qubit_mapping_test.insert(0, 1);
    let result = pragma_test.remap_qubits(&qubit_mapping_test).unwrap();
    assert_eq!(result, pragma);
}

/// Test PragmaDephasing OperatePragmaNoise and OperatePragmaNoiseProba trait
#[test]
fn pragma_dephasing_pragmanoise_trait() {
    let pragma = PragmaDephasing::new(0, CalculatorFloat::from(0.005), CalculatorFloat::from(0.02));

    // (1) Superoperator function
    let superop_pre_exp: f64 = -2.0 * 0.005 * 0.02;
    let superop_prob: f64 = 0.5 * (1.0 - superop_pre_exp.exp());
    let superop_proba1: f64 = 1.0 - 2.0 * superop_prob;
    let superop: Array2<f64> = array![
        [1.0, 0.0, 0.0, 0.0],
        [0.0, superop_proba1, 0.0, 0.0],
        [0.0, 0.0, superop_proba1, 0.0],
        [0.0, 0.0, 0.0, 1.0],
    ];
    assert_eq!(superop, pragma.superoperator().unwrap());

    // (2) Probability function
    let proba_pre_exp: f64 = -2.0 * 0.005 * 0.02;
    let proba = CalculatorFloat::from(0.5 * (1.0 - proba_pre_exp.exp()));
    assert_eq!(proba, pragma.probability());

    // (3) PowerCF function
    let pragma_test = PragmaDephasing::new(
        0,
        CalculatorFloat::from(0.005 * 1.5),
        CalculatorFloat::from(0.02),
    );
    assert_eq!(pragma_test, pragma.powercf(CalculatorFloat::from(1.5)));
}

/// Test PragmaDephasing Serialization and Deserialization traits (readable)
#[cfg(feature = "serialize")]
#[test]
fn pragma_dephasing_serde_readable() {
    let pragma_serialization =
        PragmaDephasing::new(0, CalculatorFloat::from(0.005), CalculatorFloat::from(0.02));
    assert_tokens(
        &pragma_serialization.readable(),
        &[
            Token::Struct {
                name: "PragmaDephasing",
                len: 3,
            },
            Token::Str("qubit"),
            Token::U64(0),
            Token::Str("gate_time"),
            Token::F64(0.005),
            Token::Str("rate"),
            Token::F64(0.02),
            Token::StructEnd,
        ],
    );
}

/// Test PragmaDephasing Serialization and Deserialization traits (compact)
#[cfg(feature = "serialize")]
#[test]
fn pragma_dephasing_serde_compact() {
    let pragma_serialization =
        PragmaDephasing::new(0, CalculatorFloat::from(0.005), CalculatorFloat::from(0.02));
    assert_tokens(
        &pragma_serialization.compact(),
        &[
            Token::Struct {
                name: "PragmaDephasing",
                len: 3,
            },
            Token::Str("qubit"),
            Token::U64(0),
            Token::Str("gate_time"),
            Token::NewtypeVariant {
                name: "CalculatorFloat",
                variant: "Float",
            },
            Token::F64(0.005),
            Token::Str("rate"),
            Token::NewtypeVariant {
                name: "CalculatorFloat",
                variant: "Float",
            },
            Token::F64(0.02),
            Token::StructEnd,
        ],
    );
}

/// Test PragmaDephasing JsonSchema trait
#[cfg(feature = "json_schema")]
#[test]
fn pragma_dephasing_json_schema() {
    let op = PragmaDephasing::new(0, CalculatorFloat::from(0.1), CalculatorFloat::from(0.9));

    // Serialize
    let test_json = serde_json::to_string(&op).unwrap();
    let test_value: serde_json::Value = serde_json::from_str(&test_json).unwrap();

    // Create JSONSchema
    let test_schema = schema_for!(PragmaDephasing);
    let schema = serde_json::to_string(&test_schema).unwrap();
    let schema_value: serde_json::Value = serde_json::from_str(&schema).unwrap();
    let compiled_schema = JSONSchema::options()
        .with_draft(Draft::Draft7)
        .compile(&schema_value)
        .unwrap();

    let validation_result = compiled_schema.validate(&test_value);
    assert!(validation_result.is_ok());
}

/// Test PragmaRandomNoise inputs and involved qubits
#[test]
fn pragma_random_noise_inputs_qubits() {
    let pragma = PragmaRandomNoise::new(
        0,
        CalculatorFloat::from(0.005),
        CalculatorFloat::from(0.02),
        CalculatorFloat::from(0.01),
    );

    // Test inputs are correct
    assert_eq!(pragma.qubit(), &0_usize);
    assert_eq!(pragma.gate_time(), &CalculatorFloat::from(0.005));
    assert_eq!(pragma.depolarising_rate(), &CalculatorFloat::from(0.02));
    assert_eq!(pragma.dephasing_rate(), &CalculatorFloat::from(0.01));

    // Test InvolveQubits trait
    let mut qubits: HashSet<usize> = HashSet::new();
    qubits.insert(0);
    assert_eq!(pragma.involved_qubits(), InvolvedQubits::Set(qubits));
}

/// Test PragmaRandomNoise standard derived traits (Debug, Clone, PartialEq)
#[test]
fn pragma_random_noise_simple_traits() {
    let pragma = PragmaRandomNoise::new(
        0,
        CalculatorFloat::from(0.005),
        CalculatorFloat::from(0.02),
        CalculatorFloat::from(0.01),
    );

    // Test Debug trait
    assert_eq!(
        format!("{:?}", pragma),
        "PragmaRandomNoise { qubit: 0, gate_time: Float(0.005), depolarising_rate: Float(0.02), dephasing_rate: Float(0.01) }"
    );

    // Test Clone trait
    assert_eq!(pragma.clone(), pragma);

    // Test PartialEq trait
    let pragma_0 = PragmaRandomNoise::new(
        0,
        CalculatorFloat::from(0.005),
        CalculatorFloat::from(0.02),
        CalculatorFloat::from(0.01),
    );
    let pragma_1 = PragmaRandomNoise::new(
        0,
        CalculatorFloat::from(0.006),
        CalculatorFloat::from(0.02),
        CalculatorFloat::from(0.01),
    );
    assert!(pragma_0 == pragma);
    assert!(pragma == pragma_0);
    assert!(pragma_1 != pragma);
    assert!(pragma != pragma_1);
}

/// Test PragmaRandomNoise Operate trait
#[test]
fn pragma_random_noise_operate_trait() {
    let pragma = PragmaRandomNoise::new(
        0,
        CalculatorFloat::from(0.005),
        CalculatorFloat::from(0.02),
        CalculatorFloat::from(0.01),
    );

    // (1) Test tags function
    let tags: &[&str; 6] = &[
        "Operation",
        "SingleQubitOperation",
        "PragmaOperation",
        "PragmaNoiseOperation",
        "PragmaNoiseProbaOperation",
        "PragmaRandomNoise",
    ];
    assert_eq!(pragma.tags(), tags);

    // (2) Test hqslang function
    assert_eq!(pragma.hqslang(), String::from("PragmaRandomNoise"));

    // (3) Test is_parametrized function
    assert!(!pragma.is_parametrized());
}

/// Test PragmaRandomNoise Substitute trait
#[test]
fn pragma_random_noise_substitute_trait() {
    let pragma = PragmaRandomNoise::new(
        0,
        CalculatorFloat::from(0.005),
        CalculatorFloat::from(0.02),
        CalculatorFloat::from(0.01),
    );

    // (1) Substitute parameters function
    let pragma_test = PragmaRandomNoise::new(
        0,
        CalculatorFloat::from("test"),
        CalculatorFloat::from(0.02),
        CalculatorFloat::from(0.01),
    );
    let mut substitution_dict: Calculator = Calculator::new();
    substitution_dict.set_variable("test", 0.005);
    let result = pragma_test
        .substitute_parameters(&substitution_dict)
        .unwrap();
    assert_eq!(result, pragma);

    // (2) Remap qubits function
    let pragma_test = PragmaRandomNoise::new(
        1,
        CalculatorFloat::from(0.005),
        CalculatorFloat::from(0.02),
        CalculatorFloat::from(0.01),
    );
    let mut qubit_mapping_test: HashMap<usize, usize> = HashMap::new();
    qubit_mapping_test.insert(1, 0);
    qubit_mapping_test.insert(0, 1);
    let result = pragma_test.remap_qubits(&qubit_mapping_test).unwrap();
    assert_eq!(result, pragma);
}

/// Test PragmaRandomNoise OperatePragmaNoise and OperatePragmaNoiseProba trait
#[test]
fn pragma_random_noise_pragmanoise_trait() {
    let pragma = PragmaRandomNoise::new(
        0,
        CalculatorFloat::from(0.005),
        CalculatorFloat::from(0.02),
        CalculatorFloat::from(0.01),
    );

    // (1) Superoperator function
    let superop_pre_exp: f64 = -2.0 * 0.005 * 0.01;
    let superop_prob: f64 = 0.5 * (1.0 - superop_pre_exp.exp());
    let superop_proba1: f64 = 1.0 - 2.0 * superop_prob;
    let superop: Array2<f64> = array![
        [1.0, 0.0, 0.0, 0.0],
        [0.0, superop_proba1, 0.0, 0.0],
        [0.0, 0.0, superop_proba1, 0.0],
        [0.0, 0.0, 0.0, 1.0],
    ];
    assert_eq!(superop, pragma.superoperator().unwrap());

    // (2) Probability function
    let float_proba: f64 = 0.005 * (0.02 / 2.0 + 0.02 / 4.0 + 0.01);
    let proba = CalculatorFloat::from(float_proba);
    assert_eq!(proba, pragma.probability());

    // (3) PowerCF function
    let pragma_test = PragmaRandomNoise::new(
        0,
        CalculatorFloat::from(0.005 * 1.5),
        CalculatorFloat::from(0.02),
        CalculatorFloat::from(0.01),
    );
    assert_eq!(pragma_test, pragma.powercf(CalculatorFloat::from(1.5)));
}

/// Test PragmaRandomNoise Serialization and Deserialization traits (readable)
#[cfg(feature = "serialize")]
#[test]
fn pragma_random_noise_serde_readable() {
    let pragma_serialization = PragmaRandomNoise::new(
        0,
        CalculatorFloat::from(0.005),
        CalculatorFloat::from(0.02),
        CalculatorFloat::from(0.01),
    );
    assert_tokens(
        &pragma_serialization.readable(),
        &[
            Token::Struct {
                name: "PragmaRandomNoise",
                len: 4,
            },
            Token::Str("qubit"),
            Token::U64(0),
            Token::Str("gate_time"),
            Token::F64(0.005),
            Token::Str("depolarising_rate"),
            Token::F64(0.02),
            Token::Str("dephasing_rate"),
            Token::F64(0.01),
            Token::StructEnd,
        ],
    );
}

/// Test PragmaRandomNoise Serialization and Deserialization traits (compact)
#[cfg(feature = "serialize")]
#[test]
fn pragma_random_noise_serde_compact() {
    let pragma_serialization = PragmaRandomNoise::new(
        0,
        CalculatorFloat::from(0.005),
        CalculatorFloat::from(0.02),
        CalculatorFloat::from(0.01),
    );
    assert_tokens(
        &pragma_serialization.compact(),
        &[
            Token::Struct {
                name: "PragmaRandomNoise",
                len: 4,
            },
            Token::Str("qubit"),
            Token::U64(0),
            Token::Str("gate_time"),
            Token::NewtypeVariant {
                name: "CalculatorFloat",
                variant: "Float",
            },
            Token::F64(0.005),
            Token::Str("depolarising_rate"),
            Token::NewtypeVariant {
                name: "CalculatorFloat",
                variant: "Float",
            },
            Token::F64(0.02),
            Token::Str("dephasing_rate"),
            Token::NewtypeVariant {
                name: "CalculatorFloat",
                variant: "Float",
            },
            Token::F64(0.01),
            Token::StructEnd,
        ],
    );
}

/// Test PragmaRandomNoise JsonSchema trait
#[cfg(feature = "json_schema")]
#[test]
fn pragma_random_noise_json_schema() {
    let op = PragmaRandomNoise::new(
        0,
        CalculatorFloat::from(0.7),
        CalculatorFloat::from(3.4),
        CalculatorFloat::from(2.4),
    );

    // Serialize
    let test_json = serde_json::to_string(&op).unwrap();
    let test_value: serde_json::Value = serde_json::from_str(&test_json).unwrap();

    // Create JSONSchema
    let test_schema = schema_for!(PragmaRandomNoise);
    let schema = serde_json::to_string(&test_schema).unwrap();
    let schema_value: serde_json::Value = serde_json::from_str(&schema).unwrap();
    let compiled_schema = JSONSchema::options()
        .with_draft(Draft::Draft7)
        .compile(&schema_value)
        .unwrap();

    let validation_result = compiled_schema.validate(&test_value);
    assert!(validation_result.is_ok());
}

/// Test PragmaGeneralNoise inputs and involved qubits
#[test]
fn pragma_general_noise_inputs_qubits() {
    let operators: Array2<f64> = array![[1.0, 0.0, 0.0], [0.0, 0.0, 0.0], [0.0, 0.0, 0.0],];
    let pragma = PragmaGeneralNoise::new(0, CalculatorFloat::from(0.005), operators.clone());

    // Test inputs are correct
    assert_eq!(pragma.qubit(), &0_usize);
    assert_eq!(pragma.gate_time(), &CalculatorFloat::from(0.005));
    assert_eq!(pragma.rates(), &operators);

    // Test InvolveQubits trait
    let mut qubits: HashSet<usize> = HashSet::new();
    qubits.insert(0);
    assert_eq!(pragma.involved_qubits(), InvolvedQubits::Set(qubits));
}

/// Test PragmaGeneralNoise standard derived traits (Debug, Clone, PartialEq)
#[test]
fn pragma_general_noise_simple_traits() {
    let operators: Array2<f64> = array![[1.0, 0.0, 0.0], [0.0, 0.0, 0.0], [0.0, 0.0, 1.0],];
    let pragma = PragmaGeneralNoise::new(0, CalculatorFloat::from(0.005), operators.clone());

    // Test Debug trait
    assert_eq!(
        format!("{:?}", pragma),
        "PragmaGeneralNoise { qubit: 0, gate_time: Float(0.005), rates: [[1.0, 0.0, 0.0],\n [0.0, 0.0, 0.0],\n [0.0, 0.0, 1.0]], shape=[3, 3], strides=[3, 1], layout=Cc (0x5), const ndim=2 }"
    );

    // Test Clone trait
    assert_eq!(pragma.clone(), pragma);

    // Test PartialEq trait
    let pragma_0 = PragmaGeneralNoise::new(0, CalculatorFloat::from(0.005), operators.clone());
    let pragma_1 = PragmaGeneralNoise::new(0, CalculatorFloat::from(0.006), operators);
    assert!(pragma_0 == pragma);
    assert!(pragma == pragma_0);
    assert!(pragma_1 != pragma);
    assert!(pragma != pragma_1);
}

/// Test PragmaGeneralNoise Operate trait
#[test]
fn pragma_general_noise_operate_trait() {
    let operators: Array2<f64> = array![[1.0, 0.0, 0.0], [0.0, 1.0, 0.0], [0.0, 0.0, 1.0],];
    let pragma = PragmaGeneralNoise::new(0, CalculatorFloat::from(0.005), operators);

    // (1) Test tags function
    let tags: &[&str; 5] = &[
        "Operation",
        "SingleQubitOperation",
        "PragmaOperation",
        "PragmaNoiseOperation",
        "PragmaGeneralNoise",
    ];
    assert_eq!(pragma.tags(), tags);

    // (2) Test hqslang function
    assert_eq!(pragma.hqslang(), String::from("PragmaGeneralNoise"));

    // (3) Test is_parametrized function
    assert!(!pragma.is_parametrized());
}

/// Test PragmaGeneralNoise Substitute trait
#[test]
fn pragma_general_noise_substitute_trait() {
    let operators: Array2<f64> = array![[1.0, 0.0, 0.0], [0.0, 1.0, 0.0], [0.0, 0.0, 1.0],];
    let pragma = PragmaGeneralNoise::new(0, CalculatorFloat::from(0.005), operators.clone());

    // (1) Substitute parameters function
    let pragma_test = PragmaGeneralNoise::new(0, CalculatorFloat::from("test"), operators.clone());
    let mut substitution_dict: Calculator = Calculator::new();
    substitution_dict.set_variable("test", 0.005);
    let result = pragma_test
        .substitute_parameters(&substitution_dict)
        .unwrap();
    assert_eq!(result, pragma);

    // (2) Remap qubits function
    let pragma_test = PragmaGeneralNoise::new(1, CalculatorFloat::from(0.005), operators);
    let mut qubit_mapping_test: HashMap<usize, usize> = HashMap::new();
    qubit_mapping_test.insert(1, 0);
    qubit_mapping_test.insert(0, 1);
    let result = pragma_test.remap_qubits(&qubit_mapping_test).unwrap();
    assert_eq!(result, pragma);
}

/// Test PragmaGeneralNoise Operate trait
#[test]
fn pragma_general_noise_pragmanoise_trait() {
    let time = 0.005;
    let rates: Array2<f64> = array![[0.3, 0.7, 0.0], [0.7, 2.0, 0.8], [0.0, 0.8, 3.0]]; // add check for >= eigenvalues
    let pragma = PragmaGeneralNoise::new(0, CalculatorFloat::from(time), rates);
    let superop: Matrix4<f64> = matrix![-2., 0.4, 0.4, 0.3;
    1.2, -7.15, 0.7, 0.4;
    1.2, 0.7, -7.15, 0.4;
    2., -0.4, -0.4, -0.3;]
        * time;
    let mut exponential = superop.exp();
    exponential.transpose_mut();
    let mut tmp_iter = exponential.iter();
    // convert to ndarray.
    let array: Array2<f64> = Array::from_shape_simple_fn((4, 4), || *tmp_iter.next().unwrap());

    // matrix exponential using numpy:
    let test_exponential = array![
        [0.99006908, 0.00195677, 0.00195677, 0.00149535],
        [0.00588459, 0.96489129, 0.00338099, 0.00197106],
        [0.00588459, 0.00338099, 0.96489129, 0.00197106],
        [0.00993092, -0.00195677, -0.00195677, 0.99850465]
    ];

    let result: Array2<f64> = test_exponential - pragma.superoperator().unwrap();
    for item in result.iter() {
        assert!(item.abs() <= 0.0001);
    }
    let result2: Array2<f64> = array - pragma.superoperator().unwrap();
    for item in result2.iter() {
        assert!(item.abs() <= 1e-6);
    }
}

/// Test PragmaGeneralNoise Serialization and Deserialization traits (readable)
#[cfg(feature = "serialize")]
#[test]
fn pragma_general_noise_serde_readable() {
    let operators: Array2<f64> = array![[1.0, 0.0, 0.0], [0.0, 1.0, 0.0], [0.0, 0.0, 1.0],];
    let pragma_serialization = PragmaGeneralNoise::new(0, CalculatorFloat::from(0.005), operators);
    assert_tokens(
        &pragma_serialization.readable(),
        &[
            Token::Struct {
                name: "PragmaGeneralNoise",
                len: 3,
            },
            Token::Str("qubit"),
            Token::U64(0),
            Token::Str("gate_time"),
            Token::F64(0.005),
            Token::Str("rates"),
            Token::Struct {
                name: "Array",
                len: 3,
            },
            Token::Str("v"),
            Token::U8(1),
            Token::Str("dim"),
            Token::Tuple { len: 2 },
            Token::U64(3),
            Token::U64(3),
            Token::TupleEnd,
            Token::Str("data"),
            Token::Seq { len: Some(9) },
            Token::F64(1.0),
            Token::F64(0.0),
            Token::F64(0.0),
            Token::F64(0.0),
            Token::F64(1.0),
            Token::F64(0.0),
            Token::F64(0.0),
            Token::F64(0.0),
            Token::F64(1.0),
            Token::SeqEnd,
            Token::StructEnd,
            Token::StructEnd,
        ],
    );
}

/// Test PragmaGeneralNoise Serialization and Deserialization traits (compact)
#[cfg(feature = "serialize")]
#[test]
fn pragma_general_noise_serde_compact() {
    let operators: Array2<f64> = array![[1.0, 0.0, 0.0], [0.0, 1.0, 0.0], [0.0, 0.0, 1.0],];
    let pragma_serialization = PragmaGeneralNoise::new(0, CalculatorFloat::from(0.005), operators);
    assert_tokens(
        &pragma_serialization.compact(),
        &[
            Token::Struct {
                name: "PragmaGeneralNoise",
                len: 3,
            },
            Token::Str("qubit"),
            Token::U64(0),
            Token::Str("gate_time"),
            Token::NewtypeVariant {
                name: "CalculatorFloat",
                variant: "Float",
            },
            Token::F64(0.005),
            Token::Str("rates"),
            Token::Struct {
                name: "Array",
                len: 3,
            },
            Token::Str("v"),
            Token::U8(1),
            Token::Str("dim"),
            Token::Tuple { len: 2 },
            Token::U64(3),
            Token::U64(3),
            Token::TupleEnd,
            Token::Str("data"),
            Token::Seq { len: Some(9) },
            Token::F64(1.0),
            Token::F64(0.0),
            Token::F64(0.0),
            Token::F64(0.0),
            Token::F64(1.0),
            Token::F64(0.0),
            Token::F64(0.0),
            Token::F64(0.0),
            Token::F64(1.0),
            Token::SeqEnd,
            Token::StructEnd,
            Token::StructEnd,
        ],
    );
}

/// Test PragmaGeneralNoise JsonSchema trait
#[cfg(feature = "json_schema")]
#[test]
fn pragma_general_noise_json_schema() {
    let op = PragmaGeneralNoise::new(
        0,
        CalculatorFloat::from(0.7),
        array![[1.0, 0.0, 0.0], [0.0, 0.0, 0.0], [0.0, 0.0, 0.0],],
    );

    // Serialize
    let test_json = serde_json::to_string(&op).unwrap();
    let test_value: serde_json::Value = serde_json::from_str(&test_json).unwrap();

    // Create JSONSchema
    let test_schema = schema_for!(PragmaGeneralNoise);
    let schema = serde_json::to_string(&test_schema).unwrap();
    let schema_value: serde_json::Value = serde_json::from_str(&schema).unwrap();
    let compiled_schema = JSONSchema::options()
        .with_draft(Draft::Draft7)
        .compile(&schema_value)
        .unwrap();

    let validation_result = compiled_schema.validate(&test_value);
    assert!(validation_result.is_ok());
}

/// Test PragmaConditional inputs and involved qubits
#[test]
fn pragma_conditional_inputs_qubits() {
    let mut circuit = Circuit::new();
    circuit.add_operation(PauliX::new(0));
    let pragma = PragmaConditional::new(String::from("ro"), 1, circuit.clone());

    // Test inputs are correct
    assert_eq!(pragma.condition_register(), &String::from("ro"));
    assert_eq!(pragma.condition_index(), &1_usize);
    assert_eq!(pragma.circuit(), &circuit.clone());

    // Test InvolveQubits trait
    let mut qubits: HashSet<usize> = HashSet::new();
    qubits.insert(0);
    assert_eq!(pragma.involved_qubits(), InvolvedQubits::Set(qubits));
}

/// Test PragmaConditional standard derived traits (Debug, Clone, PartialEq)
#[test]
fn pragma_conditional_simple_traits() {
    let pragma = PragmaConditional::new(String::from("ro"), 1, Circuit::default());

    // Test Debug trait
    assert_eq!(
        format!("{:?}", pragma),
        "PragmaConditional { condition_register: \"ro\", condition_index: 1, circuit: Circuit { definitions: [], operations: [], _roqoqo_version: RoqoqoVersion } }"
    );

    // Test Clone trait
    assert_eq!(pragma.clone(), pragma);

    // Test PartialEq trait
    let pragma_0 = PragmaConditional::new(String::from("ro"), 1, Circuit::default());
    let pragma_1 = PragmaConditional::new(String::from("ro1"), 1, Circuit::default());
    assert!(pragma_0 == pragma);
    assert!(pragma == pragma_0);
    assert!(pragma_1 != pragma);
    assert!(pragma != pragma_1);
}

/// Test PragmaConditional Operate trait
#[test]
fn pragma_conditional_operate_trait() {
    let pragma = PragmaConditional::new(String::from("ro"), 1, Circuit::default());

    // (1) Test tags function
    let tags: &[&str; 3] = &["Operation", "PragmaOperation", "PragmaConditional"];
    assert_eq!(pragma.tags(), tags);

    // (2) Test hqslang function
    assert_eq!(pragma.hqslang(), String::from("PragmaConditional"));

    // (3) Test is_parametrized function
    assert!(!pragma.is_parametrized());
}

/// Test PragmaConditional Substitute trait
#[test]
fn pragma_conditional_substitute_trait() {
    let pragma = PragmaConditional::new(String::from("ro"), 1, Circuit::default());
    let pragma_test = PragmaConditional::new(String::from("ro"), 1, Circuit::default());

    // (1) Substitute parameters function
    let mut substitution_dict: Calculator = Calculator::new();
    substitution_dict.set_variable("ro", 0.0);
    let result = pragma_test
        .substitute_parameters(&substitution_dict)
        .unwrap();
    assert_eq!(pragma, result);

    // (2) Remap qubits function with an empty circuit
    let mut qubit_mapping_test: HashMap<usize, usize> = HashMap::new();
    qubit_mapping_test.insert(0, 2);
    qubit_mapping_test.insert(2, 0);
    let mut new_qubit_paulis: HashMap<usize, usize> = HashMap::new();
    new_qubit_paulis.insert(2, 1);
    let result = pragma_test.remap_qubits(&qubit_mapping_test).unwrap();
    assert_eq!(result, pragma);

    // (3) Remap qubits function with an non-empty circuit
    let mut circuit = Circuit::new();
    circuit.add_operation(PauliX::new(2));
    let mut circuit_test = Circuit::new();
    circuit_test.add_operation(PauliX::new(0));
    let pragma = PragmaConditional::new(String::from("ro"), 1, circuit_test);
    let result = pragma.remap_qubits(&qubit_mapping_test).unwrap();
    let test_gate = PragmaConditional::new(String::from("ro"), 1, circuit);
    assert_eq!(result, test_gate);
}

/// Test PragmaConditional Serialization and Deserialization traits (readable)
#[cfg(feature = "serialize")]
#[test]
fn pragma_conditional_serde_readable() {
    let pragma_serialization = PragmaConditional::new(String::from("ro"), 1, Circuit::default());
    assert_tokens(
        &pragma_serialization.readable(),
        &[
            Token::Struct {
                name: "PragmaConditional",
                len: 3,
            },
            Token::Str("condition_register"),
            Token::Str("ro"),
            Token::Str("condition_index"),
            Token::U64(1),
            Token::Str("circuit"),
            Token::Struct {
                name: "Circuit",
                len: 3,
            },
            Token::Str("definitions"),
            Token::Seq { len: Some(0) },
            Token::SeqEnd,
            Token::Str("operations"),
            Token::Seq { len: Some(0) },
            Token::SeqEnd,
            Token::Str("_roqoqo_version"),
            Token::Struct {
                name: "RoqoqoVersionSerializable",
                len: 2,
            },
            Token::Str("major_version"),
            Token::U32(1),
            Token::Str("minor_version"),
            Token::U32(0),
            Token::StructEnd,
            Token::StructEnd,
            Token::StructEnd,
        ],
    );
}

/// Test PragmaConditional Serialization and Deserialization traits (compact)
#[cfg(feature = "serialize")]
#[test]
fn pragma_conditional_serde_compact() {
    let pragma_serialization = PragmaConditional::new(String::from("ro"), 1, Circuit::default());
    assert_tokens(
        &pragma_serialization.readable(),
        &[
            Token::Struct {
                name: "PragmaConditional",
                len: 3,
            },
            Token::Str("condition_register"),
            Token::Str("ro"),
            Token::Str("condition_index"),
            Token::U64(1),
            Token::Str("circuit"),
            Token::Struct {
                name: "Circuit",
                len: 3,
            },
            Token::Str("definitions"),
            Token::Seq { len: Some(0) },
            Token::SeqEnd,
            Token::Str("operations"),
            Token::Seq { len: Some(0) },
            Token::SeqEnd,
            Token::Str("_roqoqo_version"),
            Token::Struct {
                name: "RoqoqoVersionSerializable",
                len: 2,
            },
            Token::Str("major_version"),
            Token::U32(1),
            Token::Str("minor_version"),
            Token::U32(0),
            Token::StructEnd,
            Token::StructEnd,
            Token::StructEnd,
        ],
    );
}

/// Test PragmaConditional JsonSchema trait
#[cfg(feature = "json_schema")]
#[test]
fn pragma_conditional_json_schema() {
    let mut circuit = Circuit::new();
    circuit.add_operation(PauliX::new(0));
    let op = PragmaConditional::new(String::from("ro"), 1, circuit.clone());

    // Serialize
    let test_json = serde_json::to_string(&op).unwrap();
    let test_value: serde_json::Value = serde_json::from_str(&test_json).unwrap();

    // Create JSONSchema
    let test_schema = schema_for!(PragmaConditional);
    let schema = serde_json::to_string(&test_schema).unwrap();
    let schema_value: serde_json::Value = serde_json::from_str(&schema).unwrap();
    let compiled_schema = JSONSchema::options()
        .with_draft(Draft::Draft7)
        .compile(&schema_value)
        .unwrap();

    let validation_result = compiled_schema.validate(&test_value);
    assert!(validation_result.is_ok());
}

/// Test PragmaChangeDevice inputs and involved qubits
#[test]
#[cfg(feature = "serialize")]
fn pragma_change_device_inputs_qubits() {
    // This is not a change device pragma, but for testing purposes it can be used
    let wrapped: Operation = PragmaActiveReset::new(0).into();
    let pragma = PragmaChangeDevice::new(&wrapped).unwrap();

    // Test inputs are correct
    assert_eq!(pragma.wrapped_hqslang, String::from("PragmaActiveReset"));
    let tags: &[&str; 4] = &[
        "Operation",
        "SingleQubitOperation",
        "PragmaOperation",
        "PragmaActiveReset",
    ];
    assert_eq!(pragma.wrapped_tags, tags);
    assert_eq!(pragma.wrapped_operation, serialize(&wrapped).unwrap());

    // Test InvolveQubits trait
    assert_eq!(pragma.involved_qubits(), InvolvedQubits::All);
}

/// Test PragmaConditional standard derived traits (Debug, Clone, PartialEq)
#[test]
#[cfg(feature = "serialize")]
fn pragma_change_device_simple_traits() {
    let wrapped: Operation = PragmaActiveReset::new(0).into();
    let pragma = PragmaChangeDevice::new(&wrapped).unwrap();
    let wrapped_0: Operation = PragmaActiveReset::new(0).into();
    let pragma_0 = PragmaChangeDevice::new(&wrapped_0).unwrap();

    let wrapped_1: Operation = PragmaActiveReset::new(1).into();
    let pragma_1 = PragmaChangeDevice::new(&wrapped_1).unwrap();
    // Test Clone trait
    assert_eq!(pragma.clone(), pragma);

    // Test PartialEq trait
    assert!(pragma_0 == pragma);
    assert!(pragma == pragma_0);
    assert!(pragma_1 != pragma);
    assert!(pragma != pragma_1);
}

/// Test PragmaConditional Operate trait
#[test]
#[cfg(feature = "serialize")]
fn pragma_change_device_operate_trait() {
    let wrapped: Operation = PragmaActiveReset::new(0).into();
    let pragma = PragmaChangeDevice::new(&wrapped).unwrap();

    // (1) Test tags function
    let tags: &[&str; 3] = &["Operation", "PragmaOperation", "PragmaChangeDevice"];
    assert_eq!(pragma.tags(), tags);

    // (2) Test hqslang function
    assert_eq!(pragma.hqslang(), String::from("PragmaChangeDevice"));

    // (3) Test is_parametrized function
    assert!(!pragma.is_parametrized());
}

/// Test PragmaConditional Substitute trait
#[test]
#[cfg(feature = "serialize")]
fn pragma_change_device_substitute_trait() {
    let wrapped: Operation = PragmaActiveReset::new(0).into();
    let pragma = PragmaChangeDevice::new(&wrapped).unwrap();
    let pragma_test = PragmaChangeDevice::new(&wrapped).unwrap();
    // (1) Substitute parameters function
    let mut substitution_dict: Calculator = Calculator::new();
    substitution_dict.set_variable("ro", 0.0);
    let result = pragma_test
        .substitute_parameters(&substitution_dict)
        .unwrap();
    assert_eq!(pragma, result);

    // (2) Remap qubits with a remapping
    // This is not supported yet and should throw an error
    let mut qubit_mapping_test: HashMap<usize, usize> = HashMap::new();
    qubit_mapping_test.insert(0, 2);
    qubit_mapping_test.insert(2, 0);
    let mut new_qubit_paulis: HashMap<usize, usize> = HashMap::new();
    new_qubit_paulis.insert(2, 1);
    let result = pragma_test.remap_qubits(&qubit_mapping_test).is_err();
    assert!(result);
}

/// Test PragmaChangeDevice JsonSchema trait
#[cfg(feature = "json_schema")]
#[test]
fn pragma_change_device_json_schema() {
    let wrapped: Operation = PragmaActiveReset::new(0).into();
    let op = PragmaChangeDevice::new(&wrapped).unwrap();

    // Serialize
    let test_json = serde_json::to_string(&op).unwrap();
    let test_value: serde_json::Value = serde_json::from_str(&test_json).unwrap();

    // Create JSONSchema
    let test_schema = schema_for!(PragmaChangeDevice);
    let schema = serde_json::to_string(&test_schema).unwrap();
    let schema_value: serde_json::Value = serde_json::from_str(&schema).unwrap();
    let compiled_schema = JSONSchema::options()
        .with_draft(Draft::Draft7)
        .compile(&schema_value)
        .unwrap();

    let validation_result = compiled_schema.validate(&test_value);
    assert!(validation_result.is_ok());
}

/// Test PragmaConditional inputs and involved qubits
#[test_case(PauliX::new(0).into(), InvolvedQubits::Set(HashSet::from([0,1])); "Some")]
#[test_case(DefinitionBit::new("ro".to_string(),1,false).into(), InvolvedQubits::Set(HashSet::from([1])); "None")]
#[test_case(PragmaRepeatedMeasurement::new("ro".to_string(),10,None).into(), InvolvedQubits::All; "All")]

fn pragma_controlled_circuit_inputs_qubits(operation: Operation, involved_qubits: InvolvedQubits) {
    let mut circuit = Circuit::new();
    circuit.add_operation(operation);
    let pragma = PragmaControlledCircuit::new(1, circuit.clone());

    // Test inputs are correct
    assert_eq!(pragma.controlling_qubit(), &1_usize);
    assert_eq!(pragma.circuit(), &circuit.clone());

    // Test InvolveQubits trait
    let mut qubits: HashSet<usize> = HashSet::new();
    qubits.insert(0);
    qubits.insert(1);
    assert_eq!(pragma.involved_qubits(), involved_qubits);
}

/// Test PragmaConditional standard derived traits (Debug, Clone, PartialEq)
#[test]
fn pragma_controlled_circuit_simple_traits() {
    let pragma = PragmaControlledCircuit::new(1, Circuit::default());

    // Test Debug trait
    assert_eq!(
        format!("{:?}", pragma),
        "PragmaControlledCircuit { controlling_qubit: 1, circuit: Circuit { definitions: [], operations: [], _roqoqo_version: RoqoqoVersion } }"
    );

    // Test Clone trait
    assert_eq!(pragma.clone(), pragma);

    // Test PartialEq trait
    let pragma_0 = PragmaControlledCircuit::new(1, Circuit::default());
    let pragma_1 = PragmaControlledCircuit::new(0, Circuit::default());
    assert!(pragma_0 == pragma);
    assert!(pragma == pragma_0);
    assert!(pragma_1 != pragma);
    assert!(pragma != pragma_1);
}

/// Test PragmaConditional Operate trait
#[test]
fn pragma_controlled_circuit_operate_trait() {
    let pragma = PragmaControlledCircuit::new(1, Circuit::default());

    // (1) Test tags function
    let tags: &[&str; 3] = &["Operation", "PragmaOperation", "PragmaControlledCircuit"];
    assert_eq!(pragma.tags(), tags);

    // (2) Test hqslang function
    assert_eq!(pragma.hqslang(), String::from("PragmaControlledCircuit"));

    // (3) Test is_parametrized function
    assert!(!pragma.is_parametrized());
}

/// Test PragmaConditional Substitute trait
#[test]
fn pragma_controlled_circuit_substitute_trait() {
    let pragma = PragmaControlledCircuit::new(1, Circuit::default());
    let pragma_test = PragmaControlledCircuit::new(1, Circuit::default());

    // (1) Substitute parameters function
    let mut substitution_dict: Calculator = Calculator::new();
    substitution_dict.set_variable("ro", 0.0);
    let result = pragma_test
        .substitute_parameters(&substitution_dict)
        .unwrap();
    assert_eq!(pragma, result);

    // (2) Remap qubits function with an empty circuit
    let mut qubit_mapping_test: HashMap<usize, usize> = HashMap::new();
    qubit_mapping_test.insert(0, 2);
    qubit_mapping_test.insert(2, 0);
    let mut new_qubit_paulis: HashMap<usize, usize> = HashMap::new();
    new_qubit_paulis.insert(2, 1);
    let result = pragma_test.remap_qubits(&qubit_mapping_test).unwrap();
    assert_eq!(result, pragma);

    // (3) Remap qubits function with an non-empty circuit
    let mut circuit = Circuit::new();
    circuit.add_operation(PauliX::new(2));
    let mut circuit_test = Circuit::new();
    circuit_test.add_operation(PauliX::new(0));
    let pragma = PragmaControlledCircuit::new(1, circuit_test);
    let result = pragma.remap_qubits(&qubit_mapping_test).unwrap();
    let test_gate = PragmaControlledCircuit::new(1, circuit);
    assert_eq!(result, test_gate);
}

/// Test PragmaConditional Serialization and Deserialization traits (readable)
#[cfg(feature = "serialize")]
#[test]
fn pragma_controlled_circuit_serde_readable() {
    let pragma_serialization = PragmaControlledCircuit::new(1, Circuit::default());
    assert_tokens(
        &pragma_serialization.readable(),
        &[
            Token::Struct {
                name: "PragmaControlledCircuit",
                len: 2,
            },
            Token::Str("controlling_qubit"),
            Token::U64(1),
            Token::Str("circuit"),
            Token::Struct {
                name: "Circuit",
                len: 3,
            },
            Token::Str("definitions"),
            Token::Seq { len: Some(0) },
            Token::SeqEnd,
            Token::Str("operations"),
            Token::Seq { len: Some(0) },
            Token::SeqEnd,
            Token::Str("_roqoqo_version"),
            Token::Struct {
                name: "RoqoqoVersionSerializable",
                len: 2,
            },
            Token::Str("major_version"),
            Token::U32(1),
            Token::Str("minor_version"),
            Token::U32(0),
            Token::StructEnd,
            Token::StructEnd,
            Token::StructEnd,
        ],
    );
}

/// Test PragmaConditional Serialization and Deserialization traits (compact)
#[cfg(feature = "serialize")]
#[test]
fn pragma_controlled_circuit_serde_compact() {
    let pragma_serialization = PragmaControlledCircuit::new(1, Circuit::default());
    assert_tokens(
        &pragma_serialization.compact(),
        &[
            Token::Struct {
                name: "PragmaControlledCircuit",
                len: 2,
            },
            Token::Str("controlling_qubit"),
            Token::U64(1),
            Token::Str("circuit"),
            Token::Struct {
                name: "Circuit",
                len: 3,
            },
            Token::Str("definitions"),
            Token::Seq { len: Some(0) },
            Token::SeqEnd,
            Token::Str("operations"),
            Token::Seq { len: Some(0) },
            Token::SeqEnd,
            Token::Str("_roqoqo_version"),
            Token::Struct {
                name: "RoqoqoVersionSerializable",
                len: 2,
            },
            Token::Str("major_version"),
            Token::U32(1),
            Token::Str("minor_version"),
            Token::U32(0),
            Token::StructEnd,
            Token::StructEnd,
            Token::StructEnd,
        ],
    );
}

/// Test PragmaControlledCircuit JsonSchema trait
#[cfg(feature = "json_schema")]
#[test]
fn pragma_controlled_circuit_json_schema() {
    let op = PragmaControlledCircuit::new(1, Circuit::default());

    // Serialize
    let test_json = serde_json::to_string(&op).unwrap();
    let test_value: serde_json::Value = serde_json::from_str(&test_json).unwrap();

    // Create JSONSchema
    let test_schema = schema_for!(PragmaControlledCircuit);
    let schema = serde_json::to_string(&test_schema).unwrap();
    let schema_value: serde_json::Value = serde_json::from_str(&schema).unwrap();
    let compiled_schema = JSONSchema::options()
        .with_draft(Draft::Draft7)
        .compile(&schema_value)
        .unwrap();

    let validation_result = compiled_schema.validate(&test_value);
    assert!(validation_result.is_ok());
}<|MERGE_RESOLUTION|>--- conflicted
+++ resolved
@@ -1979,15 +1979,8 @@
 #[cfg(feature = "json_schema")]
 #[test]
 fn pragma_start_decomp_block_json_schema() {
-<<<<<<< HEAD
-    let op = PragmaStartDecompositionBlock::new(
-        vec![0, 1],
-        [(0, 1), (1, 0)].iter().cloned().collect(),
-    );
-=======
     let op =
         PragmaStartDecompositionBlock::new(vec![0, 1], [(0, 1), (1, 0)].iter().cloned().collect());
->>>>>>> 9fad6922
 
     // Serialize
     let test_json = serde_json::to_string(&op).unwrap();
