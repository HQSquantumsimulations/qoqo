[package]
name = "roqoqo"
<<<<<<< HEAD
version = "1.13.1"
=======
version = "1.13.0"
>>>>>>> cdf58c22
authors = ["HQS Quantum Simulations <info@quantumsimulations.de>"]
license = "Apache-2.0"
edition = "2021"
rust-version = "1.56"
categories = ["science", "simulation"]
homepage = "https://github.com/HQSquantumsimulations/qoqo"
repository = "https://github.com/HQSquantumsimulations/qoqo"
documentation = "https://docs.rs/roqoqo/"
readme = "../README.md"
description = "Rust Quantum Computing Toolkit by HQS"
include = ["src*", "build.rs", "LICENSE", "README.md"]


# See more keys and their definitions at https://doc.rust-lang.org/cargo/reference/manifest.html

[lib]
name = "roqoqo"
path = "src/lib.rs"
doctest = false

[dependencies]
serde = { version = "1.0", features = ["derive"], optional = true }
ndarray = { version = "0.15" }
num-complex = { version = "0.4" }
thiserror = "1.0"
dyn-clone = { version = "1.0", optional = true }
<<<<<<< HEAD
=======
qoqo_calculator = { version = "1.2" }
roqoqo-derive = { version = "1.13.0", path = "../roqoqo-derive" }
>>>>>>> cdf58c22
typetag = { version = "0.2", optional = true }
nalgebra = "0.32"
schemars = { version = "0.8", optional = true }
jsonschema = { version = "0.17", optional = true }
rand_distr = { version = "0.4", optional = true }
rand = { version = "~0.8" }
async-trait = { version = "0.1", optional = true }
futures = { version = "0.3", optional = true }
petgraph = { version = "0.6.2", optional = true }
bincode = { version = "1.3", optional = true }

struqture = { version = "~1.7" }
qoqo_calculator = { version = "~1.2" }

roqoqo-derive = { version = "~1.13", path = "../roqoqo-derive" }

[dev-dependencies]
serde_test = "1.0"
test-case = "3.0"
serde_json = "1.0"

[build-dependencies]
quote = "1.0"
syn = { version = "2.0", features = ["full", "visit"] }
proc-macro2 = "1.0"
rand = { version = "~0.8" }

[package.metadata.docs.rs]
rustdoc-args = ["--document-private-items"]

[features]

default = ["serialize", "circuitdag"]
dynamic = ["typetag", "dyn-clone"]
unstable_qoqo_devices = []
serialize = [
    "serde",
    "ndarray/serde",
    "num-complex/serde",
    "bincode",
    "petgraph/serde-1",
]
overrotate = ["rand_distr", "roqoqo-derive/overrotate"]
async = ["async-trait", "futures"]
json_schema = [
    "schemars",
    "serialize",
    "qoqo_calculator/json_schema",
    "jsonschema",
]
circuitdag = ["petgraph"]
unstable_chain_with_environment = []
unstable_analog_operations = []
unstable_operation_definition = []<|MERGE_RESOLUTION|>--- conflicted
+++ resolved
@@ -1,10 +1,6 @@
 [package]
 name = "roqoqo"
-<<<<<<< HEAD
 version = "1.13.1"
-=======
-version = "1.13.0"
->>>>>>> cdf58c22
 authors = ["HQS Quantum Simulations <info@quantumsimulations.de>"]
 license = "Apache-2.0"
 edition = "2021"
@@ -31,11 +27,6 @@
 num-complex = { version = "0.4" }
 thiserror = "1.0"
 dyn-clone = { version = "1.0", optional = true }
-<<<<<<< HEAD
-=======
-qoqo_calculator = { version = "1.2" }
-roqoqo-derive = { version = "1.13.0", path = "../roqoqo-derive" }
->>>>>>> cdf58c22
 typetag = { version = "0.2", optional = true }
 nalgebra = "0.32"
 schemars = { version = "0.8", optional = true }
