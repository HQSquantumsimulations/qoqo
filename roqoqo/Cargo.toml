[package]
name = "roqoqo"
version = "1.0.0-alpha.1"
authors = ["HQS Quantum Simulations <info@quantumsimulations.de>"]
license = "Apache-2.0"
edition = "2021"
rust-version = "1.56"
categories = ["science", "simulation"]
homepage = "https://github.com/HQSquantumsimulations/qoqo"
repository = "https://github.com/HQSquantumsimulations/qoqo"
documentation = "https://docs.rs/roqoqo/"
readme = "../README.md"
description = "Rust Quantum Computing Toolkit by HQS"
include = ["src*", "build.rs", "katex.html", "LICENSE", "README.md"]


# See more keys and their definitions at https://doc.rust-lang.org/cargo/reference/manifest.html

[lib]
name = "roqoqo"
path = "src/lib.rs"
doctest = false

[dependencies]
serde = { version = "1.0", features = ["derive"], optional=true}
ndarray = { version = "0.15" }
num-complex = { version = "0.4"}
thiserror = "1.0"
dyn-clone = {version="1.0", optional=true}
<<<<<<< HEAD
qoqo_calculator = { version="0.8"}
roqoqo-derive = {version="0.11", path="../roqoqo-derive"}
=======
qoqo_calculator = { version="0.7"}
roqoqo-derive = {version="1.0.0-alpha.1", path="../roqoqo-derive"}
>>>>>>> df3c842f
typetag = {version="0.1", optional=true}
nalgebra = "0.31"
bincode = {version="1.3", optional=true}
rand_distr = {version="0.4", optional=true}
rand = { version = "0.8.4"}

[dev-dependencies]
serde_test = "1.0"
test-case = "2.0"
serde_json = "1.0"

[build-dependencies]
quote = "1.0"
syn = { version = "1.0", features = ["full", "visit"] }
proc-macro2 = "1.0"
rand = {version="0.8"}

[package.metadata.docs.rs]
rustdoc-args = [ "--html-in-header", "katex.html", "--document-private-items" ]

[features]
default = ["serialize"]
dynamic = ["typetag", "dyn-clone"]
serialize = ["serde", "ndarray/serde", "num-complex/serde", "bincode"]
overrotate = [ "rand_distr", "roqoqo-derive/overrotate"]
# json_schema=["schemars", "serialize", "qoqo_calculator/json_schema"]<|MERGE_RESOLUTION|>--- conflicted
+++ resolved
@@ -1,6 +1,6 @@
 [package]
 name = "roqoqo"
-version = "1.0.0-alpha.1"
+version = "1.0.0-alpha.2"
 authors = ["HQS Quantum Simulations <info@quantumsimulations.de>"]
 license = "Apache-2.0"
 edition = "2021"
@@ -27,13 +27,8 @@
 num-complex = { version = "0.4"}
 thiserror = "1.0"
 dyn-clone = {version="1.0", optional=true}
-<<<<<<< HEAD
 qoqo_calculator = { version="0.8"}
-roqoqo-derive = {version="0.11", path="../roqoqo-derive"}
-=======
-qoqo_calculator = { version="0.7"}
-roqoqo-derive = {version="1.0.0-alpha.1", path="../roqoqo-derive"}
->>>>>>> df3c842f
+roqoqo-derive = {version="1.0.0-alpha.2", path="../roqoqo-derive"}
 typetag = {version="0.1", optional=true}
 nalgebra = "0.31"
 bincode = {version="1.3", optional=true}
