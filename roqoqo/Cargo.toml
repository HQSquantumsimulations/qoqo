--- conflicted
+++ resolved
@@ -39,10 +39,7 @@
 thiserror = "2.0"
 async-trait = { version = "0.1", optional = true }
 bincode = { version = "1.3", optional = true }
-<<<<<<< HEAD
-struqture = { version = "~1.9", features = ["json_schema"] }
 rayon = { version = "~1.10", optional = true }
-=======
 dyn-clone = { version = "1.0", optional = true }
 jsonschema = { version = "0.29", optional = true }
 futures = { version = "0.3", optional = true }
@@ -51,7 +48,6 @@
 schemars = { version = "0.8", optional = true }
 serde = { version = "1.0", features = ["derive"], optional = true }
 typetag = { version = "0.2", optional = true }
->>>>>>> 7a52afdb
 
 [dev-dependencies]
 serde_json = "1.0"
@@ -90,8 +86,5 @@
 unstable_chain_with_environment = []
 unstable_analog_operations = []
 unstable_operation_definition = []
-<<<<<<< HEAD
 unstable_parallel_run = ["rayon"]
-=======
-unstable_simulation_repetitions = []
->>>>>>> 7a52afdb
+unstable_simulation_repetitions = []