--- conflicted
+++ resolved
@@ -1,10 +1,6 @@
 [package]
 name = "roqoqo"
-<<<<<<< HEAD
 version = "1.1.0-beta.7"
-=======
-version = "1.1.0-beta.6"
->>>>>>> 8c67fb84
 authors = ["HQS Quantum Simulations <info@quantumsimulations.de>"]
 license = "Apache-2.0"
 edition = "2021"
@@ -32,11 +28,7 @@
 thiserror = "1.0"
 dyn-clone = {version="1.0", optional=true}
 qoqo_calculator = { version="1.1"}
-<<<<<<< HEAD
 roqoqo-derive = {version="1.1.0-beta.7", path="../roqoqo-derive"}
-=======
-roqoqo-derive = {version="1.1.0-beta.6", path="../roqoqo-derive"}
->>>>>>> 8c67fb84
 typetag = {version="0.2", optional=true}
 nalgebra = "0.31"
 # schemars = { version="0.8", features = ["num-complex", "ndarray"], optional=true }
@@ -46,17 +38,12 @@
 async-trait = {version = "0.1", optional = true}
 futures ={version = "0.3", optional=true}
 petgraph = {version = "0.6.2", optional=true}
+test_roqoqo_1_0 = {package= "roqoqo", version="=1.0.0", optional=true}
 
 [dev-dependencies]
 serde_test = "1.0"
 test-case = "2.0"
 serde_json = "1.0"
-<<<<<<< HEAD
-=======
-test_roqoqo_derive_1_0 = {package= "roqoqo-derive", version="=1.0.0"}
->>>>>>> 8c67fb84
-test_roqoqo_1_0 = {package= "roqoqo", version="=1.0.0"}
-bincode = {version="1.3", optional=false}
 
 [build-dependencies]
 quote = "1.0"
