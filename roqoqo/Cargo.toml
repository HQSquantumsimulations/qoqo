--- conflicted
+++ resolved
@@ -1,10 +1,6 @@
 [package]
 name = "roqoqo"
-<<<<<<< HEAD
-version = "1.8.0-alpha.1"
-=======
 version = "1.8.0-alpha.2"
->>>>>>> 9bd9d42b
 authors = ["HQS Quantum Simulations <info@quantumsimulations.de>"]
 license = "Apache-2.0"
 edition = "2021"
@@ -32,11 +28,7 @@
 thiserror = "1.0"
 dyn-clone = {version="1.0", optional=true}
 qoqo_calculator = { version="1.1"}
-<<<<<<< HEAD
-roqoqo-derive = {version="1.8.0-alpha.1", path="../roqoqo-derive"}
-=======
 roqoqo-derive = {version="1.8.0-alpha.2", path="../roqoqo-derive"}
->>>>>>> 9bd9d42b
 typetag = {version="0.2", optional=true}
 nalgebra = "0.32"
 schemars = { version="0.8", optional=true }
