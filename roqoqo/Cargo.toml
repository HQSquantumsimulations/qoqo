--- conflicted
+++ resolved
@@ -22,22 +22,11 @@
 doctest = false
 
 [dependencies]
-<<<<<<< HEAD
-serde = { version = "1.0", features = ["derive"], optional = true }
-ndarray = { version = "0.16" }
-num-complex = { version = "0.4" }
-thiserror = "1.0"
-dyn-clone = { version = "1.0", optional = true }
-qoqo_calculator = { version = "~1.3" }
-roqoqo-derive = { version = "~1.17", path = "../roqoqo-derive" }
-typetag = { version = "0.2", optional = true }
-=======
 roqoqo-derive = { version = "~1.18", path = "../roqoqo-derive" }
 
 qoqo_calculator = { version = "~1.4" }
 struqture = { version = "~1.11", features = ["json_schema"] }
 
->>>>>>> 30ea70f4
 nalgebra = "0.33.1"
 ndarray = "0.16"
 num-complex = "0.4"
