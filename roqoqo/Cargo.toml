[package]
name = "roqoqo"
version = "1.11.1"
authors = ["HQS Quantum Simulations <info@quantumsimulations.de>"]
license = "Apache-2.0"
edition = "2021"
rust-version = "1.56"
categories = ["science", "simulation"]
homepage = "https://github.com/HQSquantumsimulations/qoqo"
repository = "https://github.com/HQSquantumsimulations/qoqo"
documentation = "https://docs.rs/roqoqo/"
readme = "../README.md"
description = "Rust Quantum Computing Toolkit by HQS"
include = ["src*", "build.rs", "LICENSE", "README.md"]


# See more keys and their definitions at https://doc.rust-lang.org/cargo/reference/manifest.html

[lib]
name = "roqoqo"
path = "src/lib.rs"
doctest = false

[dependencies]
serde = { version = "1.0", features = ["derive"], optional = true }
ndarray = { version = "0.15" }
num-complex = { version = "0.4" }
thiserror = "1.0"
<<<<<<< HEAD
dyn-clone = {version="1.0", optional=true}
qoqo_calculator = { version="1.1"}
roqoqo-derive = {version="1.11.1", path="../roqoqo-derive"}
typetag = {version="0.2", optional=true}
nalgebra = "0.32"
schemars = { version="0.8", optional=true }
jsonschema = { version="0.17", optional=true }
rand_distr = {version="0.4", optional=true}
rand = { version = "0.8.4"}
async-trait = {version = "0.1", optional = true}
futures ={version = "0.3", optional=true}
petgraph = {version = "0.6.2", optional=true}
bincode = {version="1.3", optional=true}
struqture = {version="1.7.0-alpha.0", default-features=false, path="../../test_struqture/struqture/struqture", features=["json_schema"]}
=======
dyn-clone = { version = "1.0", optional = true }
typetag = { version = "0.2", optional = true }
nalgebra = "0.32"
schemars = { version = "0.8", optional = true }
jsonschema = { version = "0.17", optional = true }
rand_distr = { version = "0.4", optional = true }
rand = { version = "~0.8" }
async-trait = { version = "0.1", optional = true }
futures = { version = "0.3", optional = true }
petgraph = { version = "0.6.2", optional = true }
bincode = { version = "1.3", optional = true }

roqoqo-derive = { version = "~1.11", path = "../roqoqo-derive" }
qoqo_calculator = { version = "~1.1" }

struqture = { version = "~1.6" }
>>>>>>> 309b0c20

[dev-dependencies]
serde_test = "1.0"
test-case = "3.0"
serde_json = "1.0"

[build-dependencies]
quote = "1.0"
syn = { version = "2.0", features = ["full", "visit"] }
proc-macro2 = "1.0"
rand = { version = "0.8" }

[package.metadata.docs.rs]
rustdoc-args = ["--document-private-items"]

[features]
default = ["serialize", "circuitdag"]
dynamic = ["typetag", "dyn-clone"]
unstable_qoqo_devices = []
serialize = [
    "serde",
    "ndarray/serde",
    "num-complex/serde",
    "bincode",
    "petgraph/serde-1",
]
overrotate = ["rand_distr", "roqoqo-derive/overrotate"]
async = ["async-trait", "futures"]
json_schema = [
    "schemars",
    "serialize",
    "qoqo_calculator/json_schema",
    "jsonschema",
]
circuitdag = ["petgraph"]
unstable_chain_with_environment = []
unstable_analog_operations = []<|MERGE_RESOLUTION|>--- conflicted
+++ resolved
@@ -26,7 +26,6 @@
 ndarray = { version = "0.15" }
 num-complex = { version = "0.4" }
 thiserror = "1.0"
-<<<<<<< HEAD
 dyn-clone = {version="1.0", optional=true}
 qoqo_calculator = { version="1.1"}
 roqoqo-derive = {version="1.11.1", path="../roqoqo-derive"}
@@ -41,24 +40,6 @@
 petgraph = {version = "0.6.2", optional=true}
 bincode = {version="1.3", optional=true}
 struqture = {version="1.7.0-alpha.0", default-features=false, path="../../test_struqture/struqture/struqture", features=["json_schema"]}
-=======
-dyn-clone = { version = "1.0", optional = true }
-typetag = { version = "0.2", optional = true }
-nalgebra = "0.32"
-schemars = { version = "0.8", optional = true }
-jsonschema = { version = "0.17", optional = true }
-rand_distr = { version = "0.4", optional = true }
-rand = { version = "~0.8" }
-async-trait = { version = "0.1", optional = true }
-futures = { version = "0.3", optional = true }
-petgraph = { version = "0.6.2", optional = true }
-bincode = { version = "1.3", optional = true }
-
-roqoqo-derive = { version = "~1.11", path = "../roqoqo-derive" }
-qoqo_calculator = { version = "~1.1" }
-
-struqture = { version = "~1.6" }
->>>>>>> 309b0c20
 
 [dev-dependencies]
 serde_test = "1.0"
