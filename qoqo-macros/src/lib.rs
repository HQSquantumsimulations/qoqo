--- conflicted
+++ resolved
@@ -630,27 +630,6 @@
                     .two_qubit_gate_time(hqslang, &control, &target)
             }
 
-<<<<<<< HEAD
-            // /// Returns the gate time of a three qubit operation if the three qubit operation is available on device.
-            // ///
-            // /// Args:
-            // ///     hqslang[str]: The hqslang name of a single qubit gate.
-            // ///     control_0[int]: The control_0 qubit the gate acts on.
-            // ///     control_1[int]: The control_1 qubit the gate acts on.
-            // ///     target[int]: The target qubit the gate acts on.
-            // ///
-            // /// Returns:
-            // ///     Option[float]: None if gate is not available
-            // ///
-            // /// Raises:
-            // ///     PyValueError: Qubit is not in device
-            // ///
-            // #[pyo3(text_signature = "(gate, control_0, control_1, target")]
-            // pub fn three_qubit_gate_time(&self, hqslang: &str, control_0: usize, control_1: usize, target: usize) -> Option<f64> {
-            //     self.internal
-            //         .three_qubit_gate_time(hqslang, &control_0, &control_1, &target)
-            // }
-=======
             /// Returns the gate time of a three qubit operation if the three qubit operation is available on device.
             ///
             /// Args:
@@ -670,7 +649,6 @@
                 self.internal
                     .three_qubit_gate_time(hqslang, &control_0, &control_1, &target)
             }
->>>>>>> 1c9cb4de
 
             /// Returns the gate time of a multi qubit operation if the multi qubit operation is available on device.
             ///
@@ -713,34 +691,12 @@
             ///
             /// Raises:
             ///     PyValueError: Qubit is not in device
-<<<<<<< HEAD
-            #[pyo3(text_signature = "(qubit, control, target, gate_time)")]
-=======
             #[pyo3(text_signature = "(gate, control, target, gate_time)")]
->>>>>>> 1c9cb4de
             pub fn set_two_qubit_gate_time(&mut self, gate: &str, control: usize, target: usize, gate_time: f64) -> PyResult<()> {
                 self.internal.set_two_qubit_gate_time(gate, control, target, gate_time).map_err(|err|
                     PyValueError::new_err(format!("{:?}", err)))
             }
 
-<<<<<<< HEAD
-            // /// Set the gate time of a three qubit gate.
-            // ///
-            // /// Args:
-            // ///     gate (str): hqslang name of the single-qubit-gate.
-            // ///     control_0 (int): The control_0 qubit for which the gate time is set
-            // ///     control_1 (int): The control_1 qubit for which the gate time is set
-            // ///     target (int): The control qubit for which the gate time is set
-            // ///     gate_time (float): The gate time for the given gate.
-            // ///
-            // /// Raises:
-            // ///     PyValueError: Qubit is not in device
-            // #[pyo3(text_signature = "(qubit, control_0, control_1, target, gate_time)")]
-            // pub fn set_three_qubit_gate_time(&mut self, gate: &str, control_0: usize, control_1: usize, target: usize, gate_time: f64) -> PyResult<()> {
-            //     self.internal.set_three_qubit_gate_time(gate, control_0, control_1, target, gate_time).map_err(|err|
-            //         PyValueError::new_err(format!("{:?}", err)))
-            // }
-=======
             /// Set the gate time of a three qubit gate.
             ///
             /// Args:
@@ -757,7 +713,6 @@
                 self.internal.set_three_qubit_gate_time(gate, control_0, control_1, target, gate_time).map_err(|err|
                     PyValueError::new_err(format!("{:?}", err)))
             }
->>>>>>> 1c9cb4de
 
 
             /// Set the gate time of a single qubit gate.
