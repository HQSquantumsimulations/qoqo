[package]
name = "qoqo-macros"
<<<<<<< HEAD
version = "1.20.1"
=======
version = "1.21.0"
>>>>>>> d9b83800
authors = ["HQS Quantum Simulations <info@quantumsimulations.de>"]
license = "Apache-2.0"
readme = "../README.md"
edition = "2021"
rust-version = "1.76"
categories = ["science", "simulation"]
description = "Macros for the qoqo crate"
include = ["src*", "LICENSE"]
# See more keys and their definitions at https://doc.rust-lang.org/cargo/reference/manifest.html

[lib]
proc-macro = true
doctest = false

[dependencies]
struqture = { version = "~2.2" }

proc-macro2 = "1.0"
quote = "1.0"
syn = { version = "2.0", features = ["full", "visit"] }

[features]
unstable_chain_with_environment = []<|MERGE_RESOLUTION|>--- conflicted
+++ resolved
@@ -1,10 +1,6 @@
 [package]
 name = "qoqo-macros"
-<<<<<<< HEAD
-version = "1.20.1"
-=======
 version = "1.21.0"
->>>>>>> d9b83800
 authors = ["HQS Quantum Simulations <info@quantumsimulations.de>"]
 license = "Apache-2.0"
 readme = "../README.md"
