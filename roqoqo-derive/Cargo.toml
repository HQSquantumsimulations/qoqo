[package]
name = "roqoqo-derive"
<<<<<<< HEAD
version = "1.15.2-alpha.4"
=======
version = "1.17.0"
>>>>>>> 07791cbb
authors = ["HQS Quantum Simulations <info@quantumsimulations.de>"]
license = "Apache-2.0"
edition = "2021"
rust-version = "1.70"
categories = ["science", "simulation"]
readme = "../README.md"
description = "Macros for the roqoqo crate"
include = ["src*", "LICENSE"]
# See more keys and their definitions at https://doc.rust-lang.org/cargo/reference/manifest.html

[lib]
proc-macro = true
doctest = false

[dependencies]
proc-macro2 = "1.0"
syn = { version = "2.0", features = ["full", "visit"] }
quote = "1.0"

[features]
default = []
overrotate = []<|MERGE_RESOLUTION|>--- conflicted
+++ resolved
@@ -1,10 +1,6 @@
 [package]
 name = "roqoqo-derive"
-<<<<<<< HEAD
-version = "1.15.2-alpha.4"
-=======
 version = "1.17.0"
->>>>>>> 07791cbb
 authors = ["HQS Quantum Simulations <info@quantumsimulations.de>"]
 license = "Apache-2.0"
 edition = "2021"
