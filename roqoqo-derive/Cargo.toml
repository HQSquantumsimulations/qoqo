[package]
name = "roqoqo-derive"
version = "1.1.0-beta.7"
authors = ["HQS Quantum Simulations <info@quantumsimulations.de>"]
license = "Apache-2.0"
edition = "2021"
rust-version = "1.56"
categories = ["science", "simulation"]
readme = "../README.md"
description = "Macros for the roqoqo crate"
include = ["src*", "LICENSE"]
# See more keys and their definitions at https://doc.rust-lang.org/cargo/reference/manifest.html

[lib]
proc-macro = true
doctest = false

[dependencies]
proc-macro2 = "1.0"
syn = { version = "1.0", features = ["full", "visit"] }
quote = "1.0"
<<<<<<< HEAD
# test_roqoqo_derive_1_0 = {package= "roqoqo-derive", version="=1.0.0", optional=true}
=======
test_roqoqo_derive_1_0 = {package= "roqoqo-derive", version="=1.0.0", optional=true}
>>>>>>> ef2e87ab

[features]
default = []
overrotate = []
<<<<<<< HEAD
# compatibility = ["test_roqoqo_derive_1_0"]
=======
compatibility = ["test_roqoqo_derive_1_0"]
>>>>>>> ef2e87ab
<|MERGE_RESOLUTION|>--- conflicted
+++ resolved
@@ -1,6 +1,6 @@
 [package]
 name = "roqoqo-derive"
-version = "1.1.0-beta.7"
+version = "1.1.0-beta.8"
 authors = ["HQS Quantum Simulations <info@quantumsimulations.de>"]
 license = "Apache-2.0"
 edition = "2021"
@@ -19,17 +19,7 @@
 proc-macro2 = "1.0"
 syn = { version = "1.0", features = ["full", "visit"] }
 quote = "1.0"
-<<<<<<< HEAD
-# test_roqoqo_derive_1_0 = {package= "roqoqo-derive", version="=1.0.0", optional=true}
-=======
-test_roqoqo_derive_1_0 = {package= "roqoqo-derive", version="=1.0.0", optional=true}
->>>>>>> ef2e87ab
 
 [features]
 default = []
-overrotate = []
-<<<<<<< HEAD
-# compatibility = ["test_roqoqo_derive_1_0"]
-=======
-compatibility = ["test_roqoqo_derive_1_0"]
->>>>>>> ef2e87ab
+overrotate = []