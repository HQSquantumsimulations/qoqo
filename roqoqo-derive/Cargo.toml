--- conflicted
+++ resolved
@@ -1,10 +1,6 @@
 [package]
 name = "roqoqo-derive"
-<<<<<<< HEAD
 version = "1.1.0-beta.7"
-=======
-version = "1.1.0-beta.6"
->>>>>>> 8c67fb84
 authors = ["HQS Quantum Simulations <info@quantumsimulations.de>"]
 license = "Apache-2.0"
 edition = "2021"
@@ -23,7 +19,7 @@
 proc-macro2 = "1.0"
 syn = { version = "1.0", features = ["full", "visit"] }
 quote = "1.0"
-test_roqoqo_derive_1_0 = {package= "roqoqo-derive", version="=1.0.0"}
+test_roqoqo_derive_1_0 = {package= "roqoqo-derive", version="=1.0.0", optional=true}
 
 [features]
 default = []
