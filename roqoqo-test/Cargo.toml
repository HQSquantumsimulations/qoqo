--- conflicted
+++ resolved
@@ -1,6 +1,6 @@
 [package]
 name = "roqoqo-test"
-version = "1.0.0-alpha.1"
+version = "1.0.0-alpha.2"
 authors = ["HQS Quantum Simulations <info@quantumsimulations.de>"]
 license = "Apache-2.0"
 edition = "2021"
@@ -18,13 +18,8 @@
 crate-type = ["rlib"]
 
 [dependencies]
-<<<<<<< HEAD
 qoqo_calculator = { version="0.8" }
-roqoqo = {version="0.11", path="../roqoqo", features=["serialize"]}
-=======
-qoqo_calculator = { version="0.7" }
-roqoqo = {version="1.0.0-alpha.1", path="../roqoqo", features=["serialize"]}
->>>>>>> df3c842f
+roqoqo = {version="1.0.0-alpha.2", path="../roqoqo", features=["serialize"]}
 rand = "0.8"
 nalgebra = "0.30"
 ndarray = { version = "0.15" }
