--- conflicted
+++ resolved
@@ -1,10 +1,6 @@
 [package]
 name = "roqoqo-test"
-<<<<<<< HEAD
-version = "1.11.1"
-=======
 version = "1.15.1"
->>>>>>> b1a8e3be
 authors = ["HQS Quantum Simulations <info@quantumsimulations.de>"]
 license = "Apache-2.0"
 edition = "2021"
@@ -22,15 +18,9 @@
 crate-type = ["rlib"]
 
 [dependencies]
-<<<<<<< HEAD
-qoqo_calculator = { version="1.1" }
-roqoqo = {version="1.11.1", path="../roqoqo", features=["serialize"]}
-rand = "0.8"
-=======
 qoqo_calculator = { version = "~1.2" }
 roqoqo = { version = "~1.15", path = "../roqoqo", features = ["serialize"] }
 rand = "~0.8"
->>>>>>> b1a8e3be
 nalgebra = "0.32"
 ndarray = { version = "0.15" }
 
