--- conflicted
+++ resolved
@@ -1,10 +1,6 @@
 [package]
 name = "roqoqo-test"
-<<<<<<< HEAD
-version = "1.0.0-alpha.2"
-=======
 version = "1.0.0-alpha.3"
->>>>>>> 6d7c659c
 authors = ["HQS Quantum Simulations <info@quantumsimulations.de>"]
 license = "Apache-2.0"
 edition = "2021"
@@ -23,11 +19,7 @@
 
 [dependencies]
 qoqo_calculator = { version="0.8" }
-<<<<<<< HEAD
-roqoqo = {version="1.0.0-alpha.2", path="../roqoqo", features=["serialize"]}
-=======
 roqoqo = {version="1.0.0-alpha.3", path="../roqoqo", features=["serialize"]}
->>>>>>> 6d7c659c
 rand = "0.8"
 nalgebra = "0.31"
 ndarray = { version = "0.15" }
