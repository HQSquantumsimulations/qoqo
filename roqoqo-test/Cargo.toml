--- conflicted
+++ resolved
@@ -1,10 +1,6 @@
 [package]
 name = "roqoqo-test"
-<<<<<<< HEAD
-version = "1.0.0-beta.1"
-=======
-version = "1.1.0-alpha.1"
->>>>>>> c32b43ef
+version = "1.1.0-beta.1"
 authors = ["HQS Quantum Simulations <info@quantumsimulations.de>"]
 license = "Apache-2.0"
 edition = "2021"
@@ -22,13 +18,8 @@
 crate-type = ["rlib"]
 
 [dependencies]
-<<<<<<< HEAD
 qoqo_calculator = { version="1.0" }
-roqoqo = {version="1.0.0-alpha.5", path="../roqoqo", features=["serialize"]}
-=======
-qoqo_calculator = { version="0.8" }
-roqoqo = {version="1.1.0-alpha.1", path="../roqoqo", features=["serialize"]}
->>>>>>> c32b43ef
+roqoqo = {version="1.1.0-beta.1", path="../roqoqo", features=["serialize"]}
 rand = "0.8"
 nalgebra = "0.31"
 ndarray = { version = "0.15" }
