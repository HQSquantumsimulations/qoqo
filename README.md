<img src="qoqo_Logo_vertical_color.png" alt="qoqo logo" width="300" />

# qoqo

Quantum Operation Quantum Operation  
Yes we use [reduplication](https://en.wikipedia.org/wiki/Reduplication)

qoqo/roqoqo is a toolkit to represent quantum circuits by [HQS Quantum Simulations](https://quantumsimulations.de).

For a detailed introduction see the [user documentation](https://hqsquantumsimulations.github.io/qoqo_examples/) and the [qoqo examples repository](https://github.com/HQSquantumsimulations/qoqo_examples)

What roqoqo/qoqo is:

* A toolkit to represent quantum programs including circuits and measurement information
* A thin runtime to run quantum measurements
* A way to serialize quantum circuits and measurement information
* A set of optional interfaces to devices, simulators and toolkits (e.g. [qoqo_quest](https://github.com/HQSquantumsimulations/qoqo-quest), [qoqo_mock](https://github.com/HQSquantumsimulations/qoqo_mock), [qoqo_qasm](https://github.com/HQSquantumsimulations/qoqo_qasm))

What roqoqo/qoqo is **not**:

* A decomposer translating circuits to a specific set of gates
* A quantum circuit optimizer
* A collection of quantum algorithms

This repository contains two components:

* roqoqo: the core rust library
* qoqo: the python interface to roqoqo

## roqoqo

[![Crates.io](https://img.shields.io/crates/v/roqoqo)](https://crates.io/crates/roqoqo)
[![GitHub Workflow Status](https://github.com/HQSquantumsimulations/qoqo/workflows/ci_tests/badge.svg)](https://github.com/HQSquantumsimulations/qoqo/actions)
[![docs.rs](https://img.shields.io/docsrs/roqoqo)](https://docs.rs/roqoqo/)
![Crates.io](https://img.shields.io/crates/l/roqoqo)
[![codecov](https://codecov.io/gh/HQSquantumsimulations/qoqo/branch/main/graph/badge.svg?token=S1IN066V2W)](https://codecov.io/gh/HQSquantumsimulations/qoqo)

roqoqo provides:

* A `Circuit` struct to represent quantum circuits
* A `QuantumProgram` enum to represent quantum programs using different measurement methods
* Structs representing single-qubit, two-qubit, multi-qubit and measurement operations that can be executed (decomposed) on any universal quantum computer
* Structs representing so-called PRAGMA operations that only apply to certain hardware, simulators or annotate circuits with additional information
* Enums that group operations based on the properties of operations (*e.g.* `Operation` for all operations or `SingleQubitGateOperation` for all unitary operations acting on a single qubit)
* Support for symbolic variables
* Readout based on classical registers
* Measurement structs for evaluating observable measurements based on raw readout date returned by quantum computer backends
* An `EvaluatingBackend` trait defining a standard for interfacing from qoqo to hardware and simulators that can return measured values
* A `Device` trait defining a standard to obtain connectivity information and a noise model for quantum computing devices
* Serialize and deserialize support for `Circuit` and `QuantumProgram` via the serde crate.

This software is still in the beta stage. Functions and documentation are not yet complete and breaking changes can occur.

### Installation

To use roqoqo in a Rust project simply add

```TOML
roqoqo = {version="1.0"}
```

to the `[dependencies]` section of the project Cargo.toml.

## qoqo

[![Documentation Status](https://img.shields.io/badge/docs-read-blue)](https://hqsquantumsimulations.github.io/qoqo/)
[![GitHub Workflow Status](https://github.com/HQSquantumsimulations/qoqo/workflows/ci_tests/badge.svg)](https://github.com/HQSquantumsimulations/qoqo/actions)
[![PyPI](https://img.shields.io/pypi/v/qoqo)](https://pypi.org/project/qoqo/)
[![PyPI - Format](https://img.shields.io/pypi/format/qoqo)](https://pypi.org/project/qoqo/)
[![Crates.io](https://img.shields.io/crates/v/roqoqo)](https://crates.io/crates/qoqo)
![Crates.io](https://img.shields.io/crates/l/qoqo)

qoqo provides the Python interface to the underlying roqoqo library, including:

* A `Circuit` class to represent quantum circuits
* A `QuantumProgram` class to represent quantum programs 
* Classes representing single-qubit, two-qubit, multi-qubit and measurement operations that can be executed (decomposed) on any universal quantum computer
* Classes representing so-called PRAGMA operations that only apply to certain hardware, simulators or annotate circuits with additional information
* Support for symbolic variables
* Readout based on classical registers
* Measurement classes for evaluating observable measurements based on raw readout date returned by quantum computer backends
* Serialization to json and deserialization from json for circuits and measurement information. Serialization support can easily be expanded to other targets with the help of the serde crate.

### Installation

On Linux, macOS and Windows on x86 precompiled packages can be found on PyPi and installed via

```shell
pip install qoqo
```

<<<<<<< HEAD
For other platforms we recommend using the source distribution from PyPi to build a python package for qoqo locally via pip. The install requires  the [maturin](https://github.com/PyO3/maturin) tool (also available via pip) and a working rust toolchain.

```shell
pip install qoqo
```

Alternatively one can check out the latest tagged version from github and use the [maturin](https://github.com/PyO3/maturin) tool to build a python package for qoqo locally and install it via pip.
Please note that the package should be built from the top level directory of the workspace selecting the qoqo package with the `-m qoqo/Cargo.toml` option.
=======
If no pre-built python wheel is available for your architecture you can install qoqo from the source distribution using a rust toolchain (for example available via rustup) and maturin (also available via pip). After installing the rust toolchain and maturing run the same pip install command as above. In some cases on macOS it can be necessary to provide specific linker arguments as shown below:

```shell
# can be necessary on mscOS
RUSTFLAGS="-C link-arg=-undefined -C link-arg=dynamic_lookup" pip install qoqo
```

>>>>>>> 1e81450a
```shell
maturin build -m qoqo/Cargo.toml  --release
pip install target/wheels/$NAME_OF_WHEEL
```

When using qoqo in a rust project providing a python interface add

```TOML
qoqo = {version="1.0", default-features=false}
```

to the `[dependencies]` section of the project Cargo.toml.

A source distribution now exists but requires a Rust install with a rust version > 1.47 and a maturin version { >= 0.12, <0.13 } in order to be built.

### Examples

Since qoqo provides a full python interface to the underlying roqoqo library, there are examples for python users and for Rust users.

For an expanded collection of examples please see the jupyter notebooks in the extra repository [qoqo_examples](https://github.com/HQSquantumsimulations/qoqo_examples). The qoqo examples require the qoqo_quest and qoqo_mock interfaces.

* **qoqo examples**: For jupyter notebooks in **python**, please refer to [qoqo_examples/qoqo/](https://github.com/HQSquantumsimulations/qoqo_examples/tree/main/qoqo).
* **roqoqo examples**: The jupyter notebooks in **Rust** can be found in [qoqo_examples/roqoqo/notebooks/](https://github.com/HQSquantumsimulations/qoqo_examples/tree/main/roqoqo/notebooks). Alternatively, you can also find pure **Rust** versions of the examples in [qoqo_examples/roqoqo/standalone/](https://github.com/HQSquantumsimulations/qoqo_examples/tree/main/roqoqo/standalone)

This project is partly supported by [PlanQK](https://planqk.de).

## Contributing

We welcome contributions to the project. If you want to contribute code, please have a look at CONTRIBUTE.md for our code contribution guidelines.<|MERGE_RESOLUTION|>--- conflicted
+++ resolved
@@ -89,16 +89,6 @@
 pip install qoqo
 ```
 
-<<<<<<< HEAD
-For other platforms we recommend using the source distribution from PyPi to build a python package for qoqo locally via pip. The install requires  the [maturin](https://github.com/PyO3/maturin) tool (also available via pip) and a working rust toolchain.
-
-```shell
-pip install qoqo
-```
-
-Alternatively one can check out the latest tagged version from github and use the [maturin](https://github.com/PyO3/maturin) tool to build a python package for qoqo locally and install it via pip.
-Please note that the package should be built from the top level directory of the workspace selecting the qoqo package with the `-m qoqo/Cargo.toml` option.
-=======
 If no pre-built python wheel is available for your architecture you can install qoqo from the source distribution using a rust toolchain (for example available via rustup) and maturin (also available via pip). After installing the rust toolchain and maturing run the same pip install command as above. In some cases on macOS it can be necessary to provide specific linker arguments as shown below:
 
 ```shell
@@ -106,9 +96,8 @@
 RUSTFLAGS="-C link-arg=-undefined -C link-arg=dynamic_lookup" pip install qoqo
 ```
 
->>>>>>> 1e81450a
 ```shell
-maturin build -m qoqo/Cargo.toml  --release
+RUSTFLAGS="-C link-arg=-undefined -C link-arg=dynamic_lookup" maturin build -m qoqo/Cargo.toml  --release
 pip install target/wheels/$NAME_OF_WHEEL
 ```
 
