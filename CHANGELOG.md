--- conflicted
+++ resolved
@@ -10,7 +10,7 @@
 
 * Semver-style version checking for Circuit serialization. In beta mode (0.y.z) minor version must match (y_library == y_data) in release mode (x.y.z) major version must match (x_library == x_data) and minor version of library must exceed minor version of data (y_library >= y_data).
 * `json_schema` implementing `JsonSchema` from schemars for roqoqo data structures.
-<<<<<<< HEAD
+* * Unit tests to validate `json_schema` added for Circuit, QuantumProgram and measurements.
 * `roqoqo-test` extended by two new functions for stochastic gate tests: `construct_random_circuit` and `add_random_multi_qubit_gate`. 
 * A conversion function `to_single_qubit_gate` has been implemented for the OperateSingleQubitGate trait.
 * The multiplication function `mul` added to the python interface, i.e. qoqo, for Single Qubit Gates.
@@ -20,11 +20,6 @@
 * The multiplication function `mul` for single qubit gates has been updated so that the result is always normalized.
 * `qoqo/examples` has been moved to the new github repository `qoqo_examples` which also includes qoqo examples in Rust now.
 * Dependencies have been updated to `qoqo_calculator = 0.7` and `pyo3 = 0.16`. Qoqo python interface has been migrated from #[pyproto] to #[pymethods]. Mutable qoqo_calculator:Calculator has been changed to unmutable where possible after the upgrade to qoqo_calculator version 0.7.
-
-=======
-* Unit tests to validate `json_schema` added for Circuit, QuantumProgram and measurements.
-* The multiplication function `mul` added to the python interface, i.e. qoqo, for Single Qubit Gates.
->>>>>>> 3d12e2f0
 
 ## 0.10.0
 
