# Changelog

This changelog track changes to the qoqo project starting at version v0.5.0

<<<<<<< HEAD
## 1.13.1 -- Unreleased!

### Added 1.13.1

* Fixed dependencies issues caused by Pyo3 0.21 support release
=======
## Unreleased

### Fixed in Unreleased

* `PragmaSetStateVector`, `PragmaSetDensityMatrix` and `PragmaGeneralNoise` interface casting errors when handling arrays/matrices
>>>>>>> d17f4be9

## 1.13.0

### Added in 1.13.0

* Unstable feature `unstable_operation_definition` adding new operations: GateDefinition and CallDefinedGate.

## 1.12.1

### Added in 1.12.1

* Added the `__repr__` method to the SingleQubitOverrotationDescription noise model.

## 1.12.0

### Added in 1.12.0

* Updated to pyo3 0.21.
* Fix typo in name of RoqoqoBackendError::AuthenticationError

## 1.11.0

### Added in 1.11.0

* Added the DecoherenceOnIdle noise model
* Feature `unstable_analog_operations` adding new analog operations: `ApplyConstantSpinHamiltonian`, `ApplyTimeDependentSpinHamiltonian`
* Added `SingleQubitOverrotationDescription`
* Added `SingleQubitOverrotationOnGate` noise model
* Updated cargo (including updating mio from v0.8.10 to v0.8.11)

## 1.10.0

### Added in 1.10.0

* Unstable feature `unstable_spin_boson_operations` adding new spin-boson operations: QuantumRabi, LongitudinalCoupling, JaynesCummings
* Added three new operations to `unstable_spin_boson_operations`: SingleExcitationLoad, SingleExcitationStore, CZQubitResonator

### Fixed in 1.9.2

* Error message in `Device.change_device()`

## 1.9.1

### Fixed in 1.9.1

* Unstable feature `unstable_chain_with_environment` macros have been moved to their own feature instead of incorporating the feature gate into the macros.

## 1.9.0

### Added in 1.9.0

* Unstable feature `unstable_chain_with_environment` implementing a Trait for returning chains in a device with an environment of qubits, where an environment are qubits that are not part of the chain but connected to at least one qubit in the chain.

## 1.8.0

### Added in 1.8.0

* Updated to pyo3 0.20.
* Added `PragmaAnnotatedOp` operation.
* Added EchoCrossResonance gate.
* Added PhaseDisplacement gate.

## 1.7.1

### Fixed in 1.7.1

* Fixed missing `Identity` gate from operations module

## 1.7.0

### Fixed in 1.7.0

* Renamed unstable ErrorOnGate NoiseModel to DecoherenceOnGate
* Fixed the factors of the depolarising rate of ContinuousDecoherenceModel by dividing by 2 (now equivalent to GenericDevice)

### Added in 1.7.0

* Added `Identity` gate
* NoiseModels are now a stable feature

## 1.6.2

### Added in 1.6.2

* Added the json_schema feature info to the NoiseModels (unstable)

## 1.6.1

### Fixed in 1.6.1

* Fixed serialisation of unstable error-on-gate noise model to json

## 1.6.0

### Added in 1.6.0

* Added support for JsonSchema.
* Added first bosonic operations traits in `roqoqo` and `qoqo`.

## 1.5.1

### Fixed in 1.5.1

* Fixed wrong minimum required roqoqo version when serializing circuits with some operations from versions 1.3, 1.4. and 1.5.

### Updated in 1.5.1

* pyo3 updated to 0.19

## 1.5.0

### Added in 1.5.0

* `PragmaControlledCircuit` operation for a Circuit that is controlled by a single qubit.

## 1.4.0

### Fixed in 1.4.0

* Added non-exhaustive attribute to enums where it was obmitted by mistake
* Fixed semver violation in Device trait

### Added in 1.4.0

* Added GPi and GPi2 gates

## 1.3.2

### Fixed in 1.3.2

* Measurement inputs can now be passed properly in Python interface (previously, there were serialisation functions missing)

## 1.3.1

### Fixed in 1.3.1

* Devices are no longer serialized with wrong roqoqo version number

## 1.3.0

### Added in 1.3.0

* Added Three-qubit gates support
* Added ControlledRotateX, ControlledRotateXY, ControlledControlledPauliZ, ControlledControlledPhaseShift, Toffoli to qoqo
* Added device function to return all gate names
* Added unstable QoqoDevice feature. Prototype for future qoqo devices without stability guarantees.

## Fixed in 1.3.0

* Wrong angle in circuit decomposition of MultiQubitZZ and MultiQubitMS

## 1.2.5

* Updated to pyo3 0.18.1

## 1.2.4

* Updated to pyo3 0.18, qoqo_calculator 1.1.1 and nalgebra 0.32

## 1.2.3

* Modified the downcast method for measurements passed to the QuantumProgram in qoqo
* Added to_bincode and from_bincode methods to all measurements in qoqo

## 1.2.2

* Removed references to `pyo3::prepare_freethreaded_python();` outside of tests

## 1.2.0

* Activated circuitdag feature by default
* Modified serialization roqoqo version to use lowest compatible version
* Relaxed compatability check for Python arguments to allow backward compatability
* Added CircuitDag documentation
* Added PhaseShiftedControlledPhase to qoqo
* Updated dependencies
* Updated nalgebra to 0.31

## 1.1.0

### Changed v1.1.0

* Fixed nalgebra version to 0.30

### Added v1.1.0

* Added 1.0.0 compatibility tests
* Added rich comparison for Python interface of Measurements
* Added PragmaLoop
* Allowed creating PragmaSetStateVector from float or integer numpy arrays.
* Added `InputBit` to set bit in a (readout) bit register to a value.
* Added `InvolvedClassical` functionality to return which classical register variables are involved in an operation
* Added `CircuitDag` direct acyclical graph representation of `Circuit`

## v1.0.0

### Fixed v1.0.0

* Fixed superoperator construction for general noise pragma
* Updated dependencies
* `PragmaRepeatedMeasurement` now adds remapped qubits that are not previously in the qubit_mapping of the gate.

### Added v1.0.0

* Optional `async` feature including:
    1. AsyncEvaluatingBackend trait for backends that implement async evaluation (especially designed for Backends interfacing a Web-API)
    2. Measurements async evaluating the Future of a register measurement returned from a backend.
* Device trait added in roqoqo.
* Added unit tests for serialization of PragmaRepeatedMeasurement operations in a Circuit.

### Changed v1.0.0

* Make qubit_remapping more lenient only remapping values found in a HashMap skipping remapping for qubits not found in HashMap instead of returning an error.
* Updated to qoqo_calculator 1.0
* Removed DoUnitary class from qoqo since functionality replaced by QuantumProgram.

## v0.11.3

* Fixing errors in git pushes

## v0.11.1

### Fixed v0.11.1

* Failed dependency resolution in roqoqo/Cargo.toml

## v0.11

* qoqo can now be built using a source distribution

### Added v0.11

* Semver-style version checking for Circuit serialization. In beta mode (0.y.z) minor version must match (y_library == y_data) in release mode (x.y.z) major version must match (x_library == x_data) and minor version of library must exceed minor version of data (y_library >= y_data).
* `json_schema` implementing `JsonSchema` from schemars for roqoqo data structures.
* Unit tests to validate `json_schema` added for Circuit, QuantumProgram and measurements.
* `roqoqo-test` extended by two new functions for stochastic gate tests: `construct_random_circuit` and `add_random_multi_qubit_gate`.
* A conversion function `to_single_qubit_gate` has been implemented for the OperateSingleQubitGate trait.
* The multiplication function `mul` added to the python interface, i.e. qoqo, for Single Qubit Gates.
* New devices implemented in roqoqo and in qoqo: AllToAllDevice, GenericDevice, GenericChain (only next-neighbour qubits are connected) and GenericGrid (a 2D grid device).
* New rotation gate `RotateXY(theta, phi)` added to the set of single qubit gates.

### Changed v0.11

* The multiplication function `mul` for single qubit gates has been updated so that the result is always normalized.
* `qoqo/examples` has been moved to the new github repository `qoqo_examples` which also includes qoqo examples in Rust now.
* Dependencies have been updated to `qoqo_calculator = v0.7` and `pyo3 = v0.16`. Qoqo python interface has been migrated from #[pyproto] to #[pymethods]. Mutable qoqo_calculator:Calculator has been changed to unmutable where possible after the upgrade to qoqo_calculator version v0.7.
* BasisRotation and CheatedBasisRotation measurements renamed to PauliZProduct and CheatedPauliZProduct measurement to reflect that this is the measurement of the PauliProduct in the z-basis.
* BasisRotation and CheatedBasisRotation measurements renamed to PauliZProduct and CheatedPauliZProduct measurement to reflect that this is the measurement of the PauliProduct in the z-basis.

## v0.10.0

### Fixed v0.10.0

* Bug in running register measurements from a qoqo QuantumProgram (`.run_registers()`)

### Changed v0.10.0

* Increased tolerance for unitary violation when construction unitary matrix for SingleQubitGate from `f64::EPSILON` to `1e-6`.
* Semver-style version checking for Circuit serialization. In beta mode (0.y.z) minor version must match (y_library == y_data) in release mode (x.y.z) major version must match (x_library == x_data) and minor version of library must exceed minor version of data (y_library >= y_data).
* Removed support for deprecated Python 3.6

### Added v0.10.0

* Methon `.input` to return measurement input from measurments in qoqo
* Method `.measurement_type` to return the type of measurement in qoqo

## v0.9.0

### Fixed v0.9.0

* Bug in the probability function of the PragmaDamping gate

### Added v0.9.0

* MultiQubitZZ gate. Rotation under a multi-qubit product of Pauli Z operators.
* `two_qubit_edges` function in Device trait. Used to create a simple graph-library-agnostic representation of the connectivity graph of a device.

## v0.8.1

### Changed v0.8.1

* Updated to pyo3 v0.15.0

## v0.8.0

### Added v0.8.0

* QuantumProgram: A representation of a quantum program that accepts a list of free classical float parameters,
runs measurements on a backend and returns expectation values or the classical register output of the quantum circuits.
QuantumProgram is intended as the main interface between classical software and roqoqo quantum programs.  

### Changed v0.8.0

* In the Device Trait the `change_device` function changed the signature from

    ```rust
    fn change_device(&mut self, operation: &[u8]) -> Result<(), RoqoqoBackendError>;
    ```

    to

    ```rust
    fn change_device(&mut self, hqslang: &str, operation: &[u8]) -> Result<(), RoqoqoBackendError>
    ```

    including the `hqslang` name of the operation that changes the device.

### Fixed v0.8.0

* Bug in `wrapped_hqslang` and missing `wrapped_operation` functions in qoqo PragmaChangeDeviceWrapper

## v0.7.0

### Added v0.7.0

* PramgaChangeDevice: A pragma operation acting as a wrapper around device specific Pragmas that can change the device topology.
* change_device interface to Device trait allowing for the modification of Devices by Pragmas

## v0.6.3

### Changed v0.6.3

* Update to rust 2021 edition

### Fixed v0.6.3

* Fix constructing enum MultiQubitGateOperation for all operations implementing OperateMultiQubitGate
* Fixed calculation of superoperator for damping

## v0.6.2

### Changed

* Fixed function signatures in Device trait to uniformly return values instead of references and take references for qubits

## v0.6.1

### Added v0.6.1

* Unittest for the superoperator method of the PragmaGeneralNoise
* NegativeEigenvalue RoqoqoError for matrices that are not positive semi-definite

## v0.6.0

### Added v0.6.0

* Device trait: A minimal trait for quantum computing devices used with roqoqo
* `RoqoqoBackendError` now has a variant `GenericError` for additional backend error types

### Changed v0.6.0

* Rarely used qubit mapping is now the last argument in PragmaRepeatedMeasurement
* PragmaGeneralNoise uses sigma^+ sigma^- and sigma^z as a basis to for Lindblad decoherence rates to avoid using complex rates. Rate and operators parameters of PragmaGeneralNoise have been combined in single parameter rates.

## v0.5.1

### Fixed in roqoqo

* alpha_i function for Tgate

### Fixed in roqoqo_test

* Bugfix measurement selection in stochastic_gate_test

## v0.5.0

### Changed v0.5.0

* Fixed versioning scheme to use the same version number across the project.
* Updated pyo3 dependency to v0.14.1, numpy to v0.14, num-complex to v0.4 and ndarray to v0.15
* Removed sprs dependency to allow update of other dependencies

### Fixed in qoqo

* Wrong Python Class name of ClassicalRegister measurement (was "Cheated")

### Added v0.5.0

* PhaseShiftedControlledZ gate in roqoqo
* QoqoBackendError to use in the python interface of rust based backends<|MERGE_RESOLUTION|>--- conflicted
+++ resolved
@@ -2,19 +2,17 @@
 
 This changelog track changes to the qoqo project starting at version v0.5.0
 
-<<<<<<< HEAD
 ## 1.13.1 -- Unreleased!
 
 ### Added 1.13.1
 
 * Fixed dependencies issues caused by Pyo3 0.21 support release
-=======
+
 ## Unreleased
 
 ### Fixed in Unreleased
 
 * `PragmaSetStateVector`, `PragmaSetDensityMatrix` and `PragmaGeneralNoise` interface casting errors when handling arrays/matrices
->>>>>>> d17f4be9
 
 ## 1.13.0
 
