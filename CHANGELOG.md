# Changelog

This changelog track changes to the qoqo project starting at version v0.5.0

## 1.10.1

### Added in 1.11

<<<<<<< HEAD
* Unstable feature `unstable_analog_operations` adding new analog operations: `ApplyConstantSpinHamiltonian`, `ApplyTimeDependentSpinHamiltonian`
* Added `SingleQubitOverrotationDescription`
* Added `SingleQubitOverrotationOnGate` noise model
=======
* Unstable feature `unstable_analog_operations` adding new analog operations: ApplyConstantSpinHamiltonian, ApplyTimeDependentSpinHamiltonian
* Updated cargo (including updating mio from v0.8.10 to v0.8.11)
>>>>>>> f7b7beee

## 1.10.0

### Added in 1.10.0

* Unstable feature `unstable_spin_boson_operations` adding new spin-boson operations: QuantumRabi, LongitudinalCoupling, JaynesCummings

### Fixed in 1.9.2

* Error message in `Device.change_device()`

## 1.9.1

### Fixed in 1.9.1

* Unstable feature `unstable_chain_with_environment` macros have been moved to their own feature instead of incorporating the feature gate into the macros.

## 1.9.0

### Added in 1.9.0

* Unstable feature `unstable_chain_with_environment` implementing a Trait for returning chains in a device with an environment of qubits, where an environment are qubits that are not part of the chain but connected to at least one qubit in the chain.

## 1.8.0

### Added in 1.8.0

* Updated to pyo3 0.20.
* Added `PragmaAnnotatedOp` operation.
* Added EchoCrossResonance gate.
* Added PhaseDisplacement gate.

## 1.7.1

### Fixed in 1.7.1

* Fixed missing `Identity` gate from operations module

## 1.7.0

### Fixed in 1.7.0

* Renamed unstable ErrorOnGate NoiseModel to DecoherenceOnGate
* Fixed the factors of the depolarising rate of ContinuousDecoherenceModel by dividing by 2 (now equivalent to GenericDevice)

### Added in 1.7.0

* Added `Identity` gate
* NoiseModels are now a stable feature

## 1.6.2

### Added in 1.6.2

* Added the json_schema feature info to the NoiseModels (unstable)

## 1.6.1

### Fixed in 1.6.1

* Fixed serialisation of unstable error-on-gate noise model to json

## 1.6.0

### Added in 1.6.0

* Added support for JsonSchema.
* Added first bosonic operations traits in `roqoqo` and `qoqo`.

## 1.5.1

### Fixed in 1.5.1

* Fixed wrong minimum required roqoqo version when serializing circuits with some operations from versions 1.3, 1.4. and 1.5.

### Updated in 1.5.1

* pyo3 updated to 0.19

## 1.5.0

### Added in 1.5.0

* `PragmaControlledCircuit` operation for a Circuit that is controlled by a single qubit.

## 1.4.0

### Fixed in 1.4.0

* Added non-exhaustive attribute to enums where it was obmitted by mistake
* Fixed semver violation in Device trait

### Added in 1.4.0

* Added GPi and GPi2 gates

## 1.3.2

### Fixed in 1.3.2

* Measurement inputs can now be passed properly in Python interface (previously, there were serialisation functions missing)

## 1.3.1

### Fixed in 1.3.1

* Devices are no longer serialized with wrong roqoqo version number

## 1.3.0

### Added in 1.3.0

* Added Three-qubit gates support
* Added ControlledRotateX, ControlledRotateXY, ControlledControlledPauliZ, ControlledControlledPhaseShift, Toffoli to qoqo
* Added device function to return all gate names
* Added unstable QoqoDevice feature. Prototype for future qoqo devices without stability guarantees.

## Fixed in 1.3.0

* Wrong angle in circuit decomposition of MultiQubitZZ and MultiQubitMS

## 1.2.5

* Updated to pyo3 0.18.1

## 1.2.4

* Updated to pyo3 0.18, qoqo_calculator 1.1.1 and nalgebra 0.32

## 1.2.3

* Modified the downcast method for measurements passed to the QuantumProgram in qoqo
* Added to_bincode and from_bincode methods to all measurements in qoqo

## 1.2.2

* Removed references to `pyo3::prepare_freethreaded_python();` outside of tests

## 1.2.0

* Activated circuitdag feature by default
* Modified serialization roqoqo version to use lowest compatible version
* Relaxed compatability check for Python arguments to allow backward compatability
* Added CircuitDag documentation
* Added PhaseShiftedControlledPhase to qoqo
* Updated dependencies
* Updated nalgebra to 0.31

## 1.1.0

### Changed v1.1.0

* Fixed nalgebra version to 0.30

### Added v1.1.0

* Added 1.0.0 compatibility tests
* Added rich comparison for Python interface of Measurements
* Added PragmaLoop
* Allowed creating PragmaSetStateVector from float or integer numpy arrays.
* Added `InputBit` to set bit in a (readout) bit register to a value.
* Added `InvolvedClassical` functionality to return which classical register variables are involved in an operation
* Added `CircuitDag` direct acyclical graph representation of `Circuit`

## v1.0.0

### Fixed v1.0.0

* Fixed superoperator construction for general noise pragma
* Updated dependencies
* `PragmaRepeatedMeasurement` now adds remapped qubits that are not previously in the qubit_mapping of the gate.

### Added v1.0.0

* Optional `async` feature including:
    1. AsyncEvaluatingBackend trait for backends that implement async evaluation (especially designed for Backends interfacing a Web-API)
    2. Measurements async evaluating the Future of a register measurement returned from a backend.
* Device trait added in roqoqo.
* Added unit tests for serialization of PragmaRepeatedMeasurement operations in a Circuit.

### Changed v1.0.0

* Make qubit_remapping more lenient only remapping values found in a HashMap skipping remapping for qubits not found in HashMap instead of returning an error.
* Updated to qoqo_calculator 1.0
* Removed DoUnitary class from qoqo since functionality replaced by QuantumProgram.

## v0.11.3

* Fixing errors in git pushes

## v0.11.1

### Fixed v0.11.1

* Failed dependency resolution in roqoqo/Cargo.toml

## v0.11

* qoqo can now be built using a source distribution

### Added v0.11

* Semver-style version checking for Circuit serialization. In beta mode (0.y.z) minor version must match (y_library == y_data) in release mode (x.y.z) major version must match (x_library == x_data) and minor version of library must exceed minor version of data (y_library >= y_data).
* `json_schema` implementing `JsonSchema` from schemars for roqoqo data structures.
* Unit tests to validate `json_schema` added for Circuit, QuantumProgram and measurements.
* `roqoqo-test` extended by two new functions for stochastic gate tests: `construct_random_circuit` and `add_random_multi_qubit_gate`.
* A conversion function `to_single_qubit_gate` has been implemented for the OperateSingleQubitGate trait.
* The multiplication function `mul` added to the python interface, i.e. qoqo, for Single Qubit Gates.
* New devices implemented in roqoqo and in qoqo: AllToAllDevice, GenericDevice, GenericChain (only next-neighbour qubits are connected) and GenericGrid (a 2D grid device).
* New rotation gate `RotateXY(theta, phi)` added to the set of single qubit gates.

### Changed v0.11

* The multiplication function `mul` for single qubit gates has been updated so that the result is always normalized.
* `qoqo/examples` has been moved to the new github repository `qoqo_examples` which also includes qoqo examples in Rust now.
* Dependencies have been updated to `qoqo_calculator = v0.7` and `pyo3 = v0.16`. Qoqo python interface has been migrated from #[pyproto] to #[pymethods]. Mutable qoqo_calculator:Calculator has been changed to unmutable where possible after the upgrade to qoqo_calculator version v0.7.
* BasisRotation and CheatedBasisRotation measurements renamed to PauliZProduct and CheatedPauliZProduct measurement to reflect that this is the measurement of the PauliProduct in the z-basis.
* BasisRotation and CheatedBasisRotation measurements renamed to PauliZProduct and CheatedPauliZProduct measurement to reflect that this is the measurement of the PauliProduct in the z-basis.

## v0.10.0

### Fixed v0.10.0

* Bug in running register measurements from a qoqo QuantumProgram (`.run_registers()`)

### Changed v0.10.0

* Increased tolerance for unitary violation when construction unitary matrix for SingleQubitGate from `f64::EPSILON` to `1e-6`.
* Semver-style version checking for Circuit serialization. In beta mode (0.y.z) minor version must match (y_library == y_data) in release mode (x.y.z) major version must match (x_library == x_data) and minor version of library must exceed minor version of data (y_library >= y_data).
* Removed support for deprecated Python 3.6

### Added v0.10.0

* Methon `.input` to return measurement input from measurments in qoqo
* Method `.measurement_type` to return the type of measurement in qoqo

## v0.9.0

### Fixed v0.9.0

* Bug in the probability function of the PragmaDamping gate

### Added v0.9.0

* MultiQubitZZ gate. Rotation under a multi-qubit product of Pauli Z operators.
* `two_qubit_edges` function in Device trait. Used to create a simple graph-library-agnostic representation of the connectivity graph of a device.

## v0.8.1

### Changed v0.8.1

* Updated to pyo3 v0.15.0

## v0.8.0

### Added v0.8.0

* QuantumProgram: A representation of a quantum program that accepts a list of free classical float parameters,
runs measurements on a backend and returns expectation values or the classical register output of the quantum circuits.
QuantumProgram is intended as the main interface between classical software and roqoqo quantum programs.  

### Changed v0.8.0

* In the Device Trait the `change_device` function changed the signature from

    ```rust
    fn change_device(&mut self, operation: &[u8]) -> Result<(), RoqoqoBackendError>;
    ```

    to

    ```rust
    fn change_device(&mut self, hqslang: &str, operation: &[u8]) -> Result<(), RoqoqoBackendError>
    ```

    including the `hqslang` name of the operation that changes the device.

### Fixed v0.8.0

* Bug in `wrapped_hqslang` and missing `wrapped_operation` functions in qoqo PragmaChangeDeviceWrapper

## v0.7.0

### Added v0.7.0

* PramgaChangeDevice: A pragma operation acting as a wrapper around device specific Pragmas that can change the device topology.
* change_device interface to Device trait allowing for the modification of Devices by Pragmas

## v0.6.3

### Changed v0.6.3

* Update to rust 2021 edition

### Fixed v0.6.3

* Fix constructing enum MultiQubitGateOperation for all operations implementing OperateMultiQubitGate
* Fixed calculation of superoperator for damping

## v0.6.2

### Changed

* Fixed function signatures in Device trait to uniformly return values instead of references and take references for qubits

## v0.6.1

### Added v0.6.1

* Unittest for the superoperator method of the PragmaGeneralNoise
* NegativeEigenvalue RoqoqoError for matrices that are not positive semi-definite

## v0.6.0

### Added v0.6.0

* Device trait: A minimal trait for quantum computing devices used with roqoqo
* `RoqoqoBackendError` now has a variant `GenericError` for additional backend error types

### Changed v0.6.0

* Rarely used qubit mapping is now the last argument in PragmaRepeatedMeasurement
* PragmaGeneralNoise uses sigma^+ sigma^- and sigma^z as a basis to for Lindblad decoherence rates to avoid using complex rates. Rate and operators parameters of PragmaGeneralNoise have been combined in single parameter rates.

## v0.5.1

### Fixed in roqoqo

* alpha_i function for Tgate

### Fixed in roqoqo_test

* Bugfix measurement selection in stochastic_gate_test

## v0.5.0

### Changed v0.5.0

* Fixed versioning scheme to use the same version number across the project.
* Updated pyo3 dependency to v0.14.1, numpy to v0.14, num-complex to v0.4 and ndarray to v0.15
* Removed sprs dependency to allow update of other dependencies

### Fixed in qoqo

* Wrong Python Class name of ClassicalRegister measurement (was "Cheated")

### Added v0.5.0

* PhaseShiftedControlledZ gate in roqoqo
* QoqoBackendError to use in the python interface of rust based backends<|MERGE_RESOLUTION|>--- conflicted
+++ resolved
@@ -2,18 +2,14 @@
 
 This changelog track changes to the qoqo project starting at version v0.5.0
 
-## 1.10.1
+## 1.11
 
 ### Added in 1.11
 
-<<<<<<< HEAD
 * Unstable feature `unstable_analog_operations` adding new analog operations: `ApplyConstantSpinHamiltonian`, `ApplyTimeDependentSpinHamiltonian`
 * Added `SingleQubitOverrotationDescription`
 * Added `SingleQubitOverrotationOnGate` noise model
-=======
-* Unstable feature `unstable_analog_operations` adding new analog operations: ApplyConstantSpinHamiltonian, ApplyTimeDependentSpinHamiltonian
 * Updated cargo (including updating mio from v0.8.10 to v0.8.11)
->>>>>>> f7b7beee
 
 ## 1.10.0
 
