# Changelog

This changelog track changes to the qoqo project starting at version 0.5.0

## Not released

<<<<<<< HEAD
### Fixed not released

* Fixed calculation of superoperator for damping

### Changed not released

* Update to rust 2021 edition
=======
## Fixed not released

* Fix constructing enum MultiQubitGateOperation for all operations implementing OperateMultiQubitGate

## 0.6.2

### Changed

* Fixed function signatures in Device trait to uniformly return values instead of references and take references for qubits
>>>>>>> 912e8a43

## 0.6.1

### Added 0.6.1

* Unittest for the superoperator method of the PragmaGeneralNoise
* NegativeEigenvalue RoqoqoError for matrices that are not positive semi-definite

## 0.6.0

### Added 0.6.0

* Device trait: A minimal trait for quantum computing devices used with roqoqo
* `RoqoqoBackendError` now has a variant `GenericError` for additional backend error types

### Changed 0.6.0

* Rarely used qubit mapping is now the last argument in PragmaRepeatedMeasurement
* PragmaGeneralNoise uses sigma^+ sigma^- and sigma^z as a basis to for Lindblad decoherence rates to avoid using complex rates. Rate and operators parameters of PragmaGeneralNoise have been combined in single parameter rates.

## 0.5.1

### Fixed in roqoqo

* alpha_i function for Tgate

### Fixed in roqoqo_test

* Bugfix measurement selection in stochastic_gate_test

## 0.5.0

### Changed 0.5.0

* Fixed versioning scheme to use the same version number across the project.
* Updated pyo3 dependency to 0.14.1, numpy to 0.14, num-complex to 0.4 and ndarray to 0.15
* Removed sprs dependency to allow update of other dependencies

### Fixed in qoqo

* Wrong Python Class name of ClassicalRegister measurement (was "Cheated")

### Added 0.5.0

* PhaseShiftedControlledZ gate in roqoqo
* QoqoBackendError to use in the python interface of rust based backends<|MERGE_RESOLUTION|>--- conflicted
+++ resolved
@@ -4,25 +4,20 @@
 
 ## Not released
 
-<<<<<<< HEAD
-### Fixed not released
-
-* Fixed calculation of superoperator for damping
-
 ### Changed not released
 
 * Update to rust 2021 edition
-=======
-## Fixed not released
+
+### Fixed not released
 
 * Fix constructing enum MultiQubitGateOperation for all operations implementing OperateMultiQubitGate
+* Fixed calculation of superoperator for damping
 
 ## 0.6.2
 
 ### Changed
 
 * Fixed function signatures in Device trait to uniformly return values instead of references and take references for qubits
->>>>>>> 912e8a43
 
 ## 0.6.1
 
