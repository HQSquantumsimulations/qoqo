# Changelog

This changelog track changes to the qoqo project starting at version v0.5.0

<<<<<<< HEAD
## 1.12.0

### Added in 1.12.0

 * Updated to pyo3 0.20.
=======
## Not yet released

* Fix typo in name of RoqoqoBackendError::AuthenticationError
>>>>>>> ecfe6ac1

## 1.11.0

### Added in 1.11.0

* Added the DecoherenceOnIdle noise model
* Feature `unstable_analog_operations` adding new analog operations: `ApplyConstantSpinHamiltonian`, `ApplyTimeDependentSpinHamiltonian`
* Added `SingleQubitOverrotationDescription`
* Added `SingleQubitOverrotationOnGate` noise model
* Updated cargo (including updating mio from v0.8.10 to v0.8.11)

## 1.10.0

### Added in 1.10.0

* Unstable feature `unstable_spin_boson_operations` adding new spin-boson operations: QuantumRabi, LongitudinalCoupling, JaynesCummings
* Added three new operations to `unstable_spin_boson_operations`: SingleExcitationLoad, SingleExcitationStore, CZQubitResonator

### Fixed in 1.9.2

* Error message in `Device.change_device()`

## 1.9.1

### Fixed in 1.9.1

* Unstable feature `unstable_chain_with_environment` macros have been moved to their own feature instead of incorporating the feature gate into the macros.

## 1.9.0

### Added in 1.9.0

* Unstable feature `unstable_chain_with_environment` implementing a Trait for returning chains in a device with an environment of qubits, where an environment are qubits that are not part of the chain but connected to at least one qubit in the chain.

## 1.8.0

### Added in 1.8.0

* Updated to pyo3 0.20.
* Added `PragmaAnnotatedOp` operation.
* Added EchoCrossResonance gate.
* Added PhaseDisplacement gate.

## 1.7.1

### Fixed in 1.7.1

* Fixed missing `Identity` gate from operations module

## 1.7.0

### Fixed in 1.7.0

* Renamed unstable ErrorOnGate NoiseModel to DecoherenceOnGate
* Fixed the factors of the depolarising rate of ContinuousDecoherenceModel by dividing by 2 (now equivalent to GenericDevice)

### Added in 1.7.0

* Added `Identity` gate
* NoiseModels are now a stable feature

## 1.6.2

### Added in 1.6.2

* Added the json_schema feature info to the NoiseModels (unstable)

## 1.6.1

### Fixed in 1.6.1

* Fixed serialisation of unstable error-on-gate noise model to json

## 1.6.0

### Added in 1.6.0

* Added support for JsonSchema.
* Added first bosonic operations traits in `roqoqo` and `qoqo`.

## 1.5.1

### Fixed in 1.5.1

* Fixed wrong minimum required roqoqo version when serializing circuits with some operations from versions 1.3, 1.4. and 1.5.

### Updated in 1.5.1

* pyo3 updated to 0.19

## 1.5.0

### Added in 1.5.0

* `PragmaControlledCircuit` operation for a Circuit that is controlled by a single qubit.

## 1.4.0

### Fixed in 1.4.0

* Added non-exhaustive attribute to enums where it was obmitted by mistake
* Fixed semver violation in Device trait

### Added in 1.4.0

* Added GPi and GPi2 gates

## 1.3.2

### Fixed in 1.3.2

* Measurement inputs can now be passed properly in Python interface (previously, there were serialisation functions missing)

## 1.3.1

### Fixed in 1.3.1

* Devices are no longer serialized with wrong roqoqo version number

## 1.3.0

### Added in 1.3.0

* Added Three-qubit gates support
* Added ControlledRotateX, ControlledRotateXY, ControlledControlledPauliZ, ControlledControlledPhaseShift, Toffoli to qoqo
* Added device function to return all gate names
* Added unstable QoqoDevice feature. Prototype for future qoqo devices without stability guarantees.

## Fixed in 1.3.0

* Wrong angle in circuit decomposition of MultiQubitZZ and MultiQubitMS

## 1.2.5

* Updated to pyo3 0.18.1

## 1.2.4

* Updated to pyo3 0.18, qoqo_calculator 1.1.1 and nalgebra 0.32

## 1.2.3

* Modified the downcast method for measurements passed to the QuantumProgram in qoqo
* Added to_bincode and from_bincode methods to all measurements in qoqo

## 1.2.2

* Removed references to `pyo3::prepare_freethreaded_python();` outside of tests

## 1.2.0

* Activated circuitdag feature by default
* Modified serialization roqoqo version to use lowest compatible version
* Relaxed compatability check for Python arguments to allow backward compatability
* Added CircuitDag documentation
* Added PhaseShiftedControlledPhase to qoqo
* Updated dependencies
* Updated nalgebra to 0.31

## 1.1.0

### Changed v1.1.0

* Fixed nalgebra version to 0.30

### Added v1.1.0

* Added 1.0.0 compatibility tests
* Added rich comparison for Python interface of Measurements
* Added PragmaLoop
* Allowed creating PragmaSetStateVector from float or integer numpy arrays.
* Added `InputBit` to set bit in a (readout) bit register to a value.
* Added `InvolvedClassical` functionality to return which classical register variables are involved in an operation
* Added `CircuitDag` direct acyclical graph representation of `Circuit`

## v1.0.0

### Fixed v1.0.0

* Fixed superoperator construction for general noise pragma
* Updated dependencies
* `PragmaRepeatedMeasurement` now adds remapped qubits that are not previously in the qubit_mapping of the gate.

### Added v1.0.0

* Optional `async` feature including:
    1. AsyncEvaluatingBackend trait for backends that implement async evaluation (especially designed for Backends interfacing a Web-API)
    2. Measurements async evaluating the Future of a register measurement returned from a backend.
* Device trait added in roqoqo.
* Added unit tests for serialization of PragmaRepeatedMeasurement operations in a Circuit.

### Changed v1.0.0

* Make qubit_remapping more lenient only remapping values found in a HashMap skipping remapping for qubits not found in HashMap instead of returning an error.
* Updated to qoqo_calculator 1.0
* Removed DoUnitary class from qoqo since functionality replaced by QuantumProgram.

## v0.11.3

* Fixing errors in git pushes

## v0.11.1

### Fixed v0.11.1

* Failed dependency resolution in roqoqo/Cargo.toml

## v0.11

* qoqo can now be built using a source distribution

### Added v0.11

* Semver-style version checking for Circuit serialization. In beta mode (0.y.z) minor version must match (y_library == y_data) in release mode (x.y.z) major version must match (x_library == x_data) and minor version of library must exceed minor version of data (y_library >= y_data).
* `json_schema` implementing `JsonSchema` from schemars for roqoqo data structures.
* Unit tests to validate `json_schema` added for Circuit, QuantumProgram and measurements.
* `roqoqo-test` extended by two new functions for stochastic gate tests: `construct_random_circuit` and `add_random_multi_qubit_gate`.
* A conversion function `to_single_qubit_gate` has been implemented for the OperateSingleQubitGate trait.
* The multiplication function `mul` added to the python interface, i.e. qoqo, for Single Qubit Gates.
* New devices implemented in roqoqo and in qoqo: AllToAllDevice, GenericDevice, GenericChain (only next-neighbour qubits are connected) and GenericGrid (a 2D grid device).
* New rotation gate `RotateXY(theta, phi)` added to the set of single qubit gates.

### Changed v0.11

* The multiplication function `mul` for single qubit gates has been updated so that the result is always normalized.
* `qoqo/examples` has been moved to the new github repository `qoqo_examples` which also includes qoqo examples in Rust now.
* Dependencies have been updated to `qoqo_calculator = v0.7` and `pyo3 = v0.16`. Qoqo python interface has been migrated from #[pyproto] to #[pymethods]. Mutable qoqo_calculator:Calculator has been changed to unmutable where possible after the upgrade to qoqo_calculator version v0.7.
* BasisRotation and CheatedBasisRotation measurements renamed to PauliZProduct and CheatedPauliZProduct measurement to reflect that this is the measurement of the PauliProduct in the z-basis.
* BasisRotation and CheatedBasisRotation measurements renamed to PauliZProduct and CheatedPauliZProduct measurement to reflect that this is the measurement of the PauliProduct in the z-basis.

## v0.10.0

### Fixed v0.10.0

* Bug in running register measurements from a qoqo QuantumProgram (`.run_registers()`)

### Changed v0.10.0

* Increased tolerance for unitary violation when construction unitary matrix for SingleQubitGate from `f64::EPSILON` to `1e-6`.
* Semver-style version checking for Circuit serialization. In beta mode (0.y.z) minor version must match (y_library == y_data) in release mode (x.y.z) major version must match (x_library == x_data) and minor version of library must exceed minor version of data (y_library >= y_data).
* Removed support for deprecated Python 3.6

### Added v0.10.0

* Methon `.input` to return measurement input from measurments in qoqo
* Method `.measurement_type` to return the type of measurement in qoqo

## v0.9.0

### Fixed v0.9.0

* Bug in the probability function of the PragmaDamping gate

### Added v0.9.0

* MultiQubitZZ gate. Rotation under a multi-qubit product of Pauli Z operators.
* `two_qubit_edges` function in Device trait. Used to create a simple graph-library-agnostic representation of the connectivity graph of a device.

## v0.8.1

### Changed v0.8.1

* Updated to pyo3 v0.15.0

## v0.8.0

### Added v0.8.0

* QuantumProgram: A representation of a quantum program that accepts a list of free classical float parameters,
runs measurements on a backend and returns expectation values or the classical register output of the quantum circuits.
QuantumProgram is intended as the main interface between classical software and roqoqo quantum programs.  

### Changed v0.8.0

* In the Device Trait the `change_device` function changed the signature from

    ```rust
    fn change_device(&mut self, operation: &[u8]) -> Result<(), RoqoqoBackendError>;
    ```

    to

    ```rust
    fn change_device(&mut self, hqslang: &str, operation: &[u8]) -> Result<(), RoqoqoBackendError>
    ```

    including the `hqslang` name of the operation that changes the device.

### Fixed v0.8.0

* Bug in `wrapped_hqslang` and missing `wrapped_operation` functions in qoqo PragmaChangeDeviceWrapper

## v0.7.0

### Added v0.7.0

* PramgaChangeDevice: A pragma operation acting as a wrapper around device specific Pragmas that can change the device topology.
* change_device interface to Device trait allowing for the modification of Devices by Pragmas

## v0.6.3

### Changed v0.6.3

* Update to rust 2021 edition

### Fixed v0.6.3

* Fix constructing enum MultiQubitGateOperation for all operations implementing OperateMultiQubitGate
* Fixed calculation of superoperator for damping

## v0.6.2

### Changed

* Fixed function signatures in Device trait to uniformly return values instead of references and take references for qubits

## v0.6.1

### Added v0.6.1

* Unittest for the superoperator method of the PragmaGeneralNoise
* NegativeEigenvalue RoqoqoError for matrices that are not positive semi-definite

## v0.6.0

### Added v0.6.0

* Device trait: A minimal trait for quantum computing devices used with roqoqo
* `RoqoqoBackendError` now has a variant `GenericError` for additional backend error types

### Changed v0.6.0

* Rarely used qubit mapping is now the last argument in PragmaRepeatedMeasurement
* PragmaGeneralNoise uses sigma^+ sigma^- and sigma^z as a basis to for Lindblad decoherence rates to avoid using complex rates. Rate and operators parameters of PragmaGeneralNoise have been combined in single parameter rates.

## v0.5.1

### Fixed in roqoqo

* alpha_i function for Tgate

### Fixed in roqoqo_test

* Bugfix measurement selection in stochastic_gate_test

## v0.5.0

### Changed v0.5.0

* Fixed versioning scheme to use the same version number across the project.
* Updated pyo3 dependency to v0.14.1, numpy to v0.14, num-complex to v0.4 and ndarray to v0.15
* Removed sprs dependency to allow update of other dependencies

### Fixed in qoqo

* Wrong Python Class name of ClassicalRegister measurement (was "Cheated")

### Added v0.5.0

* PhaseShiftedControlledZ gate in roqoqo
* QoqoBackendError to use in the python interface of rust based backends<|MERGE_RESOLUTION|>--- conflicted
+++ resolved
@@ -2,17 +2,12 @@
 
 This changelog track changes to the qoqo project starting at version v0.5.0
 
-<<<<<<< HEAD
 ## 1.12.0
 
 ### Added in 1.12.0
 
- * Updated to pyo3 0.20.
-=======
-## Not yet released
-
+* Updated to pyo3 0.20.
 * Fix typo in name of RoqoqoBackendError::AuthenticationError
->>>>>>> ecfe6ac1
 
 ## 1.11.0
 
