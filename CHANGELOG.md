--- conflicted
+++ resolved
@@ -2,13 +2,11 @@
 
 This changelog track changes to the qoqo project starting at version v0.5.0
 
-<<<<<<< HEAD
 ## 1.6.0-alpha.0
 
 ### Added in 1.6.0-alpha.0
 
 * Added first bosonic operations traits in `roqoqo` and `qoqo`.
-=======
 ## 1.5.1
 
 ### Fixed in 1.5.1
@@ -18,7 +16,6 @@
 ### Updated in 1.5.1
 
 * pyo3 updated to 0.19
->>>>>>> b27a90ef
 
 ## 1.5.0
 
