--- conflicted
+++ resolved
@@ -2,19 +2,17 @@
 
 This changelog track changes to the qoqo project starting at version v0.5.0
 
-<<<<<<< HEAD
 ## 1.6.0-alpha.0
 
 ### Added in 1.6.0-alpha.0
 
 * Added first bosonic operations traits and derives in `roqoqo` and `roqoqo-derive`.
-=======
+
 ## 1.5.0
 
 ### Added in 1.5.0
 
 * `PragmaControlledCircuit` operation for a Circuit that is controlled by a single qubit.
->>>>>>> 7fa95193
 
 ## 1.4.0
 
