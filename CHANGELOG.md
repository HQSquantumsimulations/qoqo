# Changelog

This changelog track changes to the qoqo project starting at version v0.5.0

<<<<<<< HEAD
## 1.13.1

### Added in 1.13.1

* Added the doc_generator feature to qoqo that will create .pyi used for python IDE hints during cargo build.
* Change version mismatch error message to be clearer.
=======
## Unreleased

### Fixed in Unreleased

* `PragmaSetStateVector`, `PragmaSetDensityMatrix` and `PragmaGeneralNoise` interface casting errors when handling arrays/matrices
>>>>>>> d17f4be9

## 1.13.0

### Added in 1.13.0

* Unstable feature `unstable_operation_definition` adding new operations: GateDefinition and CallDefinedGate.

## 1.12.1

### Added in 1.12.1

* Added the `__repr__` method to the SingleQubitOverrotationDescription noise model.

## 1.12.0

### Added in 1.12.0

* Updated to pyo3 0.21.
* Fix typo in name of RoqoqoBackendError::AuthenticationError

## 1.11.0

### Added in 1.11.0

* Added the DecoherenceOnIdle noise model
* Feature `unstable_analog_operations` adding new analog operations: `ApplyConstantSpinHamiltonian`, `ApplyTimeDependentSpinHamiltonian`
* Added `SingleQubitOverrotationDescription`
* Added `SingleQubitOverrotationOnGate` noise model
* Updated cargo (including updating mio from v0.8.10 to v0.8.11)

## 1.10.0

### Added in 1.10.0

* Unstable feature `unstable_spin_boson_operations` adding new spin-boson operations: QuantumRabi, LongitudinalCoupling, JaynesCummings
* Added three new operations to `unstable_spin_boson_operations`: SingleExcitationLoad, SingleExcitationStore, CZQubitResonator

### Fixed in 1.9.2

* Error message in `Device.change_device()`

## 1.9.1

### Fixed in 1.9.1

* Unstable feature `unstable_chain_with_environment` macros have been moved to their own feature instead of incorporating the feature gate into the macros.

## 1.9.0

### Added in 1.9.0

* Unstable feature `unstable_chain_with_environment` implementing a Trait for returning chains in a device with an environment of qubits, where an environment are qubits that are not part of the chain but connected to at least one qubit in the chain.

## 1.8.0

### Added in 1.8.0

* Updated to pyo3 0.20.
* Added `PragmaAnnotatedOp` operation.
* Added EchoCrossResonance gate.
* Added PhaseDisplacement gate.

## 1.7.1

### Fixed in 1.7.1

* Fixed missing `Identity` gate from operations module

## 1.7.0

### Fixed in 1.7.0

* Renamed unstable ErrorOnGate NoiseModel to DecoherenceOnGate
* Fixed the factors of the depolarising rate of ContinuousDecoherenceModel by dividing by 2 (now equivalent to GenericDevice)

### Added in 1.7.0

* Added `Identity` gate
* NoiseModels are now a stable feature

## 1.6.2

### Added in 1.6.2

* Added the json_schema feature info to the NoiseModels (unstable)

## 1.6.1

### Fixed in 1.6.1

* Fixed serialisation of unstable error-on-gate noise model to json

## 1.6.0

### Added in 1.6.0

* Added support for JsonSchema.
* Added first bosonic operations traits in `roqoqo` and `qoqo`.

## 1.5.1

### Fixed in 1.5.1

* Fixed wrong minimum required roqoqo version when serializing circuits with some operations from versions 1.3, 1.4. and 1.5.

### Updated in 1.5.1

* pyo3 updated to 0.19

## 1.5.0

### Added in 1.5.0

* `PragmaControlledCircuit` operation for a Circuit that is controlled by a single qubit.

## 1.4.0

### Fixed in 1.4.0

* Added non-exhaustive attribute to enums where it was obmitted by mistake
* Fixed semver violation in Device trait

### Added in 1.4.0

* Added GPi and GPi2 gates

## 1.3.2

### Fixed in 1.3.2

* Measurement inputs can now be passed properly in Python interface (previously, there were serialisation functions missing)

## 1.3.1

### Fixed in 1.3.1

* Devices are no longer serialized with wrong roqoqo version number

## 1.3.0

### Added in 1.3.0

* Added Three-qubit gates support
* Added ControlledRotateX, ControlledRotateXY, ControlledControlledPauliZ, ControlledControlledPhaseShift, Toffoli to qoqo
* Added device function to return all gate names
* Added unstable QoqoDevice feature. Prototype for future qoqo devices without stability guarantees.

## Fixed in 1.3.0

* Wrong angle in circuit decomposition of MultiQubitZZ and MultiQubitMS

## 1.2.5

* Updated to pyo3 0.18.1

## 1.2.4

* Updated to pyo3 0.18, qoqo_calculator 1.1.1 and nalgebra 0.32

## 1.2.3

* Modified the downcast method for measurements passed to the QuantumProgram in qoqo
* Added to_bincode and from_bincode methods to all measurements in qoqo

## 1.2.2

* Removed references to `pyo3::prepare_freethreaded_python();` outside of tests

## 1.2.0

* Activated circuitdag feature by default
* Modified serialization roqoqo version to use lowest compatible version
* Relaxed compatability check for Python arguments to allow backward compatability
* Added CircuitDag documentation
* Added PhaseShiftedControlledPhase to qoqo
* Updated dependencies
* Updated nalgebra to 0.31

## 1.1.0

### Changed v1.1.0

* Fixed nalgebra version to 0.30

### Added v1.1.0

* Added 1.0.0 compatibility tests
* Added rich comparison for Python interface of Measurements
* Added PragmaLoop
* Allowed creating PragmaSetStateVector from float or integer numpy arrays.
* Added `InputBit` to set bit in a (readout) bit register to a value.
* Added `InvolvedClassical` functionality to return which classical register variables are involved in an operation
* Added `CircuitDag` direct acyclical graph representation of `Circuit`

## v1.0.0

### Fixed v1.0.0

* Fixed superoperator construction for general noise pragma
* Updated dependencies
* `PragmaRepeatedMeasurement` now adds remapped qubits that are not previously in the qubit_mapping of the gate.

### Added v1.0.0

* Optional `async` feature including:
    1. AsyncEvaluatingBackend trait for backends that implement async evaluation (especially designed for Backends interfacing a Web-API)
    2. Measurements async evaluating the Future of a register measurement returned from a backend.
* Device trait added in roqoqo.
* Added unit tests for serialization of PragmaRepeatedMeasurement operations in a Circuit.

### Changed v1.0.0

* Make qubit_remapping more lenient only remapping values found in a HashMap skipping remapping for qubits not found in HashMap instead of returning an error.
* Updated to qoqo_calculator 1.0
* Removed DoUnitary class from qoqo since functionality replaced by QuantumProgram.

## v0.11.3

* Fixing errors in git pushes

## v0.11.1

### Fixed v0.11.1

* Failed dependency resolution in roqoqo/Cargo.toml

## v0.11

* qoqo can now be built using a source distribution

### Added v0.11

* Semver-style version checking for Circuit serialization. In beta mode (0.y.z) minor version must match (y_library == y_data) in release mode (x.y.z) major version must match (x_library == x_data) and minor version of library must exceed minor version of data (y_library >= y_data).
* `json_schema` implementing `JsonSchema` from schemars for roqoqo data structures.
* Unit tests to validate `json_schema` added for Circuit, QuantumProgram and measurements.
* `roqoqo-test` extended by two new functions for stochastic gate tests: `construct_random_circuit` and `add_random_multi_qubit_gate`.
* A conversion function `to_single_qubit_gate` has been implemented for the OperateSingleQubitGate trait.
* The multiplication function `mul` added to the python interface, i.e. qoqo, for Single Qubit Gates.
* New devices implemented in roqoqo and in qoqo: AllToAllDevice, GenericDevice, GenericChain (only next-neighbour qubits are connected) and GenericGrid (a 2D grid device).
* New rotation gate `RotateXY(theta, phi)` added to the set of single qubit gates.

### Changed v0.11

* The multiplication function `mul` for single qubit gates has been updated so that the result is always normalized.
* `qoqo/examples` has been moved to the new github repository `qoqo_examples` which also includes qoqo examples in Rust now.
* Dependencies have been updated to `qoqo_calculator = v0.7` and `pyo3 = v0.16`. Qoqo python interface has been migrated from #[pyproto] to #[pymethods]. Mutable qoqo_calculator:Calculator has been changed to unmutable where possible after the upgrade to qoqo_calculator version v0.7.
* BasisRotation and CheatedBasisRotation measurements renamed to PauliZProduct and CheatedPauliZProduct measurement to reflect that this is the measurement of the PauliProduct in the z-basis.
* BasisRotation and CheatedBasisRotation measurements renamed to PauliZProduct and CheatedPauliZProduct measurement to reflect that this is the measurement of the PauliProduct in the z-basis.

## v0.10.0

### Fixed v0.10.0

* Bug in running register measurements from a qoqo QuantumProgram (`.run_registers()`)

### Changed v0.10.0

* Increased tolerance for unitary violation when construction unitary matrix for SingleQubitGate from `f64::EPSILON` to `1e-6`.
* Semver-style version checking for Circuit serialization. In beta mode (0.y.z) minor version must match (y_library == y_data) in release mode (x.y.z) major version must match (x_library == x_data) and minor version of library must exceed minor version of data (y_library >= y_data).
* Removed support for deprecated Python 3.6

### Added v0.10.0

* Methon `.input` to return measurement input from measurments in qoqo
* Method `.measurement_type` to return the type of measurement in qoqo

## v0.9.0

### Fixed v0.9.0

* Bug in the probability function of the PragmaDamping gate

### Added v0.9.0

* MultiQubitZZ gate. Rotation under a multi-qubit product of Pauli Z operators.
* `two_qubit_edges` function in Device trait. Used to create a simple graph-library-agnostic representation of the connectivity graph of a device.

## v0.8.1

### Changed v0.8.1

* Updated to pyo3 v0.15.0

## v0.8.0

### Added v0.8.0

* QuantumProgram: A representation of a quantum program that accepts a list of free classical float parameters,
runs measurements on a backend and returns expectation values or the classical register output of the quantum circuits.
QuantumProgram is intended as the main interface between classical software and roqoqo quantum programs.  

### Changed v0.8.0

* In the Device Trait the `change_device` function changed the signature from

    ```rust
    fn change_device(&mut self, operation: &[u8]) -> Result<(), RoqoqoBackendError>;
    ```

    to

    ```rust
    fn change_device(&mut self, hqslang: &str, operation: &[u8]) -> Result<(), RoqoqoBackendError>
    ```

    including the `hqslang` name of the operation that changes the device.

### Fixed v0.8.0

* Bug in `wrapped_hqslang` and missing `wrapped_operation` functions in qoqo PragmaChangeDeviceWrapper

## v0.7.0

### Added v0.7.0

* PramgaChangeDevice: A pragma operation acting as a wrapper around device specific Pragmas that can change the device topology.
* change_device interface to Device trait allowing for the modification of Devices by Pragmas

## v0.6.3

### Changed v0.6.3

* Update to rust 2021 edition

### Fixed v0.6.3

* Fix constructing enum MultiQubitGateOperation for all operations implementing OperateMultiQubitGate
* Fixed calculation of superoperator for damping

## v0.6.2

### Changed

* Fixed function signatures in Device trait to uniformly return values instead of references and take references for qubits

## v0.6.1

### Added v0.6.1

* Unittest for the superoperator method of the PragmaGeneralNoise
* NegativeEigenvalue RoqoqoError for matrices that are not positive semi-definite

## v0.6.0

### Added v0.6.0

* Device trait: A minimal trait for quantum computing devices used with roqoqo
* `RoqoqoBackendError` now has a variant `GenericError` for additional backend error types

### Changed v0.6.0

* Rarely used qubit mapping is now the last argument in PragmaRepeatedMeasurement
* PragmaGeneralNoise uses sigma^+ sigma^- and sigma^z as a basis to for Lindblad decoherence rates to avoid using complex rates. Rate and operators parameters of PragmaGeneralNoise have been combined in single parameter rates.

## v0.5.1

### Fixed in roqoqo

* alpha_i function for Tgate

### Fixed in roqoqo_test

* Bugfix measurement selection in stochastic_gate_test

## v0.5.0

### Changed v0.5.0

* Fixed versioning scheme to use the same version number across the project.
* Updated pyo3 dependency to v0.14.1, numpy to v0.14, num-complex to v0.4 and ndarray to v0.15
* Removed sprs dependency to allow update of other dependencies

### Fixed in qoqo

* Wrong Python Class name of ClassicalRegister measurement (was "Cheated")

### Added v0.5.0

* PhaseShiftedControlledZ gate in roqoqo
* QoqoBackendError to use in the python interface of rust based backends<|MERGE_RESOLUTION|>--- conflicted
+++ resolved
@@ -2,20 +2,13 @@
 
 This changelog track changes to the qoqo project starting at version v0.5.0
 
-<<<<<<< HEAD
 ## 1.13.1
 
 ### Added in 1.13.1
 
 * Added the doc_generator feature to qoqo that will create .pyi used for python IDE hints during cargo build.
 * Change version mismatch error message to be clearer.
-=======
-## Unreleased
-
-### Fixed in Unreleased
-
 * `PragmaSetStateVector`, `PragmaSetDensityMatrix` and `PragmaGeneralNoise` interface casting errors when handling arrays/matrices
->>>>>>> d17f4be9
 
 ## 1.13.0
 
