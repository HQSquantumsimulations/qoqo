--- conflicted
+++ resolved
@@ -8,13 +8,9 @@
 
 * Added the `number_of_qubits` method to the `Circuit` class.
 * Fixed bug omitting a factor of 1/2 when adding dephasing.
-<<<<<<< HEAD
-* Added MultiQubitCNOT.
-* Added CFF file.
-=======
 * Added MultiQubitCNOT operation.
 * Added QFT operation.
->>>>>>> 2f037702
+* Added CFF file.
 
 ## 1.19.6
 
