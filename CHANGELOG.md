# Changelog

This changelog track changes to the qoqo project starting at version 0.5.0

## Not released

## 0.11.1

### Fixed 0.11.1

* Failed dependency resolution in roqoqo/Cargo.toml

## 0.11

* qoqo can now be built using a source distribution

### Added 0.11

* Semver-style version checking for Circuit serialization. In beta mode (0.y.z) minor version must match (y_library == y_data) in release mode (x.y.z) major version must match (x_library == x_data) and minor version of library must exceed minor version of data (y_library >= y_data).
* `json_schema` implementing `JsonSchema` from schemars for roqoqo data structures.
* Unit tests to validate `json_schema` added for Circuit, QuantumProgram and measurements.
* `roqoqo-test` extended by two new functions for stochastic gate tests: `construct_random_circuit` and `add_random_multi_qubit_gate`. 
* A conversion function `to_single_qubit_gate` has been implemented for the OperateSingleQubitGate trait.
* The multiplication function `mul` added to the python interface, i.e. qoqo, for Single Qubit Gates.
<<<<<<< HEAD
* New devices implemented in roqoqo and in qoqo: AllToAllDevice, GenericDevice, GenericChain (only next-neighbour qubits are connected) and GenericGrid (a 2D grid device).
=======
* New rotation gate `RotateXY(theta, phi)` added to the set of single qubit gates.
>>>>>>> 8e68545c

### Changed 0.11

* The multiplication function `mul` for single qubit gates has been updated so that the result is always normalized.
* `qoqo/examples` has been moved to the new github repository `qoqo_examples` which also includes qoqo examples in Rust now.
* Dependencies have been updated to `qoqo_calculator = 0.7` and `pyo3 = 0.16`. Qoqo python interface has been migrated from #[pyproto] to #[pymethods]. Mutable qoqo_calculator:Calculator has been changed to unmutable where possible after the upgrade to qoqo_calculator version 0.7.
* BasisRotation and CheatedBasisRotation measurements renamed to PauliZProduct and CheatedPauliZProduct measurement to reflect that this is the measurement of the PauliProduct in the z-basis.
<<<<<<< HEAD
=======
* BasisRotation and CheatedBasisRotation measurements renamed to PauliZProduct and CheatedPauliZProduct measurement to reflect that this is the measurement of the PauliProduct in the z-basis.
>>>>>>> 8e68545c

## 0.10.0

### Fixed 0.10.0

* Bug in running register measurements from a qoqo QuantumProgram (`.run_registers()`)

### Changed 0.10.0

* Increased tolerance for unitary violation when construction unitary matrix for SingleQubitGate from `f64::EPSILON` to `1e-6`.
* Semver-style version checking for Circuit serialization. In beta mode (0.y.z) minor version must match (y_library == y_data) in release mode (x.y.z) major version must match (x_library == x_data) and minor version of library must exceed minor version of data (y_library >= y_data).
* Removed support for deprecated Python 3.6

### Added 0.10.0

* Methon `.input` to return measurement input from measurments in qoqo
* Method `.measurement_type` to return the type of measurement in qoqo

## 0.9.0

### Fixed 0.9.0

* Bug in the probability function of the PragmaDamping gate

### Added 0.9.0

* MultiQubitZZ gate. Rotation under a multi-qubit product of Pauli Z operators.
* `two_qubit_edges` function in Device trait. Used to create a simple graph-library-agnostic representation of the connectivity graph of a device.

## 0.8.1

### Changed 0.8.1

* Updated to pyo3 0.15.0

## 0.8.0

### Added 0.8.0

* QuantumProgram: A representation of a quantum program that accepts a list of free classical float parameters,
runs measurements on a backend and returns expectation values or the classical register output of the quantum circuits.
QuantumProgram is intended as the main interface between classical software and roqoqo quantum programs.  

### Changed 0.8.0

* In the Device Trait the `change_device` function changed the signature from

    ```rust
    fn change_device(&mut self, operation: &[u8]) -> Result<(), RoqoqoBackendError>;
    ```

    to

    ```rust
    fn change_device(&mut self, hqslang: &str, operation: &[u8]) -> Result<(), RoqoqoBackendError>
    ```

    including the `hqslang` name of the operation that changes the device.

### Fixed 0.8.0

* Bug in `wrapped_hqslang` and missing `wrapped_operation` functions in qoqo PragmaChangeDeviceWrapper

## 0.7.0

### Added 0.7.0

* PramgaChangeDevice: A pragma operation acting as a wrapper around device specific Pragmas that can change the device topology.
* change_device interface to Device trait allowing for the modification of Devices by Pragmas

## 0.6.3

### Changed 0.6.3

* Update to rust 2021 edition

### Fixed 0.6.3

* Fix constructing enum MultiQubitGateOperation for all operations implementing OperateMultiQubitGate
* Fixed calculation of superoperator for damping

## 0.6.2

### Changed

* Fixed function signatures in Device trait to uniformly return values instead of references and take references for qubits

## 0.6.1

### Added 0.6.1

* Unittest for the superoperator method of the PragmaGeneralNoise
* NegativeEigenvalue RoqoqoError for matrices that are not positive semi-definite

## 0.6.0

### Added 0.6.0

* Device trait: A minimal trait for quantum computing devices used with roqoqo
* `RoqoqoBackendError` now has a variant `GenericError` for additional backend error types

### Changed 0.6.0

* Rarely used qubit mapping is now the last argument in PragmaRepeatedMeasurement
* PragmaGeneralNoise uses sigma^+ sigma^- and sigma^z as a basis to for Lindblad decoherence rates to avoid using complex rates. Rate and operators parameters of PragmaGeneralNoise have been combined in single parameter rates.

## 0.5.1

### Fixed in roqoqo

* alpha_i function for Tgate

### Fixed in roqoqo_test

* Bugfix measurement selection in stochastic_gate_test

## 0.5.0

### Changed 0.5.0

* Fixed versioning scheme to use the same version number across the project.
* Updated pyo3 dependency to 0.14.1, numpy to 0.14, num-complex to 0.4 and ndarray to 0.15
* Removed sprs dependency to allow update of other dependencies

### Fixed in qoqo

* Wrong Python Class name of ClassicalRegister measurement (was "Cheated")

### Added 0.5.0

* PhaseShiftedControlledZ gate in roqoqo
* QoqoBackendError to use in the python interface of rust based backends<|MERGE_RESOLUTION|>--- conflicted
+++ resolved
@@ -22,11 +22,8 @@
 * `roqoqo-test` extended by two new functions for stochastic gate tests: `construct_random_circuit` and `add_random_multi_qubit_gate`. 
 * A conversion function `to_single_qubit_gate` has been implemented for the OperateSingleQubitGate trait.
 * The multiplication function `mul` added to the python interface, i.e. qoqo, for Single Qubit Gates.
-<<<<<<< HEAD
 * New devices implemented in roqoqo and in qoqo: AllToAllDevice, GenericDevice, GenericChain (only next-neighbour qubits are connected) and GenericGrid (a 2D grid device).
-=======
 * New rotation gate `RotateXY(theta, phi)` added to the set of single qubit gates.
->>>>>>> 8e68545c
 
 ### Changed 0.11
 
@@ -34,10 +31,7 @@
 * `qoqo/examples` has been moved to the new github repository `qoqo_examples` which also includes qoqo examples in Rust now.
 * Dependencies have been updated to `qoqo_calculator = 0.7` and `pyo3 = 0.16`. Qoqo python interface has been migrated from #[pyproto] to #[pymethods]. Mutable qoqo_calculator:Calculator has been changed to unmutable where possible after the upgrade to qoqo_calculator version 0.7.
 * BasisRotation and CheatedBasisRotation measurements renamed to PauliZProduct and CheatedPauliZProduct measurement to reflect that this is the measurement of the PauliProduct in the z-basis.
-<<<<<<< HEAD
-=======
 * BasisRotation and CheatedBasisRotation measurements renamed to PauliZProduct and CheatedPauliZProduct measurement to reflect that this is the measurement of the PauliProduct in the z-basis.
->>>>>>> 8e68545c
 
 ## 0.10.0
 
