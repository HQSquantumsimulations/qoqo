--- conflicted
+++ resolved
@@ -2,13 +2,12 @@
 
 This changelog track changes to the qoqo project starting at version v0.5.0
 
-<<<<<<< HEAD
 ## 1.13.1
 
 ### Added 1.13.1
 
 * Fixed dependencies issues caused by Pyo3 0.21 support release
-=======
+
 ## 1.13.0
 
 ### Added in 1.13.0
@@ -20,7 +19,6 @@
 ### Added in 1.12.1
 
 * Added the `__repr__` method to the SingleQubitOverrotationDescription noise model.
->>>>>>> cdf58c22
 
 ## 1.12.0
 
