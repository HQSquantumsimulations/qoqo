# Changelog

This changelog track changes to the qoqo project starting at version 0.5.0

## Not released

<<<<<<< HEAD
### Changed not realease
=======
## 0.6.2
### Changed
>>>>>>> f5be12b5

* Fixed function signatures in Device trait to uniformly return values instead of references and take references for qubits

## 0.6.1

### Added

* Unittest for the superoperator method of the PragmaGeneralNoise
* NegativeEigenvalue RoqoqoError for matrices that are not positive semi-definite

## 0.6.0

### Added 0.6.0

* Device trait: A minimal trait for quantum computing devices used with roqoqo
* `RoqoqoBackendError` now has a variant `GenericError` for additional backend error types

### Changed

* Rarely used qubit mapping is now the last argument in PragmaRepeatedMeasurement
* PragmaGeneralNoise uses sigma^+ sigma^- and sigma^z as a basis to for Lindblad decoherence rates to avoid using complex rates. Rate and operators parameters of PragmaGeneralNoise have been combined in single parameter rates.

## 0.5.1

### Fixed in roqoqo

* alpha_i function for Tgate

### Fixed in roqoqo_test

* Bugfix measurement selection in stochastic_gate_test

## 0.5.0

### Changed 0.5.0

* Fixed versioning scheme to use the same version number across the project.
* Updated pyo3 dependency to 0.14.1, numpy to 0.14, num-complex to 0.4 and ndarray to 0.15
* Removed sprs dependency to allow update of other dependencies

### Fixed in qoqo

* Wrong Python Class name of ClassicalRegister measurement (was "Cheated")

### Added 0.5.0

* PhaseShiftedControlledZ gate in roqoqo
* QoqoBackendError to use in the python interface of rust based backends<|MERGE_RESOLUTION|>--- conflicted
+++ resolved
@@ -4,12 +4,13 @@
 
 ## Not released
 
-<<<<<<< HEAD
-### Changed not realease
-=======
+## Fixed not released
+
+* Fix constructing enum MultiQubitGateOperation for all operations implementing OperateMultiQubitGate
+
 ## 0.6.2
+
 ### Changed
->>>>>>> f5be12b5
 
 * Fixed function signatures in Device trait to uniformly return values instead of references and take references for qubits
 
@@ -27,7 +28,7 @@
 * Device trait: A minimal trait for quantum computing devices used with roqoqo
 * `RoqoqoBackendError` now has a variant `GenericError` for additional backend error types
 
-### Changed
+### Changed 0.6.0
 
 * Rarely used qubit mapping is now the last argument in PragmaRepeatedMeasurement
 * PragmaGeneralNoise uses sigma^+ sigma^- and sigma^z as a basis to for Lindblad decoherence rates to avoid using complex rates. Rate and operators parameters of PragmaGeneralNoise have been combined in single parameter rates.
