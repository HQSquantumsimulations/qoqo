# Changelog

This changelog track changes to the qoqo project starting at version v0.5.0

## Unreleased

<<<<<<< HEAD
## 1.20.0

=======
* Added the `number_of_qubits` method to the `Circuit` class.
>>>>>>> f5e690cb
* Fixed bug omitting a factor of 1/2 when adding dephasing.
* Added MultiQubitCNOT.

## 1.19.6

### Updated in 1.19.6

* Updated to non-deprecated pyo3 functions.
* Updated to pyo3 0.24.

## 1.19.5

### Updated in 1.19.5

* Updated to struqture 2.0.0.

## 1.19.4

### Updated in 1.19.4

* Updated to struqture 2.0.0-alpha.16.

## 1.19.3

### Fixed in 1.19.3

* Fixed a deserialization bug concerning DecoherenceOnIdleModel and ContinuousDecoherenceModel.

## 1.19.2

### Updated in 1.19.2

* Updated the user documentation.
* Updated the readme in the `Cargo.toml` for qoqo and roqoqo.

### Fixed in 1.19.2

* Removed `importlib` from the qoqo pyproject.toml, as it is a default install.

## 1.19.1

### Fixed in 1.19.1

* Bugfix for release of 1.19.0.

## 1.19.0

### Updated in 1.19.0

* Updated to struqture 2.0.0-alpha.11.
* Updated to pyo3 0.23, except the IntoPy and ToPyObject deprecation warnings.
* Updated the noise models to output struqture 2.0 or 1.0 based on installed struqture-py version.
* Updated badges in top-level readme.

### Added in 1.19.0

* Added qoqo/.cargo/config file with aarch64 and x86_64 targets for macos.

### Fixed in 1.19.0

* Switched serialisation of the NoiseModels to struqture 1.0.

## 1.18.1

### Updated in 1.18.1

* Updated dependencies which were out of date.
* Updated github actions to latest versions.

### Fixed 1.18.1

* Fixed new clippy warnings.

## 1.18.0

### Fixed 1.18.0

* Fixed documentation building by hardcoding the paths.

### Added in 1.18.0

* Updated minimum supported Rust version from 1.70 to 1.76.
* Updated minimum supported Python version from 3.8 to 3.9.
* Updated to struqture 1.11.1.
* Updated to qoqo-calculator 1.4.

## 1.17.0

### Added in 1.17.0

* Added the documentation from qoqo_examples.
* Added `PragmaSimulationRepetitions` operation.
* Updated to pyo3 0.22, thereby adding support for python 3.13.

## 1.16.1

### Fixed in 1.16.1

* Fixed `PhaseShiftedControlledControlledZ` and `PhaseShiftedControlledControlledPhase` unitary matrices.

## 1.16.0

### Fixed in 1.16.0

* Updated nalgebra to 0.33.1, jsonschema to 0.23. Removed unnecessary dependencies.

### Added in 1.16.0

* Added `InvSGate`, `InvTGate`, `SXGate`, `InvSXGate`, `TripleControlledPauliX`, `TripleControlledPauliZ`, `TripleControlledPhaseShift`, `ControlledSWAP`, `PhaseShiftedControlledControlledZ`, `PhaseShiftedControlledControlledPhase` gates.

## 1.15.2

### Fixed in 1.15.2

* Fixed release bug.
* Fixed sphinx documentation and compatibility test 1.14.
* Renamed the readme in roqoqo.

### Added in 1.15.2

* Added support for noise model operator input from struqture 2.x. Output remains in struqture 1.x.
* Pinned clap version to use rust 1.70 (clap,clap_builder and clap_derive 4.4, clap_lex 0.6.0).
* Updated to rust 1.70.
* Updated to jsonschema 0.20.
* Added list of available gates names.

## 1.15.1

### Fixed in 1.15.1

* Fixed package category.

## 1.15.0

### Added in 1.15.0

* Added `SqrtPauliY` and `InvSqrtPauliY` gates.

## 1.14.0

### Added in 1.14.0

* Added the doc_generator feature to qoqo that will create .pyi used for python IDE hints during cargo build.
* Change version mismatch error message to be clearer.
* `PragmaSetStateVector`, `PragmaSetDensityMatrix` and `PragmaGeneralNoise` interface casting errors when handling arrays/matrices
* Dependencies issues caused by Pyo3 0.21 support release

## 1.13.0

### Added in 1.13.0

* Unstable feature `unstable_operation_definition` adding new operations: GateDefinition and CallDefinedGate.

## 1.12.1

### Added in 1.12.1

* Added the `__repr__` method to the SingleQubitOverrotationDescription noise model.

## 1.12.0

### Added in 1.12.0

* Updated to pyo3 0.21.
* Fix typo in name of RoqoqoBackendError::AuthenticationError

## 1.11.0

### Added in 1.11.0

* Added the DecoherenceOnIdle noise model
* Feature `unstable_analog_operations` adding new analog operations: `ApplyConstantPauliHamiltonian`, `ApplyTimeDependentPauliHamiltonian`
* Added `SingleQubitOverrotationDescription`
* Added `SingleQubitOverrotationOnGate` noise model
* Updated cargo (including updating mio from v0.8.10 to v0.8.11)

## 1.10.0

### Added in 1.10.0

* Unstable feature `unstable_spin_boson_operations` adding new spin-boson operations: QuantumRabi, LongitudinalCoupling, JaynesCummings
* Added three new operations to `unstable_spin_boson_operations`: SingleExcitationLoad, SingleExcitationStore, CZQubitResonator

### Fixed in 1.9.2

* Error message in `Device.change_device()`

## 1.9.1

### Fixed in 1.9.1

* Unstable feature `unstable_chain_with_environment` macros have been moved to their own feature instead of incorporating the feature gate into the macros.

## 1.9.0

### Added in 1.9.0

* Unstable feature `unstable_chain_with_environment` implementing a Trait for returning chains in a device with an environment of qubits, where an environment are qubits that are not part of the chain but connected to at least one qubit in the chain.

## 1.8.0

### Added in 1.8.0

* Updated to pyo3 0.20.
* Added `PragmaAnnotatedOp` operation.
* Added EchoCrossResonance gate.
* Added PhaseDisplacement gate.

## 1.7.1

### Fixed in 1.7.1

* Fixed missing `Identity` gate from operations module

## 1.7.0

### Fixed in 1.7.0

* Renamed unstable ErrorOnGate NoiseModel to DecoherenceOnGate
* Fixed the factors of the depolarising rate of ContinuousDecoherenceModel by dividing by 2 (now equivalent to GenericDevice)

### Added in 1.7.0

* Added `Identity` gate
* NoiseModels are now a stable feature

## 1.6.2

### Added in 1.6.2

* Added the json_schema feature info to the NoiseModels (unstable)

## 1.6.1

### Fixed in 1.6.1

* Fixed serialisation of unstable error-on-gate noise model to json

## 1.6.0

### Added in 1.6.0

* Added support for JsonSchema.
* Added first bosonic operations traits in `roqoqo` and `qoqo`.

## 1.5.1

### Fixed in 1.5.1

* Fixed wrong minimum required roqoqo version when serializing circuits with some operations from versions 1.3, 1.4. and 1.5.

### Updated in 1.5.1

* pyo3 updated to 0.19

## 1.5.0

### Added in 1.5.0

* `PragmaControlledCircuit` operation for a Circuit that is controlled by a single qubit.

## 1.4.0

### Fixed in 1.4.0

* Added non-exhaustive attribute to enums where it was obmitted by mistake
* Fixed semver violation in Device trait

### Added in 1.4.0

* Added GPi and GPi2 gates

## 1.3.2

### Fixed in 1.3.2

* Measurement inputs can now be passed properly in Python interface (previously, there were serialisation functions missing)

## 1.3.1

### Fixed in 1.3.1

* Devices are no longer serialized with wrong roqoqo version number

## 1.3.0

### Added in 1.3.0

* Added Three-qubit gates support
* Added ControlledRotateX, ControlledRotateXY, ControlledControlledPauliZ, ControlledControlledPhaseShift, Toffoli to qoqo
* Added device function to return all gate names
* Added unstable QoqoDevice feature. Prototype for future qoqo devices without stability guarantees.

## Fixed in 1.3.0

* Wrong angle in circuit decomposition of MultiQubitZZ and MultiQubitMS

## 1.2.5

* Updated to pyo3 0.18.1

## 1.2.4

* Updated to pyo3 0.18, qoqo_calculator 1.1.1 and nalgebra 0.32

## 1.2.3

* Modified the downcast method for measurements passed to the QuantumProgram in qoqo
* Added to_bincode and from_bincode methods to all measurements in qoqo

## 1.2.2

* Removed references to `pyo3::prepare_freethreaded_python();` outside of tests

## 1.2.0

* Activated circuitdag feature by default
* Modified serialization roqoqo version to use lowest compatible version
* Relaxed compatability check for Python arguments to allow backward compatability
* Added CircuitDag documentation
* Added PhaseShiftedControlledPhase to qoqo
* Updated dependencies
* Updated nalgebra to 0.31

## 1.1.0

### Changed v1.1.0

* Fixed nalgebra version to 0.30

### Added v1.1.0

* Added 1.0.0 compatibility tests
* Added rich comparison for Python interface of Measurements
* Added PragmaLoop
* Allowed creating PragmaSetStateVector from float or integer numpy arrays.
* Added `InputBit` to set bit in a (readout) bit register to a value.
* Added `InvolvedClassical` functionality to return which classical register variables are involved in an operation
* Added `CircuitDag` direct acyclical graph representation of `Circuit`

## v1.0.0

### Fixed v1.0.0

* Fixed superoperator construction for general noise pragma
* Updated dependencies
* `PragmaRepeatedMeasurement` now adds remapped qubits that are not previously in the qubit_mapping of the gate.

### Added v1.0.0

* Optional `async` feature including:
    1. AsyncEvaluatingBackend trait for backends that implement async evaluation (especially designed for Backends interfacing a Web-API)
    2. Measurements async evaluating the Future of a register measurement returned from a backend.
* Device trait added in roqoqo.
* Added unit tests for serialization of PragmaRepeatedMeasurement operations in a Circuit.

### Changed v1.0.0

* Make qubit_remapping more lenient only remapping values found in a HashMap skipping remapping for qubits not found in HashMap instead of returning an error.
* Updated to qoqo_calculator 1.0
* Removed DoUnitary class from qoqo since functionality replaced by QuantumProgram.

## v0.11.3

* Fixing errors in git pushes

## v0.11.1

### Fixed v0.11.1

* Failed dependency resolution in roqoqo/Cargo.toml

## v0.11

* qoqo can now be built using a source distribution

### Added v0.11

* Semver-style version checking for Circuit serialization. In beta mode (0.y.z) minor version must match (y_library == y_data) in release mode (x.y.z) major version must match (x_library == x_data) and minor version of library must exceed minor version of data (y_library >= y_data).
* `json_schema` implementing `JsonSchema` from schemars for roqoqo data structures.
* Unit tests to validate `json_schema` added for Circuit, QuantumProgram and measurements.
* `roqoqo-test` extended by two new functions for stochastic gate tests: `construct_random_circuit` and `add_random_multi_qubit_gate`.
* A conversion function `to_single_qubit_gate` has been implemented for the OperateSingleQubitGate trait.
* The multiplication function `mul` added to the python interface, i.e. qoqo, for Single Qubit Gates.
* New devices implemented in roqoqo and in qoqo: AllToAllDevice, GenericDevice, GenericChain (only next-neighbour qubits are connected) and GenericGrid (a 2D grid device).
* New rotation gate `RotateXY(theta, phi)` added to the set of single qubit gates.

### Changed v0.11

* The multiplication function `mul` for single qubit gates has been updated so that the result is always normalized.
* `qoqo/examples` has been moved to the new github repository `qoqo_examples` which also includes qoqo examples in Rust now.
* Dependencies have been updated to `qoqo_calculator = v0.7` and `pyo3 = v0.16`. Qoqo python interface has been migrated from #[pyproto] to #[pymethods]. Mutable qoqo_calculator:Calculator has been changed to unmutable where possible after the upgrade to qoqo_calculator version v0.7.
* BasisRotation and CheatedBasisRotation measurements renamed to PauliZProduct and CheatedPauliZProduct measurement to reflect that this is the measurement of the PauliProduct in the z-basis.
* BasisRotation and CheatedBasisRotation measurements renamed to PauliZProduct and CheatedPauliZProduct measurement to reflect that this is the measurement of the PauliProduct in the z-basis.

## v0.10.0

### Fixed v0.10.0

* Bug in running register measurements from a qoqo QuantumProgram (`.run_registers()`)

### Changed v0.10.0

* Increased tolerance for unitary violation when construction unitary matrix for SingleQubitGate from `f64::EPSILON` to `1e-6`.
* Semver-style version checking for Circuit serialization. In beta mode (0.y.z) minor version must match (y_library == y_data) in release mode (x.y.z) major version must match (x_library == x_data) and minor version of library must exceed minor version of data (y_library >= y_data).
* Removed support for deprecated Python 3.6

### Added v0.10.0

* Methon `.input` to return measurement input from measurments in qoqo
* Method `.measurement_type` to return the type of measurement in qoqo

## v0.9.0

### Fixed v0.9.0

* Bug in the probability function of the PragmaDamping gate

### Added v0.9.0

* MultiQubitZZ gate. Rotation under a multi-qubit product of Pauli Z operators.
* `two_qubit_edges` function in Device trait. Used to create a simple graph-library-agnostic representation of the connectivity graph of a device.

## v0.8.1

### Changed v0.8.1

* Updated to pyo3 v0.15.0

## v0.8.0

### Added v0.8.0

* QuantumProgram: A representation of a quantum program that accepts a list of free classical float parameters,
runs measurements on a backend and returns expectation values or the classical register output of the quantum circuits.
QuantumProgram is intended as the main interface between classical software and roqoqo quantum programs.  

### Changed v0.8.0

* In the Device Trait the `change_device` function changed the signature from

    ```rust
    fn change_device(&mut self, operation: &[u8]) -> Result<(), RoqoqoBackendError>;
    ```

    to

    ```rust
    fn change_device(&mut self, hqslang: &str, operation: &[u8]) -> Result<(), RoqoqoBackendError>
    ```

    including the `hqslang` name of the operation that changes the device.

### Fixed v0.8.0

* Bug in `wrapped_hqslang` and missing `wrapped_operation` functions in qoqo PragmaChangeDeviceWrapper

## v0.7.0

### Added v0.7.0

* PramgaChangeDevice: A pragma operation acting as a wrapper around device specific Pragmas that can change the device topology.
* change_device interface to Device trait allowing for the modification of Devices by Pragmas

## v0.6.3

### Changed v0.6.3

* Update to rust 2021 edition

### Fixed v0.6.3

* Fix constructing enum MultiQubitGateOperation for all operations implementing OperateMultiQubitGate
* Fixed calculation of superoperator for damping

## v0.6.2

### Changed

* Fixed function signatures in Device trait to uniformly return values instead of references and take references for qubits

## v0.6.1

### Added v0.6.1

* Unittest for the superoperator method of the PragmaGeneralNoise
* NegativeEigenvalue RoqoqoError for matrices that are not positive semi-definite

## v0.6.0

### Added v0.6.0

* Device trait: A minimal trait for quantum computing devices used with roqoqo
* `RoqoqoBackendError` now has a variant `GenericError` for additional backend error types

### Changed v0.6.0

* Rarely used qubit mapping is now the last argument in PragmaRepeatedMeasurement
* PragmaGeneralNoise uses sigma^+ sigma^- and sigma^z as a basis to for Lindblad decoherence rates to avoid using complex rates. Rate and operators parameters of PragmaGeneralNoise have been combined in single parameter rates.

## v0.5.1

### Fixed in roqoqo

* alpha_i function for Tgate

### Fixed in roqoqo_test

* Bugfix measurement selection in stochastic_gate_test

## v0.5.0

### Changed v0.5.0

* Fixed versioning scheme to use the same version number across the project.
* Updated pyo3 dependency to v0.14.1, numpy to v0.14, num-complex to v0.4 and ndarray to v0.15
* Removed sprs dependency to allow update of other dependencies

### Fixed in qoqo

* Wrong Python Class name of ClassicalRegister measurement (was "Cheated")

### Added v0.5.0

* PhaseShiftedControlledZ gate in roqoqo
* QoqoBackendError to use in the python interface of rust based backends<|MERGE_RESOLUTION|>--- conflicted
+++ resolved
@@ -4,12 +4,9 @@
 
 ## Unreleased
 
-<<<<<<< HEAD
 ## 1.20.0
 
-=======
 * Added the `number_of_qubits` method to the `Circuit` class.
->>>>>>> f5e690cb
 * Fixed bug omitting a factor of 1/2 when adding dephasing.
 * Added MultiQubitCNOT.
 
