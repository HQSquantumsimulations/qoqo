--- conflicted
+++ resolved
@@ -6,10 +6,7 @@
 
 * Added `InputBit` to set bit in a (readout) bit register to a value.
 * Added `InvolvedClassical` functionality to return which classical register variables are involved in an operation
-<<<<<<< HEAD
-=======
 * Added `CircuitDag` direct acyclical graph representation of `Circuit`
->>>>>>> 625f3fdf
 
 ## v1.0.0
 
