--- conflicted
+++ resolved
@@ -2,17 +2,8 @@
 
 This changelog track changes to the qoqo project starting at version v0.5.0
 
-<<<<<<< HEAD
-## Unreleased
-
-### Added in Unreleased
-
-* Added list of available gates names.
-
-## 1.15.2-alpha.5
-=======
+
 ## 1.15.2
->>>>>>> 617aba6e
 
 ### Fixed in 1.15.2
 
@@ -26,6 +17,7 @@
 * Pinned clap version to use rust 1.70 (clap,clap_builder and clap_derive 4.4, clap_lex 0.6.0).
 * Updated to rust 1.70.
 * Updated to jsonschema 0.20.
+* Added list of available gates names.
 
 ## 1.15.1
 
