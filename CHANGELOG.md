# Changelog

This changelog track changes to the qoqo project starting at version v0.5.0

## 1.6.0-alpha.0

### Added in 1.6.0-alpha.0

* Added first bosonic operations traits in `roqoqo` and `qoqo`.
<<<<<<< HEAD
=======
## 1.5.1

### Fixed in 1.5.1

* Fixed wrong minimum required roqoqo version when serializing circuits with some operations from versions 1.3, 1.4. and 1.5.

### Updated in 1.5.1

* pyo3 updated to 0.19
>>>>>>> 51772c0e

## 1.5.0

### Added in 1.5.0

* `PragmaControlledCircuit` operation for a Circuit that is controlled by a single qubit.

## 1.4.0

### Fixed in 1.4.0

* Added non-exhaustive attribute to enums where it was obmitted by mistake
* Fixed semver violation in Device trait

### Added in 1.4.0

* Added GPi and GPi2 gates

## 1.3.2

### Fixed in 1.3.2

* Measurement inputs can now be passed properly in Python interface (previously, there were serialisation functions missing)

## 1.3.1

### Fixed in 1.3.1

* Devices are no longer serialized with wrong roqoqo version number

## 1.3.0

### Added in 1.3.0

* Added Three-qubit gates support
* Added ControlledRotateX, ControlledRotateXY, ControlledControlledPauliZ, ControlledControlledPhaseShift, Toffoli to qoqo
* Added device function to return all gate names
* Added unstable QoqoDevice feature. Prototype for future qoqo devices without stability guarantees.

## Fixed in 1.3.0

* Wrong angle in circuit decomposition of MultiQubitZZ and MultiQubitMS

## 1.2.5

* Updated to pyo3 0.18.1

## 1.2.4

* Updated to pyo3 0.18, qoqo_calculator 1.1.1 and nalgebra 0.32

## 1.2.3

* Modified the downcast method for measurements passed to the QuantumProgram in qoqo
* Added to_bincode and from_bincode methods to all measurements in qoqo

## 1.2.2

* Removed references to `pyo3::prepare_freethreaded_python();` outside of tests

## 1.2.0

* Activated circuitdag feature by default
* Modified serialization roqoqo version to use lowest compatible version
* Relaxed compatability check for Python arguments to allow backward compatability
* Added CircuitDag documentation
* Added PhaseShiftedControlledPhase to qoqo
* Updated dependencies
* Updated nalgebra to 0.31

## 1.1.0

### Changed v1.1.0

* Fixed nalgebra version to 0.30

### Added v1.1.0

* Added 1.0.0 compatibility tests
* Added rich comparison for Python interface of Measurements
* Added PragmaLoop
* Allowed creating PragmaSetStateVector from float or integer numpy arrays.
* Added `InputBit` to set bit in a (readout) bit register to a value.
* Added `InvolvedClassical` functionality to return which classical register variables are involved in an operation
* Added `CircuitDag` direct acyclical graph representation of `Circuit`

## v1.0.0

### Fixed v1.0.0

* Fixed superoperator construction for general noise pragma
* Updated dependencies
* `PragmaRepeatedMeasurement` now adds remapped qubits that are not previously in the qubit_mapping of the gate.

### Added v1.0.0

* Optional `async` feature including:
    1. AsyncEvaluatingBackend trait for backends that implement async evaluation (especially designed for Backends interfacing a Web-API)
    2. Measurements async evaluating the Future of a register measurement returned from a backend.
* Device trait added in roqoqo.
* Added unit tests for serialization of PragmaRepeatedMeasurement operations in a Circuit.

### Changed v1.0.0

* Make qubit_remapping more lenient only remapping values found in a HashMap skipping remapping for qubits not found in HashMap instead of returning an error.
* Updated to qoqo_calculator 1.0
* Removed DoUnitary class from qoqo since functionality replaced by QuantumProgram.

## v0.11.3

* Fixing errors in git pushes

## v0.11.1

### Fixed v0.11.1

* Failed dependency resolution in roqoqo/Cargo.toml

## v0.11

* qoqo can now be built using a source distribution

### Added v0.11

* Semver-style version checking for Circuit serialization. In beta mode (0.y.z) minor version must match (y_library == y_data) in release mode (x.y.z) major version must match (x_library == x_data) and minor version of library must exceed minor version of data (y_library >= y_data).
* `json_schema` implementing `JsonSchema` from schemars for roqoqo data structures.
* Unit tests to validate `json_schema` added for Circuit, QuantumProgram and measurements.
* `roqoqo-test` extended by two new functions for stochastic gate tests: `construct_random_circuit` and `add_random_multi_qubit_gate`.
* A conversion function `to_single_qubit_gate` has been implemented for the OperateSingleQubitGate trait.
* The multiplication function `mul` added to the python interface, i.e. qoqo, for Single Qubit Gates.
* New devices implemented in roqoqo and in qoqo: AllToAllDevice, GenericDevice, GenericChain (only next-neighbour qubits are connected) and GenericGrid (a 2D grid device).
* New rotation gate `RotateXY(theta, phi)` added to the set of single qubit gates.

### Changed v0.11

* The multiplication function `mul` for single qubit gates has been updated so that the result is always normalized.
* `qoqo/examples` has been moved to the new github repository `qoqo_examples` which also includes qoqo examples in Rust now.
* Dependencies have been updated to `qoqo_calculator = v0.7` and `pyo3 = v0.16`. Qoqo python interface has been migrated from #[pyproto] to #[pymethods]. Mutable qoqo_calculator:Calculator has been changed to unmutable where possible after the upgrade to qoqo_calculator version v0.7.
* BasisRotation and CheatedBasisRotation measurements renamed to PauliZProduct and CheatedPauliZProduct measurement to reflect that this is the measurement of the PauliProduct in the z-basis.
* BasisRotation and CheatedBasisRotation measurements renamed to PauliZProduct and CheatedPauliZProduct measurement to reflect that this is the measurement of the PauliProduct in the z-basis.

## v0.10.0

### Fixed v0.10.0

* Bug in running register measurements from a qoqo QuantumProgram (`.run_registers()`)

### Changed v0.10.0

* Increased tolerance for unitary violation when construction unitary matrix for SingleQubitGate from `f64::EPSILON` to `1e-6`.
* Semver-style version checking for Circuit serialization. In beta mode (0.y.z) minor version must match (y_library == y_data) in release mode (x.y.z) major version must match (x_library == x_data) and minor version of library must exceed minor version of data (y_library >= y_data).
* Removed support for deprecated Python 3.6

### Added v0.10.0

* Methon `.input` to return measurement input from measurments in qoqo
* Method `.measurement_type` to return the type of measurement in qoqo

## v0.9.0

### Fixed v0.9.0

* Bug in the probability function of the PragmaDamping gate

### Added v0.9.0

* MultiQubitZZ gate. Rotation under a multi-qubit product of Pauli Z operators.
* `two_qubit_edges` function in Device trait. Used to create a simple graph-library-agnostic representation of the connectivity graph of a device.

## v0.8.1

### Changed v0.8.1

* Updated to pyo3 v0.15.0

## v0.8.0

### Added v0.8.0

* QuantumProgram: A representation of a quantum program that accepts a list of free classical float parameters,
runs measurements on a backend and returns expectation values or the classical register output of the quantum circuits.
QuantumProgram is intended as the main interface between classical software and roqoqo quantum programs.  

### Changed v0.8.0

* In the Device Trait the `change_device` function changed the signature from

    ```rust
    fn change_device(&mut self, operation: &[u8]) -> Result<(), RoqoqoBackendError>;
    ```

    to

    ```rust
    fn change_device(&mut self, hqslang: &str, operation: &[u8]) -> Result<(), RoqoqoBackendError>
    ```

    including the `hqslang` name of the operation that changes the device.

### Fixed v0.8.0

* Bug in `wrapped_hqslang` and missing `wrapped_operation` functions in qoqo PragmaChangeDeviceWrapper

## v0.7.0

### Added v0.7.0

* PramgaChangeDevice: A pragma operation acting as a wrapper around device specific Pragmas that can change the device topology.
* change_device interface to Device trait allowing for the modification of Devices by Pragmas

## v0.6.3

### Changed v0.6.3

* Update to rust 2021 edition

### Fixed v0.6.3

* Fix constructing enum MultiQubitGateOperation for all operations implementing OperateMultiQubitGate
* Fixed calculation of superoperator for damping

## v0.6.2

### Changed

* Fixed function signatures in Device trait to uniformly return values instead of references and take references for qubits

## v0.6.1

### Added v0.6.1

* Unittest for the superoperator method of the PragmaGeneralNoise
* NegativeEigenvalue RoqoqoError for matrices that are not positive semi-definite

## v0.6.0

### Added v0.6.0

* Device trait: A minimal trait for quantum computing devices used with roqoqo
* `RoqoqoBackendError` now has a variant `GenericError` for additional backend error types

### Changed v0.6.0

* Rarely used qubit mapping is now the last argument in PragmaRepeatedMeasurement
* PragmaGeneralNoise uses sigma^+ sigma^- and sigma^z as a basis to for Lindblad decoherence rates to avoid using complex rates. Rate and operators parameters of PragmaGeneralNoise have been combined in single parameter rates.

## v0.5.1

### Fixed in roqoqo

* alpha_i function for Tgate

### Fixed in roqoqo_test

* Bugfix measurement selection in stochastic_gate_test

## v0.5.0

### Changed v0.5.0

* Fixed versioning scheme to use the same version number across the project.
* Updated pyo3 dependency to v0.14.1, numpy to v0.14, num-complex to v0.4 and ndarray to v0.15
* Removed sprs dependency to allow update of other dependencies

### Fixed in qoqo

* Wrong Python Class name of ClassicalRegister measurement (was "Cheated")

### Added v0.5.0

* PhaseShiftedControlledZ gate in roqoqo
* QoqoBackendError to use in the python interface of rust based backends<|MERGE_RESOLUTION|>--- conflicted
+++ resolved
@@ -7,8 +7,7 @@
 ### Added in 1.6.0-alpha.0
 
 * Added first bosonic operations traits in `roqoqo` and `qoqo`.
-<<<<<<< HEAD
-=======
+
 ## 1.5.1
 
 ### Fixed in 1.5.1
@@ -18,7 +17,6 @@
 ### Updated in 1.5.1
 
 * pyo3 updated to 0.19
->>>>>>> 51772c0e
 
 ## 1.5.0
 
