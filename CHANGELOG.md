# Changelog

This changelog track changes to the qoqo project starting at version v0.5.0

<<<<<<< HEAD
## 1.11.1

### Fixed in 1.11.1

* Fixed dependencies issues caused by Pyo3 0.21 support release
=======
## 1.15.1

### Fixed in 1.15.1

* Fixed package category.

## 1.15.0

### Added in 1.15.0

* Added `SqrtPaulY` and `InvSqrtPauliY` gates.

## 1.14.0

### Added in 1.14.0

* Added the doc_generator feature to qoqo that will create .pyi used for python IDE hints during cargo build.
* Change version mismatch error message to be clearer.
* `PragmaSetStateVector`, `PragmaSetDensityMatrix` and `PragmaGeneralNoise` interface casting errors when handling arrays/matrices
* Dependencies issues caused by Pyo3 0.21 support release

## 1.13.0

### Added in 1.13.0

* Unstable feature `unstable_operation_definition` adding new operations: GateDefinition and CallDefinedGate.

## 1.12.1

### Added in 1.12.1

* Added the `__repr__` method to the SingleQubitOverrotationDescription noise model.

## 1.12.0

### Added in 1.12.0

* Updated to pyo3 0.21.
* Fix typo in name of RoqoqoBackendError::AuthenticationError
>>>>>>> b1a8e3be

## 1.11.0

### Added in 1.11.0

* Added the DecoherenceOnIdle noise model
* Feature `unstable_analog_operations` adding new analog operations: `ApplyConstantSpinHamiltonian`, `ApplyTimeDependentSpinHamiltonian`
* Added `SingleQubitOverrotationDescription`
* Added `SingleQubitOverrotationOnGate` noise model
* Updated cargo (including updating mio from v0.8.10 to v0.8.11)

## 1.10.0

### Added in 1.10.0

* Unstable feature `unstable_spin_boson_operations` adding new spin-boson operations: QuantumRabi, LongitudinalCoupling, JaynesCummings
* Added three new operations to `unstable_spin_boson_operations`: SingleExcitationLoad, SingleExcitationStore, CZQubitResonator

### Fixed in 1.9.2

* Error message in `Device.change_device()`

## 1.9.1

### Fixed in 1.9.1

* Unstable feature `unstable_chain_with_environment` macros have been moved to their own feature instead of incorporating the feature gate into the macros.

## 1.9.0

### Added in 1.9.0

* Unstable feature `unstable_chain_with_environment` implementing a Trait for returning chains in a device with an environment of qubits, where an environment are qubits that are not part of the chain but connected to at least one qubit in the chain.

## 1.8.0

### Added in 1.8.0

* Updated to pyo3 0.20.
* Added `PragmaAnnotatedOp` operation.
* Added EchoCrossResonance gate.
* Added PhaseDisplacement gate.

## 1.7.1

### Fixed in 1.7.1

* Fixed missing `Identity` gate from operations module

## 1.7.0

### Fixed in 1.7.0

* Renamed unstable ErrorOnGate NoiseModel to DecoherenceOnGate
* Fixed the factors of the depolarising rate of ContinuousDecoherenceModel by dividing by 2 (now equivalent to GenericDevice)

### Added in 1.7.0

* Added `Identity` gate
* NoiseModels are now a stable feature

## 1.6.2

### Added in 1.6.2

* Added the json_schema feature info to the NoiseModels (unstable)

## 1.6.1

### Fixed in 1.6.1

* Fixed serialisation of unstable error-on-gate noise model to json

## 1.6.0

### Added in 1.6.0

* Added support for JsonSchema.
* Added first bosonic operations traits in `roqoqo` and `qoqo`.

## 1.5.1

### Fixed in 1.5.1

* Fixed wrong minimum required roqoqo version when serializing circuits with some operations from versions 1.3, 1.4. and 1.5.

### Updated in 1.5.1

* pyo3 updated to 0.19

## 1.5.0

### Added in 1.5.0

* `PragmaControlledCircuit` operation for a Circuit that is controlled by a single qubit.

## 1.4.0

### Fixed in 1.4.0

* Added non-exhaustive attribute to enums where it was obmitted by mistake
* Fixed semver violation in Device trait

### Added in 1.4.0

* Added GPi and GPi2 gates

## 1.3.2

### Fixed in 1.3.2

* Measurement inputs can now be passed properly in Python interface (previously, there were serialisation functions missing)

## 1.3.1

### Fixed in 1.3.1

* Devices are no longer serialized with wrong roqoqo version number

## 1.3.0

### Added in 1.3.0

* Added Three-qubit gates support
* Added ControlledRotateX, ControlledRotateXY, ControlledControlledPauliZ, ControlledControlledPhaseShift, Toffoli to qoqo
* Added device function to return all gate names
* Added unstable QoqoDevice feature. Prototype for future qoqo devices without stability guarantees.

## Fixed in 1.3.0

* Wrong angle in circuit decomposition of MultiQubitZZ and MultiQubitMS

## 1.2.5

* Updated to pyo3 0.18.1

## 1.2.4

* Updated to pyo3 0.18, qoqo_calculator 1.1.1 and nalgebra 0.32

## 1.2.3

* Modified the downcast method for measurements passed to the QuantumProgram in qoqo
* Added to_bincode and from_bincode methods to all measurements in qoqo

## 1.2.2

* Removed references to `pyo3::prepare_freethreaded_python();` outside of tests

## 1.2.0

* Activated circuitdag feature by default
* Modified serialization roqoqo version to use lowest compatible version
* Relaxed compatability check for Python arguments to allow backward compatability
* Added CircuitDag documentation
* Added PhaseShiftedControlledPhase to qoqo
* Updated dependencies
* Updated nalgebra to 0.31

## 1.1.0

### Changed v1.1.0

* Fixed nalgebra version to 0.30

### Added v1.1.0

* Added 1.0.0 compatibility tests
* Added rich comparison for Python interface of Measurements
* Added PragmaLoop
* Allowed creating PragmaSetStateVector from float or integer numpy arrays.
* Added `InputBit` to set bit in a (readout) bit register to a value.
* Added `InvolvedClassical` functionality to return which classical register variables are involved in an operation
* Added `CircuitDag` direct acyclical graph representation of `Circuit`

## v1.0.0

### Fixed v1.0.0

* Fixed superoperator construction for general noise pragma
* Updated dependencies
* `PragmaRepeatedMeasurement` now adds remapped qubits that are not previously in the qubit_mapping of the gate.

### Added v1.0.0

* Optional `async` feature including:
    1. AsyncEvaluatingBackend trait for backends that implement async evaluation (especially designed for Backends interfacing a Web-API)
    2. Measurements async evaluating the Future of a register measurement returned from a backend.
* Device trait added in roqoqo.
* Added unit tests for serialization of PragmaRepeatedMeasurement operations in a Circuit.

### Changed v1.0.0

* Make qubit_remapping more lenient only remapping values found in a HashMap skipping remapping for qubits not found in HashMap instead of returning an error.
* Updated to qoqo_calculator 1.0
* Removed DoUnitary class from qoqo since functionality replaced by QuantumProgram.

## v0.11.3

* Fixing errors in git pushes

## v0.11.1

### Fixed v0.11.1

* Failed dependency resolution in roqoqo/Cargo.toml

## v0.11

* qoqo can now be built using a source distribution

### Added v0.11

* Semver-style version checking for Circuit serialization. In beta mode (0.y.z) minor version must match (y_library == y_data) in release mode (x.y.z) major version must match (x_library == x_data) and minor version of library must exceed minor version of data (y_library >= y_data).
* `json_schema` implementing `JsonSchema` from schemars for roqoqo data structures.
* Unit tests to validate `json_schema` added for Circuit, QuantumProgram and measurements.
* `roqoqo-test` extended by two new functions for stochastic gate tests: `construct_random_circuit` and `add_random_multi_qubit_gate`.
* A conversion function `to_single_qubit_gate` has been implemented for the OperateSingleQubitGate trait.
* The multiplication function `mul` added to the python interface, i.e. qoqo, for Single Qubit Gates.
* New devices implemented in roqoqo and in qoqo: AllToAllDevice, GenericDevice, GenericChain (only next-neighbour qubits are connected) and GenericGrid (a 2D grid device).
* New rotation gate `RotateXY(theta, phi)` added to the set of single qubit gates.

### Changed v0.11

* The multiplication function `mul` for single qubit gates has been updated so that the result is always normalized.
* `qoqo/examples` has been moved to the new github repository `qoqo_examples` which also includes qoqo examples in Rust now.
* Dependencies have been updated to `qoqo_calculator = v0.7` and `pyo3 = v0.16`. Qoqo python interface has been migrated from #[pyproto] to #[pymethods]. Mutable qoqo_calculator:Calculator has been changed to unmutable where possible after the upgrade to qoqo_calculator version v0.7.
* BasisRotation and CheatedBasisRotation measurements renamed to PauliZProduct and CheatedPauliZProduct measurement to reflect that this is the measurement of the PauliProduct in the z-basis.
* BasisRotation and CheatedBasisRotation measurements renamed to PauliZProduct and CheatedPauliZProduct measurement to reflect that this is the measurement of the PauliProduct in the z-basis.

## v0.10.0

### Fixed v0.10.0

* Bug in running register measurements from a qoqo QuantumProgram (`.run_registers()`)

### Changed v0.10.0

* Increased tolerance for unitary violation when construction unitary matrix for SingleQubitGate from `f64::EPSILON` to `1e-6`.
* Semver-style version checking for Circuit serialization. In beta mode (0.y.z) minor version must match (y_library == y_data) in release mode (x.y.z) major version must match (x_library == x_data) and minor version of library must exceed minor version of data (y_library >= y_data).
* Removed support for deprecated Python 3.6

### Added v0.10.0

* Methon `.input` to return measurement input from measurments in qoqo
* Method `.measurement_type` to return the type of measurement in qoqo

## v0.9.0

### Fixed v0.9.0

* Bug in the probability function of the PragmaDamping gate

### Added v0.9.0

* MultiQubitZZ gate. Rotation under a multi-qubit product of Pauli Z operators.
* `two_qubit_edges` function in Device trait. Used to create a simple graph-library-agnostic representation of the connectivity graph of a device.

## v0.8.1

### Changed v0.8.1

* Updated to pyo3 v0.15.0

## v0.8.0

### Added v0.8.0

* QuantumProgram: A representation of a quantum program that accepts a list of free classical float parameters,
runs measurements on a backend and returns expectation values or the classical register output of the quantum circuits.
QuantumProgram is intended as the main interface between classical software and roqoqo quantum programs.  

### Changed v0.8.0

* In the Device Trait the `change_device` function changed the signature from

    ```rust
    fn change_device(&mut self, operation: &[u8]) -> Result<(), RoqoqoBackendError>;
    ```

    to

    ```rust
    fn change_device(&mut self, hqslang: &str, operation: &[u8]) -> Result<(), RoqoqoBackendError>
    ```

    including the `hqslang` name of the operation that changes the device.

### Fixed v0.8.0

* Bug in `wrapped_hqslang` and missing `wrapped_operation` functions in qoqo PragmaChangeDeviceWrapper

## v0.7.0

### Added v0.7.0

* PramgaChangeDevice: A pragma operation acting as a wrapper around device specific Pragmas that can change the device topology.
* change_device interface to Device trait allowing for the modification of Devices by Pragmas

## v0.6.3

### Changed v0.6.3

* Update to rust 2021 edition

### Fixed v0.6.3

* Fix constructing enum MultiQubitGateOperation for all operations implementing OperateMultiQubitGate
* Fixed calculation of superoperator for damping

## v0.6.2

### Changed

* Fixed function signatures in Device trait to uniformly return values instead of references and take references for qubits

## v0.6.1

### Added v0.6.1

* Unittest for the superoperator method of the PragmaGeneralNoise
* NegativeEigenvalue RoqoqoError for matrices that are not positive semi-definite

## v0.6.0

### Added v0.6.0

* Device trait: A minimal trait for quantum computing devices used with roqoqo
* `RoqoqoBackendError` now has a variant `GenericError` for additional backend error types

### Changed v0.6.0

* Rarely used qubit mapping is now the last argument in PragmaRepeatedMeasurement
* PragmaGeneralNoise uses sigma^+ sigma^- and sigma^z as a basis to for Lindblad decoherence rates to avoid using complex rates. Rate and operators parameters of PragmaGeneralNoise have been combined in single parameter rates.

## v0.5.1

### Fixed in roqoqo

* alpha_i function for Tgate

### Fixed in roqoqo_test

* Bugfix measurement selection in stochastic_gate_test

## v0.5.0

### Changed v0.5.0

* Fixed versioning scheme to use the same version number across the project.
* Updated pyo3 dependency to v0.14.1, numpy to v0.14, num-complex to v0.4 and ndarray to v0.15
* Removed sprs dependency to allow update of other dependencies

### Fixed in qoqo

* Wrong Python Class name of ClassicalRegister measurement (was "Cheated")

### Added v0.5.0

* PhaseShiftedControlledZ gate in roqoqo
* QoqoBackendError to use in the python interface of rust based backends<|MERGE_RESOLUTION|>--- conflicted
+++ resolved
@@ -2,13 +2,6 @@
 
 This changelog track changes to the qoqo project starting at version v0.5.0
 
-<<<<<<< HEAD
-## 1.11.1
-
-### Fixed in 1.11.1
-
-* Fixed dependencies issues caused by Pyo3 0.21 support release
-=======
 ## 1.15.1
 
 ### Fixed in 1.15.1
@@ -48,7 +41,6 @@
 
 * Updated to pyo3 0.21.
 * Fix typo in name of RoqoqoBackendError::AuthenticationError
->>>>>>> b1a8e3be
 
 ## 1.11.0
 
