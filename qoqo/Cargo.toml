[package]
name = "qoqo"
version = "0.10.0"
authors = ["HQS Quantum Simulations <info@quantumsimulations.de>"]
license = "Apache-2.0"
homepage = "https://github.com/HQSquantumsimulations/qoqo"
repository = "https://github.com/HQSquantumsimulations/qoqo"
documentation = "https://docs.rs/qoqo/"
readme = "README.md"
edition = "2021"
rust-version = "1.56"
categories = ["science", "simulation","ffi"]
description = "Quantum computing circuit toolkit. Python interface of roqoqo"
<<<<<<< HEAD
include = ["src*", "build.rs", "qoqo*", "LICENSE", "README.md", "pyproject.toml"]
=======
exclude = ["tests*", "examples*", "docs*", "*.code-workspace"]
include = ["src*", "LICENSE", "qoqo*", "build.rs", "README.md", "pyproject.toml"]
>>>>>>> 297d38cc

# See more keys and their definitions at https://doc.rust-lang.org/cargo/reference/manifest.html

[lib]
name = "qoqo"
path = "src/lib.rs"
doctest = false
crate-type = ["cdylib", "rlib"]

[dependencies.pyo3]
version = "0.15"
features = ["num-complex"]

[dependencies]
serde = { version = "1.0", features = ["derive"] }
ndarray = "0.15"
num-complex = "0.4"
thiserror = "1.0"
qoqo_calculator = { version="0.6" }
qoqo_calculator_pyo3 = {version="0.6", default-features=false}
qoqo-macros = {version="0.10", path="../qoqo-macros"}
roqoqo = {version="0.10", path="../roqoqo", features=["serialize", "overrotate"]}
numpy = "=0.15"
bincode = "1.3"
serde_json = "1.0"

[dev-dependencies]
test-case = "1.1.0"
nalgebra = "0.30"

[build-dependencies]
quote = "1.0"
syn = { version = "1.0", features = ["full", "visit"] }
proc-macro2 = "1.0"

[package.metadata.docs.rs]
no-default-features = true

[features]
extension-module = ["pyo3/extension-module"]#, "qoqo_calculator_pyo3/extension-module"]
default = ["extension-module"]

[package.metadata.maturin]
requires-dist = ["numpy", "qoqo_calculator_pyo3>=0.6"]
maintainer = "HQS Quantum Simulations GmbH"
maintainer-email = "info@quantumsimulations.de"
requires-python = ">=3.7"<|MERGE_RESOLUTION|>--- conflicted
+++ resolved
@@ -11,12 +11,7 @@
 rust-version = "1.56"
 categories = ["science", "simulation","ffi"]
 description = "Quantum computing circuit toolkit. Python interface of roqoqo"
-<<<<<<< HEAD
 include = ["src*", "build.rs", "qoqo*", "LICENSE", "README.md", "pyproject.toml"]
-=======
-exclude = ["tests*", "examples*", "docs*", "*.code-workspace"]
-include = ["src*", "LICENSE", "qoqo*", "build.rs", "README.md", "pyproject.toml"]
->>>>>>> 297d38cc
 
 # See more keys and their definitions at https://doc.rust-lang.org/cargo/reference/manifest.html
 
