--- conflicted
+++ resolved
@@ -1,9 +1,5 @@
 [package]
-<<<<<<< HEAD
-version = "1.20.1"
-=======
 version = "1.21.0"
->>>>>>> d9b83800
 name = "qoqo"
 authors = ["HQS Quantum Simulations <info@quantumsimulations.de>"]
 license = "Apache-2.0"
@@ -37,13 +33,8 @@
 features = ["num-complex", "multiple-pymethods"]
 
 [dependencies]
-<<<<<<< HEAD
-qoqo-macros = { version = "1.20", path = "../qoqo-macros" }
-roqoqo = { version = "1.20", path = "../roqoqo", features = [
-=======
 qoqo-macros = { version = "~1.21", path = "../qoqo-macros" }
 roqoqo = { version = "~1.21", path = "../roqoqo", features = [
->>>>>>> d9b83800
     "serialize",
     "overrotate",
 ] }
