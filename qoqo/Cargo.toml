[package]
name = "qoqo"
version = "1.6.1"
authors = ["HQS Quantum Simulations <info@quantumsimulations.de>"]
license = "Apache-2.0"
homepage = "https://github.com/HQSquantumsimulations/qoqo"
repository = "https://github.com/HQSquantumsimulations/qoqo"
documentation = "https://docs.rs/qoqo/"
readme = "README.md"
edition = "2021"
rust-version = "1.56"
categories = ["science", "simulation","ffi"]
description = "Quantum computing circuit toolkit. Python interface of roqoqo"
include = ["src*", "build.rs", "qoqo*", "LICENSE", "README.md", "pyproject.toml"]

# See more keys and their definitions at https://doc.rust-lang.org/cargo/reference/manifest.html

[lib]
name = "qoqo"
path = "src/lib.rs"
doctest = false
crate-type = ["cdylib", "rlib"]

[dependencies.pyo3]
version = "0.19"
features = ["num-complex"]

[dependencies]
serde = { version = "1.0", features = ["derive"] }
ndarray = "0.15"
num-complex = "0.4"
thiserror = "1.0"
qoqo_calculator = { version="1.1" }
qoqo_calculator_pyo3 = {version="1.1", default-features=false}
<<<<<<< HEAD
qoqo-macros = {version="1.6.0-alpha.0", path="../qoqo-macros"}
roqoqo = {version="1.6.0-alpha.0", path="../roqoqo", features=["serialize", "overrotate"]}
=======
qoqo-macros = {version="1.6.1", path="../qoqo-macros"}
roqoqo = {version="1.6.1", path="../roqoqo", features=["serialize", "overrotate"]}
struqture = {version="1.3", optional = true}
struqture-py = {version = "1.3", optional = true, default-features = false}
>>>>>>> 0c5b91a8
numpy = "0.19"
bincode = "1.3"
serde_json = "1.0"
schemars = "0.8"

[dev-dependencies]
test-case = "3.0"
nalgebra = "0.32"

[build-dependencies]
quote = "1.0"
syn = { version = "2.0", features = ["full", "visit"] }
proc-macro2 = "1.0"
pyo3-build-config = "0.19"

[package.metadata.docs.rs]
no-default-features = true

[features]
extension-module = ["pyo3/extension-module", "circuitdag"]
default = ["extension-module", "json_schema"]
circuitdag = ["roqoqo/circuitdag"]
json_schema = ["roqoqo/json_schema"]
unstable_noise_models = ["struqture", "roqoqo/unstable_noise_models", "struqture-py"]<|MERGE_RESOLUTION|>--- conflicted
+++ resolved
@@ -32,15 +32,10 @@
 thiserror = "1.0"
 qoqo_calculator = { version="1.1" }
 qoqo_calculator_pyo3 = {version="1.1", default-features=false}
-<<<<<<< HEAD
-qoqo-macros = {version="1.6.0-alpha.0", path="../qoqo-macros"}
-roqoqo = {version="1.6.0-alpha.0", path="../roqoqo", features=["serialize", "overrotate"]}
-=======
 qoqo-macros = {version="1.6.1", path="../qoqo-macros"}
 roqoqo = {version="1.6.1", path="../roqoqo", features=["serialize", "overrotate"]}
 struqture = {version="1.3", optional = true}
 struqture-py = {version = "1.3", optional = true, default-features = false}
->>>>>>> 0c5b91a8
 numpy = "0.19"
 bincode = "1.3"
 serde_json = "1.0"
