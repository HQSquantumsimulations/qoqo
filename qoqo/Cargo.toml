[package]
name = "qoqo"
<<<<<<< HEAD
version = "1.11.0-alpha.2"
=======
version = "1.12.0"
>>>>>>> 90b02e7c
authors = ["HQS Quantum Simulations <info@quantumsimulations.de>"]
license = "Apache-2.0"
homepage = "https://github.com/HQSquantumsimulations/qoqo"
repository = "https://github.com/HQSquantumsimulations/qoqo"
documentation = "https://docs.rs/qoqo/"
readme = "README.md"
edition = "2021"
rust-version = "1.56"
categories = ["science", "simulation", "ffi"]
description = "Quantum computing circuit toolkit. Python interface of roqoqo"
include = [
    "src*",
    "build.rs",
    "qoqo*",
    "LICENSE",
    "README.md",
    "pyproject.toml",
]

# See more keys and their definitions at https://doc.rust-lang.org/cargo/reference/manifest.html

[lib]
name = "qoqo"
path = "src/lib.rs"
doctest = false
crate-type = ["cdylib", "rlib"]

[dependencies.pyo3]
version = "0.21"
features = ["num-complex", "multiple-pymethods"]

[dependencies]
serde = { version = "1.0", features = ["derive"] }
ndarray = "0.15"
num-complex = "0.4"
thiserror = "1.0"
<<<<<<< HEAD
qoqo_calculator = { version="1.1" }
qoqo_calculator_pyo3 = {version="1.1", default-features=false}
qoqo-macros = {version="1.11.0-alpha.2", path="../qoqo-macros"}
roqoqo = {version="1.11.0-alpha.2", path="../roqoqo", features=["serialize", "overrotate"]}
struqture = {version="1.5"}
struqture-py = {version = "1.5", default-features = false}
numpy = "0.20"
=======
qoqo_calculator = { version = "1.2" }
qoqo_calculator_pyo3 = { version = "1.2", default-features = false }
qoqo-macros = { version = "1.12.0", path = "../qoqo-macros" }
roqoqo = { version = "1.12.0", path = "../roqoqo", features = [
    "serialize",
    "overrotate",
] }
struqture = { version = "1.5" }
struqture-py = { version = "1.7", default-features = false }
numpy = "0.21"
>>>>>>> 90b02e7c
bincode = "1.3"
serde_json = "1.0"
schemars = "0.8"

[dev-dependencies]
test-case = "3.0"
nalgebra = "0.32"

[build-dependencies]
quote = "1.0"
syn = { version = "2.0", features = ["full", "visit"] }
proc-macro2 = "1.0"
pyo3-build-config = "0.21"

[package.metadata.docs.rs]
no-default-features = true

[features]
extension-module = ["pyo3/extension-module", "circuitdag"]
default = ["extension-module", "json_schema"]
circuitdag = ["roqoqo/circuitdag"]
json_schema = ["roqoqo/json_schema"]
<<<<<<< HEAD
unstable_chain_with_environment = ["roqoqo/unstable_chain_with_environment", "qoqo-macros/unstable_chain_with_environment"]
unstable_analog_operations = ["roqoqo/unstable_analog_operations"]
unstable_operation_definition = ["roqoqo/unstable_operation_definition"]
=======
unstable_chain_with_environment = [
    "roqoqo/unstable_chain_with_environment",
    "qoqo-macros/unstable_chain_with_environment",
]
unstable_analog_operations = ["roqoqo/unstable_analog_operations"]
>>>>>>> 90b02e7c
<|MERGE_RESOLUTION|>--- conflicted
+++ resolved
@@ -1,10 +1,6 @@
 [package]
 name = "qoqo"
-<<<<<<< HEAD
-version = "1.11.0-alpha.2"
-=======
-version = "1.12.0"
->>>>>>> 90b02e7c
+version = "1.13.0"
 authors = ["HQS Quantum Simulations <info@quantumsimulations.de>"]
 license = "Apache-2.0"
 homepage = "https://github.com/HQSquantumsimulations/qoqo"
@@ -41,26 +37,16 @@
 ndarray = "0.15"
 num-complex = "0.4"
 thiserror = "1.0"
-<<<<<<< HEAD
-qoqo_calculator = { version="1.1" }
-qoqo_calculator_pyo3 = {version="1.1", default-features=false}
-qoqo-macros = {version="1.11.0-alpha.2", path="../qoqo-macros"}
-roqoqo = {version="1.11.0-alpha.2", path="../roqoqo", features=["serialize", "overrotate"]}
-struqture = {version="1.5"}
-struqture-py = {version = "1.5", default-features = false}
-numpy = "0.20"
-=======
 qoqo_calculator = { version = "1.2" }
 qoqo_calculator_pyo3 = { version = "1.2", default-features = false }
-qoqo-macros = { version = "1.12.0", path = "../qoqo-macros" }
-roqoqo = { version = "1.12.0", path = "../roqoqo", features = [
+qoqo-macros = { version = "1.13.0", path = "../qoqo-macros" }
+roqoqo = { version = "1.13.0", path = "../roqoqo", features = [
     "serialize",
     "overrotate",
 ] }
 struqture = { version = "1.5" }
 struqture-py = { version = "1.7", default-features = false }
 numpy = "0.21"
->>>>>>> 90b02e7c
 bincode = "1.3"
 serde_json = "1.0"
 schemars = "0.8"
@@ -83,14 +69,9 @@
 default = ["extension-module", "json_schema"]
 circuitdag = ["roqoqo/circuitdag"]
 json_schema = ["roqoqo/json_schema"]
-<<<<<<< HEAD
-unstable_chain_with_environment = ["roqoqo/unstable_chain_with_environment", "qoqo-macros/unstable_chain_with_environment"]
-unstable_analog_operations = ["roqoqo/unstable_analog_operations"]
-unstable_operation_definition = ["roqoqo/unstable_operation_definition"]
-=======
 unstable_chain_with_environment = [
     "roqoqo/unstable_chain_with_environment",
     "qoqo-macros/unstable_chain_with_environment",
 ]
 unstable_analog_operations = ["roqoqo/unstable_analog_operations"]
->>>>>>> 90b02e7c
+unstable_operation_definition = ["roqoqo/unstable_operation_definition"]