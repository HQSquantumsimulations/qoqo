[project]
name = "qoqo"
<<<<<<< HEAD
version = "1.11.1"
dependencies = [
  'numpy',
  'qoqo_calculator_pyo3>=1.1,<1.2',
=======
version = "1.15.1"
dependencies = ['numpy', 'qoqo_calculator_pyo3>=1.2, <1.3']
license = { text = "Apache-2.0 AND Apache-2.0 with LLVM-exception AND MIT AND Unicode-DFS-2016 AND BSD-2-Clause AND BSD-3-CLause" }
maintainers = [
  { name = "HQS Quantum Simulations GmbH", email = "info@quantumsimulations.de" },
>>>>>>> b1a8e3be
]
requires-python = ">=3.8"
readme = "README.md"

[build-system]
requires = ["maturin>=1.0,<2.0"]
build-backend = "maturin"

[tool.maturin]
bindings = "pyo3"
compatibility = "manylinux2014"
skip-auditwheel = false
strip = true
profile = "release"

[project.optional-dependencies]
docs = [
  "sphinx >= 2.1",
  "nbsphinx",
  "pygments",
  "recommonmark",
  "myst_parser",
  "sphinx_rtd_theme",
  "tomli",
]<|MERGE_RESOLUTION|>--- conflicted
+++ resolved
@@ -1,17 +1,10 @@
 [project]
 name = "qoqo"
-<<<<<<< HEAD
-version = "1.11.1"
-dependencies = [
-  'numpy',
-  'qoqo_calculator_pyo3>=1.1,<1.2',
-=======
 version = "1.15.1"
 dependencies = ['numpy', 'qoqo_calculator_pyo3>=1.2, <1.3']
 license = { text = "Apache-2.0 AND Apache-2.0 with LLVM-exception AND MIT AND Unicode-DFS-2016 AND BSD-2-Clause AND BSD-3-CLause" }
 maintainers = [
   { name = "HQS Quantum Simulations GmbH", email = "info@quantumsimulations.de" },
->>>>>>> b1a8e3be
 ]
 requires-python = ">=3.8"
 readme = "README.md"
