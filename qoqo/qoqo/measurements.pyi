--- conflicted
+++ resolved
@@ -19,1005 +19,1018 @@
 """
 
 from typing import Optional, List, Dict, Union
-from struqture_py.spins import PauliProduct # type: ignore
+from struqture_py.spins import PauliProduct  # type: ignore
 from .qoqo import Circuit
 
 class PauliZProductInput:
     """
-Provides Necessary Information to run a [roqoqo::measurements::PauliZProduct] measurement.
-
-The PauliZProductInput starts with just the number of qubtis and flipped measurements set.
-The pauli_poduct_qubit_masks and measured_exp_vals start empty
-and can be extended with [PauliZProductInput::add_pauliz_product]
-[PauliZProductInput::add_linear_exp_val] and [PauliZProductInput::add_symbolic_exp_val]
-
-Args:
-    number_qubits (int): The number of qubits in the PauliZProduct measurement.
-    use_flipped_measurement (bool): Whether or not to use flipped measurements.
-
-Returns:
-    self: The new instance of PauliZProductInput with pauli_product_qubit_masks = an empty dictionary, the
-          specified number of qubits in input, number_pauli_products = 0, measured_exp_vals = an empty
-          dictionary, and whether to use flipped measurements as specified in input.
-"""
+    Provides Necessary Information to run a [roqoqo::measurements::PauliZProduct] measurement.
+
+    The PauliZProductInput starts with just the number of qubtis and flipped measurements set.
+    The pauli_poduct_qubit_masks and measured_exp_vals start empty
+    and can be extended with [PauliZProductInput::add_pauliz_product]
+    [PauliZProductInput::add_linear_exp_val] and [PauliZProductInput::add_symbolic_exp_val]
+
+    Args:
+        number_qubits (int): The number of qubits in the PauliZProduct measurement.
+        use_flipped_measurement (bool): Whether or not to use flipped measurements.
+
+    Returns:
+        self: The new instance of PauliZProductInput with pauli_product_qubit_masks = an empty dictionary, the
+              specified number of qubits in input, number_pauli_products = 0, measured_exp_vals = an empty
+              dictionary, and whether to use flipped measurements as specified in input.
+    """
 
     def __init__(self, number_qubits: int, use_flipped_measurement: bool):
-       return
-
-    def add_pauliz_product(self, readout: str, pauli_product_mask: List[int]) -> int: # type: ignore
-        """
-Add measured Pauli product to PauliZProductInput and returns index of Pauli product.
-
-When the pauli product is already in the measurement input the function only returns
-it index.
-
-Args:
-    readout (str): The name of the readout register the pauli_product is defined on.
-    pauli_product_mask (List[int]): List of the qubits involved in the Pauli produc measurement.
-
-Returns:
-    int: The index of the added Pauli product in the list of all Pauli products.
-
-Raises:
-    RuntimeError: Failed to add pauli product.
-"""
-
-    def add_linear_exp_val(self, name: str, linear: Dict[int, float]): # type: ignore
-        """
-Add linear definition of expectation value to measurement input.
-
-Adds an expectation value that is defined by a linear combination
-of expectation values of Pauli products.
-
-Args:
-    name (str): The name of the expectation value.
-    linear (Dict[int, float]): The linear combination of expectation values as a map between Pauli product index and coefficient.
-
-Raises:
-    RuntimeError: Failed to add linear expectation value.
-"""
-
-    def add_symbolic_exp_val(self, name: str, symbolic: str, given): # type: ignore
-        """
-Add symbolic definition of expectation value to measurement input.
-
-Adds an expectation value that is defined by a symbolic combination
-of expectation values of Pauli products.
-
-Args:
-    name (str): The name of the expectation value.
-    symbolic (str): The symbolic expression for the expectation values
-                    given by [qoqo_calculator::CalculatorFloat].
-
-Raises:
-    RuntimeError: Failed to add symbolic expectation value.
-
-The i-th PauliProducts are hardcoded as variables pauli_product_i
-in the string expression of CalculatorFloat.
-"""
-
-    def to_json(self) -> str: # type: ignore
-        """
-Serialize the PauliZProductInput to json form.
-
-Returns:
-    str: The serialized PauliZProductInput.
-
-Raises:
-    PyRuntimeError: Unexpected error serializing PauliZProductInput.
-"""
-
-    def from_json(self) -> PauliZProductInput: # type: ignore
-        """
-Deserialize the PauliZProductInput from json form.
-
-Returns:
-    PauliZProductInput: The deserialized PauliZProductInput.
-
-Raises:
-    PyRuntimeError: Cannot deserialize string to PauliZProductInput.
-"""
-
-    def to_bincode(self) -> bytearray: # type: ignore
-        """
-Return the bincode representation of the PauliZProductInput using the [bincode] crate.
-
-Returns:
-    ByteArray: The serialized PauliZProductInput (in [bincode] form).
-
-Raises:
-    ValueError: Cannot serialize PauliZProductInput to bytes.
-"""
-
-    def from_bincode(self, input: bytearray) -> PauliZProductInput: # type: ignore
-        """
-Convert the bincode representation of the PauliZProductInput to a PauliZProductInput using the [bincode] crate.
-
-Args:
-    input (ByteArray): The serialized PauliZProductInput (in [bincode] form).
-
-Returns:
-    PauliZProductInput: The deserialized PauliZProductInput.
-
-Raises:
-    TypeError: Input cannot be converted to byte array.
-    ValueError: Input cannot be deserialized to PauliZProductInput.
-"""
-
-    def json_schema(self) -> str: # type: ignore
-        """
-Return the JsonSchema for the json serialisation of the class.
-
-Returns:
-    str: The json schema serialized to json
-"""
-
-    def current_version(self) -> str: # type: ignore
-        """
-Returns the current version of the qoqo library .
-
-Returns:
-    str: The current version of the library.
-"""
-
-    def min_supported_version(self) -> str: # type: ignore
-        """
-Return the minimum version of qoqo that supports this object.
-
-Returns:
-    str: The minimum version of the qoqo library to deserialize this object.
-"""
+        return
+
+    def add_pauliz_product(self, readout: str, pauli_product_mask: List[int]) -> int:  # type: ignore
+        """
+        Add measured Pauli product to PauliZProductInput and returns index of Pauli product.
+
+        When the pauli product is already in the measurement input the function only returns
+        it index.
+
+        Args:
+            readout (str): The name of the readout register the pauli_product is defined on.
+            pauli_product_mask (List[int]): List of the qubits involved in the Pauli produc measurement.
+
+        Returns:
+            int: The index of the added Pauli product in the list of all Pauli products.
+
+        Raises:
+            RuntimeError: Failed to add pauli product.
+        """
+
+    def add_linear_exp_val(self, name: str, linear: Dict[int, float]):  # type: ignore
+        """
+        Add linear definition of expectation value to measurement input.
+
+        Adds an expectation value that is defined by a linear combination
+        of expectation values of Pauli products.
+
+        Args:
+            name (str): The name of the expectation value.
+            linear (Dict[int, float]): The linear combination of expectation values as a map between Pauli product index and coefficient.
+
+        Raises:
+            RuntimeError: Failed to add linear expectation value.
+        """
+
+    def add_symbolic_exp_val(self, name: str, symbolic: str, given):  # type: ignore
+        """
+        Add symbolic definition of expectation value to measurement input.
+
+        Adds an expectation value that is defined by a symbolic combination
+        of expectation values of Pauli products.
+
+        Args:
+            name (str): The name of the expectation value.
+            symbolic (str): The symbolic expression for the expectation values
+                            given by [qoqo_calculator::CalculatorFloat].
+
+        Raises:
+            RuntimeError: Failed to add symbolic expectation value.
+
+        The i-th PauliProducts are hardcoded as variables pauli_product_i
+        in the string expression of CalculatorFloat.
+        """
+
+    def to_json(self) -> str:  # type: ignore
+        """
+        Serialize the PauliZProductInput to json form.
+
+        Returns:
+            str: The serialized PauliZProductInput.
+
+        Raises:
+            PyRuntimeError: Unexpected error serializing PauliZProductInput.
+        """
+
+    def from_json(self) -> PauliZProductInput:  # type: ignore
+        """
+        Deserialize the PauliZProductInput from json form.
+
+        Returns:
+            PauliZProductInput: The deserialized PauliZProductInput.
+
+        Raises:
+            PyRuntimeError: Cannot deserialize string to PauliZProductInput.
+        """
+
+    def to_bincode(self) -> bytearray:  # type: ignore
+        """
+        Return the bincode representation of the PauliZProductInput using the [bincode] crate.
+
+        Returns:
+            ByteArray: The serialized PauliZProductInput (in [bincode] form).
+
+        Raises:
+            ValueError: Cannot serialize PauliZProductInput to bytes.
+        """
+
+    def from_bincode(self, input: bytearray) -> PauliZProductInput:  # type: ignore
+        """
+        Convert the bincode representation of the PauliZProductInput to a PauliZProductInput using the [bincode] crate.
+
+        Args:
+            input (ByteArray): The serialized PauliZProductInput (in [bincode] form).
+
+        Returns:
+            PauliZProductInput: The deserialized PauliZProductInput.
+
+        Raises:
+            TypeError: Input cannot be converted to byte array.
+            ValueError: Input cannot be deserialized to PauliZProductInput.
+        """
+
+    def json_schema(self) -> str:  # type: ignore
+        """
+        Return the JsonSchema for the json serialisation of the class.
+
+        Returns:
+            str: The json schema serialized to json
+        """
+
+    def current_version(self) -> str:  # type: ignore
+        """
+        Returns the current version of the qoqo library .
+
+        Returns:
+            str: The current version of the library.
+        """
+
+    def min_supported_version(self) -> str:  # type: ignore
+        """
+        Return the minimum version of qoqo that supports this object.
+
+        Returns:
+            str: The minimum version of the qoqo library to deserialize this object.
+        """
 
 class CheatedPauliZProductInput:
     """
-Collected information for executing a cheated basis rotation measurement.
-
-The CheatedPauliZProductInput starts with just the number of qubtis and flipped measurements set.
-The pauli_poduct_qubit_masks and measured_exp_vals start empty
-and can be extended with [CheatedPauliZProductInput::add_linear_exp_val] and
-[CheatedPauliZProductInput::add_symbolic_exp_val].
-
-Returns:
-    self: The new instance of CheatedPauliZProductInput with measured_exp_vals = an empty
-           HashMap and pauli_product_keys = an empty HashMap.
-"""
+    Collected information for executing a cheated basis rotation measurement.
+
+    The CheatedPauliZProductInput starts with just the number of qubtis and flipped measurements set.
+    The pauli_poduct_qubit_masks and measured_exp_vals start empty
+    and can be extended with [CheatedPauliZProductInput::add_linear_exp_val] and
+    [CheatedPauliZProductInput::add_symbolic_exp_val].
+
+    Returns:
+        self: The new instance of CheatedPauliZProductInput with measured_exp_vals = an empty
+               HashMap and pauli_product_keys = an empty HashMap.
+    """
 
     def __init__(self):
-       return
-
-    def add_pauliz_product(self, readout: str) -> int: # type: ignore
-        """
-Add measured Pauli product to CheatedPauliZProductInput and returns index of Pauli product.
-
-When the pauli product is already in the measurement input the function only returns
-its index.
-
-Args:
-    readout (str): The name of the readout register containing the pauli_product expectation value.
-
-Returns:
-    int: The index of the added Pauli product in the list of all Pauli products.
-"""
-
-    def add_linear_exp_val(self, name: str, linear: Dict[int, float]): # type: ignore
-        """
-Add linear definition of expectation value to measurement input.
-
-Adds an expectation value that is defined by a linear combination
-of expectation values of Pauli products.
-
-Args:
-    name (str): The name of the expectation value.
-    linear (Dict[int, float]): The linear combination of expectation values as a map between Pauli product index and coefficient.
-
-Raises:
-    RuntimeError: Failed to add linear expectation value.
-"""
-
-    def add_symbolic_exp_val(self, name: str, symbolic: str, given): # type: ignore
-        """
-Add symbolic definition of expectation value to measurement input.
-
-Adds an expectation value that is defined by a symbolic combination
-of expectation values of Pauli products.
-
-Args:
-    name (str): The name of the expectation value.
-    symbolic (str): The symbolic expression for the expectation values
-                    given by [qoqo_calculator::CalculatorFloat].
-
-Raises:
-    RuntimeError: Failed to add symbolic expectation value.
-
-The i-th PauliProducts are hardcoded as variables pauli_product_i
-in the string expression of CalculatorFloat.
-
-"""
-
-    def to_json(self) -> str: # type: ignore
-        """
-Serialize the CheatedPauliZProductInput to json form.
-
-Returns:
-    str: The serialized CheatedPauliZProductInput.
-
-Raises:
-    PyRuntimeError: Unexpected error serializing CheatedPauliZProductInput.
-"""
-
-    def from_json(self) -> CheatedPauliZProductInput: # type: ignore
-        """
-Deserialize the CheatedPauliZProductInput from json form.
-
-Returns:
-    CheatedPauliZProductInput: The deserialized CheatedPauliZProductInput.
-
-Raises:
-    PyRuntimeError: Cannot deserialize string to CheatedPauliZProductInput.
-"""
-
-    def to_bincode(self) -> bytearray: # type: ignore
-        """
-Return the bincode representation of the CheatedPauliZProductInput using the [bincode] crate.
-
-Returns:
-    ByteArray: The serialized CheatedPauliZProductInput (in [bincode] form).
-
-Raises:
-    ValueError: Cannot serialize CheatedPauliZProductInput to bytes.
-"""
-
-    def from_bincode(self, input: bytearray) -> CheatedPauliZProductInput: # type: ignore
-        """
-Convert the bincode representation of the CheatedPauliZProductInput to a CheatedPauliZProductInput using the [bincode] crate.
-
-Args:
-    input (ByteArray): The serialized CheatedPauliZProductInput (in [bincode] form).
-
-Returns:
-    CheatedPauliZProductInput: The deserialized CheatedPauliZProductInput.
-
-Raises:
-    TypeError: Input cannot be converted to byte array.
-    ValueError: Input cannot be deserialized to CheatedPauliZProductInput.
-"""
-
-    def json_schema(self) -> str: # type: ignore
-        """
-Return the JsonSchema for the json serialisation of the class.
-
-Returns:
-    str: The json schema serialized to json
-"""
-
-    def current_version(self) -> str: # type: ignore
-        """
-Returns the current version of the qoqo library .
-
-Returns:
-    str: The current version of the library.
-"""
-
-    def min_supported_version(self) -> str: # type: ignore
-        """
-Return the minimum version of qoqo that supports this object.
-
-Returns:
-    str: The minimum version of the qoqo library to deserialize this object.
-"""
+        return
+
+    def add_pauliz_product(self, readout: str) -> int:  # type: ignore
+        """
+        Add measured Pauli product to CheatedPauliZProductInput and returns index of Pauli product.
+
+        When the pauli product is already in the measurement input the function only returns
+        its index.
+
+        Args:
+            readout (str): The name of the readout register containing the pauli_product expectation value.
+
+        Returns:
+            int: The index of the added Pauli product in the list of all Pauli products.
+        """
+
+    def add_linear_exp_val(self, name: str, linear: Dict[int, float]):  # type: ignore
+        """
+        Add linear definition of expectation value to measurement input.
+
+        Adds an expectation value that is defined by a linear combination
+        of expectation values of Pauli products.
+
+        Args:
+            name (str): The name of the expectation value.
+            linear (Dict[int, float]): The linear combination of expectation values as a map between Pauli product index and coefficient.
+
+        Raises:
+            RuntimeError: Failed to add linear expectation value.
+        """
+
+    def add_symbolic_exp_val(self, name: str, symbolic: str, given):  # type: ignore
+        """
+        Add symbolic definition of expectation value to measurement input.
+
+        Adds an expectation value that is defined by a symbolic combination
+        of expectation values of Pauli products.
+
+        Args:
+            name (str): The name of the expectation value.
+            symbolic (str): The symbolic expression for the expectation values
+                            given by [qoqo_calculator::CalculatorFloat].
+
+        Raises:
+            RuntimeError: Failed to add symbolic expectation value.
+
+        The i-th PauliProducts are hardcoded as variables pauli_product_i
+        in the string expression of CalculatorFloat.
+
+        """
+
+    def to_json(self) -> str:  # type: ignore
+        """
+        Serialize the CheatedPauliZProductInput to json form.
+
+        Returns:
+            str: The serialized CheatedPauliZProductInput.
+
+        Raises:
+            PyRuntimeError: Unexpected error serializing CheatedPauliZProductInput.
+        """
+
+    def from_json(self) -> CheatedPauliZProductInput:  # type: ignore
+        """
+        Deserialize the CheatedPauliZProductInput from json form.
+
+        Returns:
+            CheatedPauliZProductInput: The deserialized CheatedPauliZProductInput.
+
+        Raises:
+            PyRuntimeError: Cannot deserialize string to CheatedPauliZProductInput.
+        """
+
+    def to_bincode(self) -> bytearray:  # type: ignore
+        """
+        Return the bincode representation of the CheatedPauliZProductInput using the [bincode] crate.
+
+        Returns:
+            ByteArray: The serialized CheatedPauliZProductInput (in [bincode] form).
+
+        Raises:
+            ValueError: Cannot serialize CheatedPauliZProductInput to bytes.
+        """
+
+    def from_bincode(self, input: bytearray) -> CheatedPauliZProductInput:  # type: ignore
+        """
+        Convert the bincode representation of the CheatedPauliZProductInput to a CheatedPauliZProductInput using the [bincode] crate.
+
+        Args:
+            input (ByteArray): The serialized CheatedPauliZProductInput (in [bincode] form).
+
+        Returns:
+            CheatedPauliZProductInput: The deserialized CheatedPauliZProductInput.
+
+        Raises:
+            TypeError: Input cannot be converted to byte array.
+            ValueError: Input cannot be deserialized to CheatedPauliZProductInput.
+        """
+
+    def json_schema(self) -> str:  # type: ignore
+        """
+        Return the JsonSchema for the json serialisation of the class.
+
+        Returns:
+            str: The json schema serialized to json
+        """
+
+    def current_version(self) -> str:  # type: ignore
+        """
+        Returns the current version of the qoqo library .
+
+        Returns:
+            str: The current version of the library.
+        """
+
+    def min_supported_version(self) -> str:  # type: ignore
+        """
+        Return the minimum version of qoqo that supports this object.
+
+        Returns:
+            str: The minimum version of the qoqo library to deserialize this object.
+        """
 
 class CheatedInput:
     """
-Provides Necessary Information to run a cheated measurement.
-
-The CheatedInput stores the number of qubits that are measured
-and a dictionary mapping expectation value names to operators on the Hilbert space
-of the qubits. The operators are represented by sparse lists of non-zero entry triples
-of an operator matrix.
-
-Args:
-    number_qubits (int): The number of qubits in the PauliZProduct measurement.
-
-Returns:
-    CheatedInput: The new instance of CheatedInput with the specified number of qubits in input,
-                  and an empty dictionay of expectation values.
-"""
+    Provides Necessary Information to run a cheated measurement.
+
+    The CheatedInput stores the number of qubits that are measured
+    and a dictionary mapping expectation value names to operators on the Hilbert space
+    of the qubits. The operators are represented by sparse lists of non-zero entry triples
+    of an operator matrix.
+
+    Args:
+        number_qubits (int): The number of qubits in the PauliZProduct measurement.
+
+    Returns:
+        CheatedInput: The new instance of CheatedInput with the specified number of qubits in input,
+                      and an empty dictionay of expectation values.
+    """
 
     def __init__(self, number_qubits: int):
-       return
-
-    def add_operator_exp_val(self, name: str, operator: int, int, complex, readout: str): # type: ignore
-        """
-Add operator based expectation value to measurement input.
-
-Adds an expectation value that is defined by an operator on the Hilbert space.
-
-Args:
-    name (str): The name of the expectation value.
-    operator (List[(int, int, complex)]): The measured operator on the Hilbert space,
-                                          given as a list of sparse matrix entries of the form (row, col, value).
-    readout (str): The mame of the readout register that contains the density matrix or satevector.
-
-Raises:
-    RuntimeError: Failed to add operator based expectation value.
-"""
-
-    def to_json(self) -> str: # type: ignore
-        """
-Serialize the CheatedInput to json form.
-
-Returns:
-    str: The serialized CheatedInput.
-
-Raises:
-    PyRuntimeError: Unexpected error serializing CheatedInput.
-"""
-
-    def from_json(self) -> CheatedInput: # type: ignore
-        """
-Deserialize the CheatedInput from json form.
-
-Returns:
-    CheatedInput: The deserialized CheatedInput.
-
-Raises:
-    PyRuntimeError: Cannot deserialize string to CheatedInput.
-"""
-
-    def to_bincode(self) -> bytearray: # type: ignore
-        """
-Return the bincode representation of the CheatedInput using the [bincode] crate.
-
-Returns:
-    ByteArray: The serialized CheatedInput (in [bincode] form).
-
-Raises:
-    ValueError: Cannot serialize CheatedInput to bytes.
-"""
-
-    def from_bincode(self, input: bytearray) -> CheatedInput: # type: ignore
-        """
-Convert the bincode representation of the CheatedInput to a CheatedInput using the [bincode] crate.
-
-Args:
-    input (ByteArray): The serialized CheatedInput (in [bincode] form).
-
-Returns:
-    CheatedInput: The deserialized CheatedInput.
-
-Raises:
-    TypeError: Input cannot be converted to byte array.
-    ValueError: Input cannot be deserialized to CheatedInput.
-"""
-
-    def json_schema(self) -> str: # type: ignore
-        """
-Return the JsonSchema for the json serialisation of the class.
-
-Returns:
-    str: The json schema serialized to json
-"""
-
-    def current_version(self) -> str: # type: ignore
-        """
-Returns the current version of the qoqo library .
-
-Returns:
-    str: The current version of the library.
-"""
-
-    def min_supported_version(self) -> str: # type: ignore
-        """
-Return the minimum version of qoqo that supports this object.
-
-Returns:
-    str: The minimum version of the qoqo library to deserialize this object.
-"""
+        return
+
+    def add_operator_exp_val(self, name: str, operator: int, int, complex, readout: str):  # type: ignore
+        """
+        Add operator based expectation value to measurement input.
+
+        Adds an expectation value that is defined by an operator on the Hilbert space.
+
+        Args:
+            name (str): The name of the expectation value.
+            operator (List[(int, int, complex)]): The measured operator on the Hilbert space,
+                                                  given as a list of sparse matrix entries of the form (row, col, value).
+            readout (str): The mame of the readout register that contains the density matrix or satevector.
+
+        Raises:
+            RuntimeError: Failed to add operator based expectation value.
+        """
+
+    def to_json(self) -> str:  # type: ignore
+        """
+        Serialize the CheatedInput to json form.
+
+        Returns:
+            str: The serialized CheatedInput.
+
+        Raises:
+            PyRuntimeError: Unexpected error serializing CheatedInput.
+        """
+
+    def from_json(self) -> CheatedInput:  # type: ignore
+        """
+        Deserialize the CheatedInput from json form.
+
+        Returns:
+            CheatedInput: The deserialized CheatedInput.
+
+        Raises:
+            PyRuntimeError: Cannot deserialize string to CheatedInput.
+        """
+
+    def to_bincode(self) -> bytearray:  # type: ignore
+        """
+        Return the bincode representation of the CheatedInput using the [bincode] crate.
+
+        Returns:
+            ByteArray: The serialized CheatedInput (in [bincode] form).
+
+        Raises:
+            ValueError: Cannot serialize CheatedInput to bytes.
+        """
+
+    def from_bincode(self, input: bytearray) -> CheatedInput:  # type: ignore
+        """
+        Convert the bincode representation of the CheatedInput to a CheatedInput using the [bincode] crate.
+
+        Args:
+            input (ByteArray): The serialized CheatedInput (in [bincode] form).
+
+        Returns:
+            CheatedInput: The deserialized CheatedInput.
+
+        Raises:
+            TypeError: Input cannot be converted to byte array.
+            ValueError: Input cannot be deserialized to CheatedInput.
+        """
+
+    def json_schema(self) -> str:  # type: ignore
+        """
+        Return the JsonSchema for the json serialisation of the class.
+
+        Returns:
+            str: The json schema serialized to json
+        """
+
+    def current_version(self) -> str:  # type: ignore
+        """
+        Returns the current version of the qoqo library .
+
+        Returns:
+            str: The current version of the library.
+        """
+
+    def min_supported_version(self) -> str:  # type: ignore
+        """
+        Return the minimum version of qoqo that supports this object.
+
+        Returns:
+            str: The minimum version of the qoqo library to deserialize this object.
+        """
 
 class PauliZProduct:
     """
-Collected information for executing a measurement of PauliZ product.
-
-Args:
-    constant_circuit (Optional[Circuit]): The constant Circuit that is executed before each Circuit in circuits.
-    circuits (List[Circuit]): The collection of quantum circuits for the separate basis rotations.
-    input (PauliZProductInput): The additional input information required for measurement.
-
-Returns:
-    PauliZProduct: The PauliZProduct containing the new PauliZ product measurement.
-"""
-
-    def __init__(self, constant_circuit: Optional[Circuit], circuits: List[Circuit], input: PauliZProductInput):
-       return
-
-    def evaluate(self, input_bit_registers: Dict[str, Union[List[List[int]], List[List[bool]]]], float_registers: Dict[str, List[List[float]]], complex_registers: Dict[str, List[List[complex]]]) -> Optional[Dict[str, float]]: # type: ignore
-        """
-Execute the PauliZ product measurement.
-
-Args:
-    input_bit_registers (Dict[str, Union[List[List[int]], List[List[bool]]]]): The classical bit registers with the register name as key
-    float_registers (Dict[str, List[List[float]]]): The classical float registers as a dictionary with the register name as key
-    complex_registers (Dict[str, List[List[complex]]]): The classical complex registers as a dictionary with the register name as key
-
-Returns:
-    Optional[Dict[str, float]]: The evaluated measurement.
-
-Raises:
-    RuntimeError: Unexpected repetition of key in bit_register.
-    RuntimeError: Error evaluating PauliZ product measurement.
-"""
-
-    def circuits(self) -> List[Circuit]: # type: ignore
-        """
-Return the collection of quantum circuits for the separate basis rotations.
-
-Returns:
-    List[Circuit]: The quantum circuits.
-"""
-
-    def constant_circuit(self) -> Optional[Circuit]: # type: ignore
-        """
-Return constant circuit that is executed before any Circuit in circuits.
-
-Returns:
-    Optional[Circuit]: The constant Circuit (None if not defined).
-"""
-
-    def input(self) -> PauliZProductInput: # type: ignore
-        """
-Returns the measurement input data defining how to construct expectation values from measurements.
-
-Returns:
-    PauliZProductInput: The measurment input of PauliZProduct.
-"""
-
-    def measurement_type(self) -> str: # type: ignore
-        """
-Returns the type of the measurement in string form.
-
-Returns:
-   str: The type of the measurement.
-"""
-
-    def substitute_parameters(self, substituted_parameters: Dict[str, float]): # type: ignore
-        """
-Return clone of Measurement with symbolic parameters replaced.
-
-Args:
-    substituted_parameters (Dict[str, float]): The dictionary containing the substitutions to use in the Circuit.
-"""
-
-    def _internal_to_bincode(self): # type: ignore
-        """
-Return the name of the measurement and the bincode representation of the Measurement using the [bincode] crate.
-
-Returns:
-    (str, ByteArray): Name and serialized measurement (in [bincode] form).
-
-Raises:
-    ValueError: Cannot serialize Measurement to bytes.
-"""
-
-    def to_bincode(self) -> bytearray: # type: ignore
-        """
-Return the bincode representation of the PauliZProduct using the [bincode] crate.
-
-Returns:
-    ByteArray: The serialized PauliZProduct (in [bincode] form).
-
-Raises:
-    ValueError: Cannot serialize PauliZProduct to bytes.
-"""
-
-    def from_bincode(self, input: bytearray) -> PauliZProduct: # type: ignore
-        """
-Convert the bincode representation of the PauliZProduct to a PauliZProduct using the [bincode] crate.
-
-Args:
-    input (ByteArray): The serialized PauliZProduct (in [bincode] form).
-
-Returns:
-    PauliZProduct: The deserialized PauliZProduct.
-
-Raises:
-    TypeError: Input cannot be converted to byte array.
-    ValueError: Input cannot be deserialized to PauliZProduct.
-"""
-
-    def to_json(self) -> str: # type: ignore
-        """
-Serialize the PauliZProduct to json form using the [serde_json] crate.
-
-Returns:
-    str: The serialized PauliZProduct.
-
-Raises:
-    RuntimeError: Unexpected error serializing PauliZProduct.
-"""
-
-    def from_json(self) -> PauliZProduct: # type: ignore
-        """
-Deserialize the PauliZProduct from json form using the [serde_json] crate.
-
-Returns:
-    PauliZProduct: The deserialized PauliZProduct.
-
-Raises:
-    RuntimeError: Cannot deserialize string to PauliZProduct.
-"""
-
-    def json_schema(self) -> str: # type: ignore
-        """
-Return the JsonSchema for the json serialisation of the class.
-
-Returns:
-    str: The json schema serialized to json
-"""
-
-    def current_version(self) -> str: # type: ignore
-        """
-Returns the current version of the qoqo library .
-
-Returns:
-    str: The current version of the library.
-"""
-
-    def min_supported_version(self) -> str: # type: ignore
-        """
-Return the minimum version of qoqo that supports this object.
-
-Returns:
-    str: The minimum version of the qoqo library to deserialize this object.
-"""
+    Collected information for executing a measurement of PauliZ product.
+
+    Args:
+        constant_circuit (Optional[Circuit]): The constant Circuit that is executed before each Circuit in circuits.
+        circuits (List[Circuit]): The collection of quantum circuits for the separate basis rotations.
+        input (PauliZProductInput): The additional input information required for measurement.
+
+    Returns:
+        PauliZProduct: The PauliZProduct containing the new PauliZ product measurement.
+    """
+
+    def __init__(
+        self,
+        constant_circuit: Optional[Circuit],
+        circuits: List[Circuit],
+        input: PauliZProductInput,
+    ):
+        return
+
+    def evaluate(self, input_bit_registers: Dict[str, Union[List[List[int]], List[List[bool]]]], float_registers: Dict[str, List[List[float]]], complex_registers: Dict[str, List[List[complex]]]) -> Optional[Dict[str, float]]:  # type: ignore
+        """
+        Execute the PauliZ product measurement.
+
+        Args:
+            input_bit_registers (Dict[str, Union[List[List[int]], List[List[bool]]]]): The classical bit registers with the register name as key
+            float_registers (Dict[str, List[List[float]]]): The classical float registers as a dictionary with the register name as key
+            complex_registers (Dict[str, List[List[complex]]]): The classical complex registers as a dictionary with the register name as key
+
+        Returns:
+            Optional[Dict[str, float]]: The evaluated measurement.
+
+        Raises:
+            RuntimeError: Unexpected repetition of key in bit_register.
+            RuntimeError: Error evaluating PauliZ product measurement.
+        """
+
+    def circuits(self) -> List[Circuit]:  # type: ignore
+        """
+        Return the collection of quantum circuits for the separate basis rotations.
+
+        Returns:
+            List[Circuit]: The quantum circuits.
+        """
+
+    def constant_circuit(self) -> Optional[Circuit]:  # type: ignore
+        """
+        Return constant circuit that is executed before any Circuit in circuits.
+
+        Returns:
+            Optional[Circuit]: The constant Circuit (None if not defined).
+        """
+
+    def input(self) -> PauliZProductInput:  # type: ignore
+        """
+        Returns the measurement input data defining how to construct expectation values from measurements.
+
+        Returns:
+            PauliZProductInput: The measurment input of PauliZProduct.
+        """
+
+    def measurement_type(self) -> str:  # type: ignore
+        """
+        Returns the type of the measurement in string form.
+
+        Returns:
+           str: The type of the measurement.
+        """
+
+    def substitute_parameters(self, substituted_parameters: Dict[str, float]):  # type: ignore
+        """
+        Return clone of Measurement with symbolic parameters replaced.
+
+        Args:
+            substituted_parameters (Dict[str, float]): The dictionary containing the substitutions to use in the Circuit.
+        """
+
+    def _internal_to_bincode(self):  # type: ignore
+        """
+        Return the name of the measurement and the bincode representation of the Measurement using the [bincode] crate.
+
+        Returns:
+            (str, ByteArray): Name and serialized measurement (in [bincode] form).
+
+        Raises:
+            ValueError: Cannot serialize Measurement to bytes.
+        """
+
+    def to_bincode(self) -> bytearray:  # type: ignore
+        """
+        Return the bincode representation of the PauliZProduct using the [bincode] crate.
+
+        Returns:
+            ByteArray: The serialized PauliZProduct (in [bincode] form).
+
+        Raises:
+            ValueError: Cannot serialize PauliZProduct to bytes.
+        """
+
+    def from_bincode(self, input: bytearray) -> PauliZProduct:  # type: ignore
+        """
+        Convert the bincode representation of the PauliZProduct to a PauliZProduct using the [bincode] crate.
+
+        Args:
+            input (ByteArray): The serialized PauliZProduct (in [bincode] form).
+
+        Returns:
+            PauliZProduct: The deserialized PauliZProduct.
+
+        Raises:
+            TypeError: Input cannot be converted to byte array.
+            ValueError: Input cannot be deserialized to PauliZProduct.
+        """
+
+    def to_json(self) -> str:  # type: ignore
+        """
+        Serialize the PauliZProduct to json form using the [serde_json] crate.
+
+        Returns:
+            str: The serialized PauliZProduct.
+
+        Raises:
+            RuntimeError: Unexpected error serializing PauliZProduct.
+        """
+
+    def from_json(self) -> PauliZProduct:  # type: ignore
+        """
+        Deserialize the PauliZProduct from json form using the [serde_json] crate.
+
+        Returns:
+            PauliZProduct: The deserialized PauliZProduct.
+
+        Raises:
+            RuntimeError: Cannot deserialize string to PauliZProduct.
+        """
+
+    def json_schema(self) -> str:  # type: ignore
+        """
+        Return the JsonSchema for the json serialisation of the class.
+
+        Returns:
+            str: The json schema serialized to json
+        """
+
+    def current_version(self) -> str:  # type: ignore
+        """
+        Returns the current version of the qoqo library .
+
+        Returns:
+            str: The current version of the library.
+        """
+
+    def min_supported_version(self) -> str:  # type: ignore
+        """
+        Return the minimum version of qoqo that supports this object.
+
+        Returns:
+            str: The minimum version of the qoqo library to deserialize this object.
+        """
 
 class CheatedPauliZProduct:
     """
-Collected information for executing a cheated measurement of PauliZ product.
-
-Args:
-    constant_circuit (Optional[Circuit]): The constant Circuit that is executed before each Circuit in circuits.
-    circuits (List[Circuit]): The collection of quantum circuits for the separate basis rotations.
-    input (CheatedPauliZProductInput): The additional input information required for measurement.
-
-Returns:
-    self: The CheatedPauliZProduct containing the new cheated PauliZ product measurement.
-"""
-
-    def __init__(self, constant_circuit: Optional[Circuit], circuits: List[Circuit], input: CheatedPauliZProductInput):
-       return
-
-    def evaluate(self, input_bit_registers: Dict[str, Union[List[List[int]], List[List[bool]]]], float_registers: Dict[str, List[List[float]]], complex_registers: Dict[str, List[List[complex]]]) -> Optional[Dict[str, float]]: # type: ignore
-        """
-Executes the cheated PauliZ product measurement.
-
-Args:
-    input_bit_registers (Dict[str, Union[List[List[int]], List[List[bool]]]]): The classical bit registers with the register name as key
-    float_registers (Dict[str, List[List[float]]]): The classical float registers as a dictionary with the register name as key
-    complex_registers (Dict[str, List[List[complex]]]): The classical complex registers as a dictionary with the register name as key
-
-Returns:
-    Optional[Dict[str, float]]: The evaluated measurement.
-
-Raises:
-    RuntimeError: Unexpected repetition of key in bit_register.
-    RuntimeError: Error evaluating cheated PauliZ product measurement.
-"""
-
-    def circuits(self) -> List[Circuit]: # type: ignore
-        """
-Returns the collection of quantum circuits for the separate basis rotations.
-
-Returns:
-    List[Circuit]: The quantum circuits.
-"""
-
-    def constant_circuit(self) -> Optional[Circuit]: # type: ignore
-        """
-Returns constant circuit that is executed before any Circuit in circuits.
-
-Returns:
-    Optional[Circuit]: The constant Circuit (None if not defined).
-"""
-
-    def input(self) -> CheatedPauliZProductInput: # type: ignore
-        """
-Returns the measurement input data defining how to construct expectation values from measurements.
-
-Returns:
-    CheatedPauliZProductInput: The measurment input of CheatedPauliZProduct.
-"""
-
-    def measurement_type(self) -> str: # type: ignore
-        """
-Returns the type of the measurement in string form.
-
-Returns:
-   str: The type of the measurement.
-"""
-
-    def substitute_parameters(self, substituted_parameters: Dict[str, float]): # type: ignore
-        """
-Returns clone of Measurement with symbolic parameters replaced
-
-Args:
-    substituted_parameters (Dict[str, float]): The dictionary containing the substitutions to use in the Circuit.
-"""
-
-    def _internal_to_bincode(self): # type: ignore
-        """
-Return the name of the measurement and the bincode representation of the Measurement using the [bincode] crate.
-
-Returns:
-    (str, ByteArray): Name and serialized measurement (in [bincode] form).
-
-Raises:
-    ValueError: Cannot serialize Measurement to bytes.
-"""
-
-    def to_bincode(self) -> bytearray: # type: ignore
-        """
-Return the bincode representation of the CheatedPauliZProduct using the [bincode] crate.
-
-Returns:
-    ByteArray: The serialized CheatedPauliZProduct (in [bincode] form).
-
-Raises:
-    ValueError: Cannot serialize CheatedPauliZProduct to bytes.
-"""
-
-    def from_bincode(self, input: bytearray) -> CheatedPauliZProduct: # type: ignore
-        """
-Convert the bincode representation of the CheatedPauliZProduct to a CheatedPauliZProduct using the [bincode] crate.
-
-Args:
-    input (ByteArray): The serialized CheatedPauliZProduct (in [bincode] form).
-
-Returns:
-    CheatedPauliZProduct: The deserialized CheatedPauliZProduct.
-
-Raises:
-    TypeError: Input cannot be converted to byte array.
-    ValueError: Input cannot be deserialized to CheatedPauliZProduct.
-"""
-
-    def to_json(self) -> str: # type: ignore
-        """
-Serializes the CheatedPauliZProduct to json form using the [serde_json] crate.
-
-Returns:
-    str: The serialized CheatedPauliZProduct.
-
-Raises:
-    RuntimeError: Unexpected error serializing CheatedPauliZProduct.
-"""
-
-    def from_json(self) -> CheatedPauliZProduct: # type: ignore
-        """
-Deserialize the CheatedPauliZProduct from json form using the [serde_json] crate.
-
-Returns:
-    CheatedPauliZProduct: the deserialized CheatedPauliZProduct.
-
-Raises:
-    RuntimeError: Cannot deserialize string to CheatedPauliZProduct.
-"""
-
-    def json_schema(self) -> str: # type: ignore
-        """
-Return the JsonSchema for the json serialisation of the class.
-
-Returns:
-    str: The json schema serialized to json
-"""
-
-    def current_version(self) -> str: # type: ignore
-        """
-Returns the current version of the qoqo library .
-
-Returns:
-    str: The current version of the library.
-"""
-
-    def min_supported_version(self) -> str: # type: ignore
-        """
-Return the minimum version of qoqo that supports this object.
-
-Returns:
-    str: The minimum version of the qoqo library to deserialize this object.
-"""
+    Collected information for executing a cheated measurement of PauliZ product.
+
+    Args:
+        constant_circuit (Optional[Circuit]): The constant Circuit that is executed before each Circuit in circuits.
+        circuits (List[Circuit]): The collection of quantum circuits for the separate basis rotations.
+        input (CheatedPauliZProductInput): The additional input information required for measurement.
+
+    Returns:
+        self: The CheatedPauliZProduct containing the new cheated PauliZ product measurement.
+    """
+
+    def __init__(
+        self,
+        constant_circuit: Optional[Circuit],
+        circuits: List[Circuit],
+        input: CheatedPauliZProductInput,
+    ):
+        return
+
+    def evaluate(self, input_bit_registers: Dict[str, Union[List[List[int]], List[List[bool]]]], float_registers: Dict[str, List[List[float]]], complex_registers: Dict[str, List[List[complex]]]) -> Optional[Dict[str, float]]:  # type: ignore
+        """
+        Executes the cheated PauliZ product measurement.
+
+        Args:
+            input_bit_registers (Dict[str, Union[List[List[int]], List[List[bool]]]]): The classical bit registers with the register name as key
+            float_registers (Dict[str, List[List[float]]]): The classical float registers as a dictionary with the register name as key
+            complex_registers (Dict[str, List[List[complex]]]): The classical complex registers as a dictionary with the register name as key
+
+        Returns:
+            Optional[Dict[str, float]]: The evaluated measurement.
+
+        Raises:
+            RuntimeError: Unexpected repetition of key in bit_register.
+            RuntimeError: Error evaluating cheated PauliZ product measurement.
+        """
+
+    def circuits(self) -> List[Circuit]:  # type: ignore
+        """
+        Returns the collection of quantum circuits for the separate basis rotations.
+
+        Returns:
+            List[Circuit]: The quantum circuits.
+        """
+
+    def constant_circuit(self) -> Optional[Circuit]:  # type: ignore
+        """
+        Returns constant circuit that is executed before any Circuit in circuits.
+
+        Returns:
+            Optional[Circuit]: The constant Circuit (None if not defined).
+        """
+
+    def input(self) -> CheatedPauliZProductInput:  # type: ignore
+        """
+        Returns the measurement input data defining how to construct expectation values from measurements.
+
+        Returns:
+            CheatedPauliZProductInput: The measurment input of CheatedPauliZProduct.
+        """
+
+    def measurement_type(self) -> str:  # type: ignore
+        """
+        Returns the type of the measurement in string form.
+
+        Returns:
+           str: The type of the measurement.
+        """
+
+    def substitute_parameters(self, substituted_parameters: Dict[str, float]):  # type: ignore
+        """
+        Returns clone of Measurement with symbolic parameters replaced
+
+        Args:
+            substituted_parameters (Dict[str, float]): The dictionary containing the substitutions to use in the Circuit.
+        """
+
+    def _internal_to_bincode(self):  # type: ignore
+        """
+        Return the name of the measurement and the bincode representation of the Measurement using the [bincode] crate.
+
+        Returns:
+            (str, ByteArray): Name and serialized measurement (in [bincode] form).
+
+        Raises:
+            ValueError: Cannot serialize Measurement to bytes.
+        """
+
+    def to_bincode(self) -> bytearray:  # type: ignore
+        """
+        Return the bincode representation of the CheatedPauliZProduct using the [bincode] crate.
+
+        Returns:
+            ByteArray: The serialized CheatedPauliZProduct (in [bincode] form).
+
+        Raises:
+            ValueError: Cannot serialize CheatedPauliZProduct to bytes.
+        """
+
+    def from_bincode(self, input: bytearray) -> CheatedPauliZProduct:  # type: ignore
+        """
+        Convert the bincode representation of the CheatedPauliZProduct to a CheatedPauliZProduct using the [bincode] crate.
+
+        Args:
+            input (ByteArray): The serialized CheatedPauliZProduct (in [bincode] form).
+
+        Returns:
+            CheatedPauliZProduct: The deserialized CheatedPauliZProduct.
+
+        Raises:
+            TypeError: Input cannot be converted to byte array.
+            ValueError: Input cannot be deserialized to CheatedPauliZProduct.
+        """
+
+    def to_json(self) -> str:  # type: ignore
+        """
+        Serializes the CheatedPauliZProduct to json form using the [serde_json] crate.
+
+        Returns:
+            str: The serialized CheatedPauliZProduct.
+
+        Raises:
+            RuntimeError: Unexpected error serializing CheatedPauliZProduct.
+        """
+
+    def from_json(self) -> CheatedPauliZProduct:  # type: ignore
+        """
+        Deserialize the CheatedPauliZProduct from json form using the [serde_json] crate.
+
+        Returns:
+            CheatedPauliZProduct: the deserialized CheatedPauliZProduct.
+
+        Raises:
+            RuntimeError: Cannot deserialize string to CheatedPauliZProduct.
+        """
+
+    def json_schema(self) -> str:  # type: ignore
+        """
+        Return the JsonSchema for the json serialisation of the class.
+
+        Returns:
+            str: The json schema serialized to json
+        """
+
+    def current_version(self) -> str:  # type: ignore
+        """
+        Returns the current version of the qoqo library .
+
+        Returns:
+            str: The current version of the library.
+        """
+
+    def min_supported_version(self) -> str:  # type: ignore
+        """
+        Return the minimum version of qoqo that supports this object.
+
+        Returns:
+            str: The minimum version of the qoqo library to deserialize this object.
+        """
 
 class Cheated:
     """
-Collected information for executing a cheated measurement.
-
-Args:
-    constant_circuit (Optional[Circuit]): The constant Circuit that is executed before each Circuit in circuits.
-    circuits (List[Circuit]): The collection of quantum circuits executed for the measurement.
-    input (CheatedInput): The additional input information required for measurement.
-
-Returns:
-    Cheated: The new measurement.
-"""
-
-    def __init__(self, constant_circuit: Optional[Circuit], circuits: List[Circuit], input: CheatedInput):
-       return
-
-    def evaluate(self, input_bit_registers: Dict[str, Union[List[List[int]], List[List[bool]]]], float_registers: Dict[str, List[List[float]]], complex_registers: Dict[str, List[List[complex]]]) -> Optional[Dict[str, float]]: # type: ignore
-        """
-Execute the cheated measurement.
-
-Args:
-    input_bit_registers (Dict[str, Union[List[List[int]], List[List[bool]]]]): The classical bit registers with the register name as key.
-    float_registers (Dict[str, List[List[float]]]): The classical float registers as a dictionary with the register name as key.
-    complex_registers (Dict[str, List[List[complex]]]): The classical complex registers as a dictionary with the register name as key.
-
-Returns:
-    Optional[Dict[str, float]]: The evaluated expectation values.
-
-Raises:
-    RuntimeError: Unexpected repetition of key in bit_register.
-    RuntimeError: Error evaluating cheated measurement.
-"""
-
-    def circuits(self) -> List[Circuit]: # type: ignore
-        """
-Return the collection of quantum circuits for the separate cheated measurements.
-
-Returns:
-    List[Circuit]: The quantum circuits.
-"""
-
-    def constant_circuit(self) -> Optional[Circuit]: # type: ignore
-        """
-Returns constant circuit that is executed before any Circuit in circuits.
-
-Returns:
-    Optional[Circuit]: The constant Circuit (None if not defined).
-"""
-
-    def input(self) -> CheatedInput: # type: ignore
-        """
-Returns the measurement input data defining how to construct expectation values from measurements.
-
-Returns:
-    CheatedInput: The input of Cheated measurement
-"""
-
-    def measurement_type(self) -> str: # type: ignore
-        """
-Returns the type of the measurement in string form.
-
-Returns:
-   str: The type of the measurement.
-"""
-
-    def substitute_parameters(self): # type: ignore
-        """
-Return copy of Measurement with symbolic parameters replaced.
-
-Arguments:
-    substituted_parameters (Dict[str, float]): The dictionary containing the substitutions to use in the Circuit.
-
-Raises:
-    RuntimeError: Error substituting symbolic parameters.
-"""
-
-    def _internal_to_bincode(self): # type: ignore
-        """
-Return the name of the measurement and the bincode representation of the Measurement using the [bincode] crate.
-
-Returns:
-    (str, ByteArray): Name and serialized measurement (in [bincode] form).
-
-Raises:
-    ValueError: Cannot serialize Measurement to bytes.
-"""
-
-    def to_bincode(self) -> bytearray: # type: ignore
-        """
-Return the bincode representation of the Cheated using the [bincode] crate.
-
-Returns:
-    ByteArray: The serialized Cheated (in [bincode] form).
-
-Raises:
-    ValueError: Cannot serialize Cheated to bytes.
-"""
-
-    def from_bincode(self, input: bytearray) -> Cheated: # type: ignore
-        """
-Convert the bincode representation of the Cheated to a Cheated using the [bincode] crate.
-
-Args:
-    input (ByteArray): The serialized Cheated (in [bincode] form).
-
-Returns:
-    Cheated: The deserialized Cheated.
-
-Raises:
-    TypeError: Input cannot be converted to byte array.
-    ValueError: Input cannot be deserialized to Cheated.
-"""
-
-    def to_json(self) -> str: # type: ignore
-        """
-Serialize the Cheated measurement to json form.
-
-Returns:
-    str: The serialized Cheated measurement.
-
-Raises:
-    RuntimeError: Unexpected error serializing Cheated.
-"""
-
-    def from_json(self) -> Cheated: # type: ignore
-        """
-Deserialize the Cheated measurement from json form.
-
-Returns:
-    Cheated: The deserialized Cheated Measurement.
-
-Raises:
-    RuntimeError: Cannot deserialize string to Cheated.
-"""
-
-    def json_schema(self) -> str: # type: ignore
-        """
-Return the JsonSchema for the json serialisation of the class.
-
-Returns:
-    str: The json schema serialized to json
-"""
-
-    def current_version(self) -> str: # type: ignore
-        """
-Returns the current version of the qoqo library .
-
-Returns:
-    str: The current version of the library.
-"""
-
-    def min_supported_version(self) -> str: # type: ignore
-        """
-Return the minimum version of qoqo that supports this object.
-
-Returns:
-    str: The minimum version of the qoqo library to deserialize this object.
-"""
+    Collected information for executing a cheated measurement.
+
+    Args:
+        constant_circuit (Optional[Circuit]): The constant Circuit that is executed before each Circuit in circuits.
+        circuits (List[Circuit]): The collection of quantum circuits executed for the measurement.
+        input (CheatedInput): The additional input information required for measurement.
+
+    Returns:
+        Cheated: The new measurement.
+    """
+
+    def __init__(
+        self,
+        constant_circuit: Optional[Circuit],
+        circuits: List[Circuit],
+        input: CheatedInput,
+    ):
+        return
+
+    def evaluate(self, input_bit_registers: Dict[str, Union[List[List[int]], List[List[bool]]]], float_registers: Dict[str, List[List[float]]], complex_registers: Dict[str, List[List[complex]]]) -> Optional[Dict[str, float]]:  # type: ignore
+        """
+        Execute the cheated measurement.
+
+        Args:
+            input_bit_registers (Dict[str, Union[List[List[int]], List[List[bool]]]]): The classical bit registers with the register name as key.
+            float_registers (Dict[str, List[List[float]]]): The classical float registers as a dictionary with the register name as key.
+            complex_registers (Dict[str, List[List[complex]]]): The classical complex registers as a dictionary with the register name as key.
+
+        Returns:
+            Optional[Dict[str, float]]: The evaluated expectation values.
+
+        Raises:
+            RuntimeError: Unexpected repetition of key in bit_register.
+            RuntimeError: Error evaluating cheated measurement.
+        """
+
+    def circuits(self) -> List[Circuit]:  # type: ignore
+        """
+        Return the collection of quantum circuits for the separate cheated measurements.
+
+        Returns:
+            List[Circuit]: The quantum circuits.
+        """
+
+    def constant_circuit(self) -> Optional[Circuit]:  # type: ignore
+        """
+        Returns constant circuit that is executed before any Circuit in circuits.
+
+        Returns:
+            Optional[Circuit]: The constant Circuit (None if not defined).
+        """
+
+    def input(self) -> CheatedInput:  # type: ignore
+        """
+        Returns the measurement input data defining how to construct expectation values from measurements.
+
+        Returns:
+            CheatedInput: The input of Cheated measurement
+        """
+
+    def measurement_type(self) -> str:  # type: ignore
+        """
+        Returns the type of the measurement in string form.
+
+        Returns:
+           str: The type of the measurement.
+        """
+
+    def substitute_parameters(self):  # type: ignore
+        """
+        Return copy of Measurement with symbolic parameters replaced.
+
+        Arguments:
+            substituted_parameters (Dict[str, float]): The dictionary containing the substitutions to use in the Circuit.
+
+        Raises:
+            RuntimeError: Error substituting symbolic parameters.
+        """
+
+    def _internal_to_bincode(self):  # type: ignore
+        """
+        Return the name of the measurement and the bincode representation of the Measurement using the [bincode] crate.
+
+        Returns:
+            (str, ByteArray): Name and serialized measurement (in [bincode] form).
+
+        Raises:
+            ValueError: Cannot serialize Measurement to bytes.
+        """
+
+    def to_bincode(self) -> bytearray:  # type: ignore
+        """
+        Return the bincode representation of the Cheated using the [bincode] crate.
+
+        Returns:
+            ByteArray: The serialized Cheated (in [bincode] form).
+
+        Raises:
+            ValueError: Cannot serialize Cheated to bytes.
+        """
+
+    def from_bincode(self, input: bytearray) -> Cheated:  # type: ignore
+        """
+        Convert the bincode representation of the Cheated to a Cheated using the [bincode] crate.
+
+        Args:
+            input (ByteArray): The serialized Cheated (in [bincode] form).
+
+        Returns:
+            Cheated: The deserialized Cheated.
+
+        Raises:
+            TypeError: Input cannot be converted to byte array.
+            ValueError: Input cannot be deserialized to Cheated.
+        """
+
+    def to_json(self) -> str:  # type: ignore
+        """
+        Serialize the Cheated measurement to json form.
+
+        Returns:
+            str: The serialized Cheated measurement.
+
+        Raises:
+            RuntimeError: Unexpected error serializing Cheated.
+        """
+
+    def from_json(self) -> Cheated:  # type: ignore
+        """
+        Deserialize the Cheated measurement from json form.
+
+        Returns:
+            Cheated: The deserialized Cheated Measurement.
+
+        Raises:
+            RuntimeError: Cannot deserialize string to Cheated.
+        """
+
+    def json_schema(self) -> str:  # type: ignore
+        """
+        Return the JsonSchema for the json serialisation of the class.
+
+        Returns:
+            str: The json schema serialized to json
+        """
+
+    def current_version(self) -> str:  # type: ignore
+        """
+        Returns the current version of the qoqo library .
+
+        Returns:
+            str: The current version of the library.
+        """
+
+    def min_supported_version(self) -> str:  # type: ignore
+        """
+        Return the minimum version of qoqo that supports this object.
+
+        Returns:
+            str: The minimum version of the qoqo library to deserialize this object.
+        """
 
 class ClassicalRegister:
     """
-Collected information for executing a classical register.
-
-Args:
-    constant_circuit (Optional[Circuit]): The constant Circuit that is executed before each Circuit in circuits.
-    circuits (List[Circuit]): The collection of quantum circuits executed for the measurement.
-
-Returns:
-    ClassicalRegister: The new register.
-"""
-
-    def __init__(self, constant_circuit: Optional[Circuit], circuits: List[Circuit]):
-<<<<<<< HEAD
-       return
-=======
+    Collected information for executing a classical register.
+
+    Args:
+        constant_circuit (Optional[Circuit]): The constant Circuit that is executed before each Circuit in circuits.
+        circuits (List[Circuit]): The collection of quantum circuits executed for the measurement.
+
+    Returns:
+        ClassicalRegister: The new register.
+    """
+
+    def __init__(
+        self, constant_circuit: Optional[Circuit], circuits: List[Circuit]
+    ):
         return
->>>>>>> b74913b5
-
-    def circuits(self) -> List[Circuit]: # type: ignore
-        """
-Return the collection of quantum circuits that make up the total measurement.
-
-Returns:
-    List[Circuit]: The quantum circuits.
-"""
-
-    def constant_circuit(self) -> Optional[Circuit]: # type: ignore
-        """
-Returns constant circuit that is executed before any Circuit in circuits.
-
-Returns:
-    Optional[Circuit]: The constant Circuit (None if not defined).
-"""
-
-    def measurement_type(self) -> str: # type: ignore
-        """
-Returns the type of the measurement in string form.
-
-Returns:
-   str: The type of the measurement.
-"""
-
-    def substitute_parameters(self, substituted_parameters: Dict[str, float]): # type: ignore
-        """
-Return copy of Measurement with symbolic parameters replaced.
-
-Args:
-    substituted_parameters (Dict[str, float]): The dictionary containing the substitutions to use in the Circuit.
-
-Raises:
-    RuntimeError: Error substituting symbolic parameters.
-"""
-
-    def _internal_to_bincode(self): # type: ignore
-        """
-Return the name of the measurement and the bincode representation of the Measurement using the [bincode] crate.
-
-Returns:
-    (str, ByteArray): Name and serialized measurement (in [bincode] form).
-
-Raises:
-    ValueError: Cannot serialize Measurement to bytes.
-"""
-
-    def to_bincode(self) -> bytearray: # type: ignore
-        """
-Return the bincode representation of the ClassicalRegister using the [bincode] crate.
-
-Returns:
-    ByteArray: The serialized ClassicalRegister (in [bincode] form).
-
-Raises:
-    ValueError: Cannot serialize ClassicalRegister to bytes.
-"""
-
-    def from_bincode(self, input: bytearray) -> ClassicalRegister: # type: ignore
-        """
-Convert the bincode representation of the ClassicalRegister to a ClassicalRegister using the [bincode] crate.
-
-Args:
-    input (ByteArray): The serialized ClassicalRegister (in [bincode] form).
-
-Returns:
-    ClassicalRegister: The deserialized ClassicalRegister.
-
-Raises:
-    TypeError: Input cannot be converted to byte array.
-    ValueError: Input cannot be deserialized to ClassicalRegister.
-"""
-
-    def to_json(self) -> str: # type: ignore
-        """
-Serialize the ClassicalRegister measurement to json form.
-
-Returns:
-    str: The serialized ClassicalRegister measurement.
-
-Raises:
-    PyRuntimeError: Unexpected error serializing ClassicalRegister.
-"""
-
-    def from_json(self) -> ClassicalRegister: # type: ignore
-        """
-Deserialize the ClassicalRegister measurement from json form.
-
-Returns:
-    ClassicalRegister: The deserialized ClassicalRegister Measurement.
-
-Raises:
-    PyRuntimeError: Cannot deserialize string to ClassicalRegister.
-"""
-
-    def json_schema(self) -> str: # type: ignore
-        """
-Return the JsonSchema for the json serialisation of the class.
-
-Returns:
-    str: The json schema serialized to json
-"""
-
-    def current_version(self) -> str: # type: ignore
-        """
-Returns the current version of the qoqo library .
-
-Returns:
-    str: The current version of the library.
-"""
-
-    def min_supported_version(self) -> str: # type: ignore
-        """
-Return the minimum version of qoqo that supports this object.
-
-Returns:
-    str: The minimum version of the qoqo library to deserialize this object.
-"""
+
+    def circuits(self) -> List[Circuit]:  # type: ignore
+        """
+        Return the collection of quantum circuits that make up the total measurement.
+
+        Returns:
+            List[Circuit]: The quantum circuits.
+        """
+
+    def constant_circuit(self) -> Optional[Circuit]:  # type: ignore
+        """
+        Returns constant circuit that is executed before any Circuit in circuits.
+
+        Returns:
+            Optional[Circuit]: The constant Circuit (None if not defined).
+        """
+
+    def measurement_type(self) -> str:  # type: ignore
+        """
+        Returns the type of the measurement in string form.
+
+        Returns:
+           str: The type of the measurement.
+        """
+
+    def substitute_parameters(self, substituted_parameters: Dict[str, float]):  # type: ignore
+        """
+        Return copy of Measurement with symbolic parameters replaced.
+
+        Args:
+            substituted_parameters (Dict[str, float]): The dictionary containing the substitutions to use in the Circuit.
+
+        Raises:
+            RuntimeError: Error substituting symbolic parameters.
+        """
+
+    def _internal_to_bincode(self):  # type: ignore
+        """
+        Return the name of the measurement and the bincode representation of the Measurement using the [bincode] crate.
+
+        Returns:
+            (str, ByteArray): Name and serialized measurement (in [bincode] form).
+
+        Raises:
+            ValueError: Cannot serialize Measurement to bytes.
+        """
+
+    def to_bincode(self) -> bytearray:  # type: ignore
+        """
+        Return the bincode representation of the ClassicalRegister using the [bincode] crate.
+
+        Returns:
+            ByteArray: The serialized ClassicalRegister (in [bincode] form).
+
+        Raises:
+            ValueError: Cannot serialize ClassicalRegister to bytes.
+        """
+
+    def from_bincode(self, input: bytearray) -> ClassicalRegister:  # type: ignore
+        """
+        Convert the bincode representation of the ClassicalRegister to a ClassicalRegister using the [bincode] crate.
+
+        Args:
+            input (ByteArray): The serialized ClassicalRegister (in [bincode] form).
+
+        Returns:
+            ClassicalRegister: The deserialized ClassicalRegister.
+
+        Raises:
+            TypeError: Input cannot be converted to byte array.
+            ValueError: Input cannot be deserialized to ClassicalRegister.
+        """
+
+    def to_json(self) -> str:  # type: ignore
+        """
+        Serialize the ClassicalRegister measurement to json form.
+
+        Returns:
+            str: The serialized ClassicalRegister measurement.
+
+        Raises:
+            PyRuntimeError: Unexpected error serializing ClassicalRegister.
+        """
+
+    def from_json(self) -> ClassicalRegister:  # type: ignore
+        """
+        Deserialize the ClassicalRegister measurement from json form.
+
+        Returns:
+            ClassicalRegister: The deserialized ClassicalRegister Measurement.
+
+        Raises:
+            PyRuntimeError: Cannot deserialize string to ClassicalRegister.
+        """
+
+    def json_schema(self) -> str:  # type: ignore
+        """
+        Return the JsonSchema for the json serialisation of the class.
+
+        Returns:
+            str: The json schema serialized to json
+        """
+
+    def current_version(self) -> str:  # type: ignore
+        """
+        Returns the current version of the qoqo library .
+
+        Returns:
+            str: The current version of the library.
+        """
+
+    def min_supported_version(self) -> str:  # type: ignore
+        """
+        Return the minimum version of qoqo that supports this object.
+
+        Returns:
+            str: The minimum version of the qoqo library to deserialize this object.
+        """