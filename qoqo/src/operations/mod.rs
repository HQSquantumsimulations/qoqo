// Copyright © 2021-2023 HQS Quantum Simulations GmbH. All Rights Reserved.
//
// Licensed under the Apache License, Version 2.0 (the "License"); you may not use this file except
// in compliance with the License. You may obtain a copy of the License at
//
//     http://www.apache.org/licenses/LICENSE-2.0
//
// Unless required by applicable law or agreed to in writing, software distributed under the
// License is distributed on an "AS IS" BASIS, WITHOUT WARRANTIES OR CONDITIONS OF ANY KIND, either
// express or implied. See the License for the specific language governing permissions and
// limitations under the License.

//! Qoqo quantum operations for quantum computers
//!
//! Quantum programs are represented by linear sequences of quantum operations

mod single_qubit_gate_operations;
pub use single_qubit_gate_operations::*;
mod define_operations;
pub use define_operations::*;
mod pragma_operations;
pub use pragma_operations::*;
mod measurement_operations;
pub use measurement_operations::*;
mod two_qubit_gate_operations;
pub use two_qubit_gate_operations::*;
mod three_qubit_gate_operations;
pub use three_qubit_gate_operations::*;
mod multi_qubit_gate_operations;
pub use multi_qubit_gate_operations::*;
mod bosonic_operations;
pub use bosonic_operations::*;
include!(concat!(
    env!("OUT_DIR"),
    "/_auto_generated_operation_conversion.rs"
));
use pyo3::prelude::*;

/// Operations are the atomic instructions in any quantum program that can be represented by qoqo.
///
/// Operations can be of various kinds: Definitions, GateOperations, PRAGMAs or measurement Operations.
///
/// Operations:
///     Definition operations define the classical registers and variables in the Circuit.
///     GateOperations are single-, two- or multi-qubit gate operations that act on a set of qubits
///     and can be executed on a quantum computing device.
///     PRAGMAs are operations that can be used when running a simulation of a quantum computing program.
///     Measurement Operations are operations that perform a measurement either on a quantum computing device (MeasuareQubit)
///     or on a simulation of a quantum computing program (PRAGMA measurement operations).
///
#[pymodule]

pub fn operations(_py: Python, m: &PyModule) -> PyResult<()> {
    // 1.0
    m.add_class::<SingleQubitGateWrapper>()?;
    m.add_class::<RotateZWrapper>()?;
    m.add_class::<RotateYWrapper>()?;
    m.add_class::<RotateXWrapper>()?;
    m.add_class::<RotateXYWrapper>()?;
    m.add_class::<RotateAroundSphericalAxisWrapper>()?;
    m.add_class::<PauliZWrapper>()?;
    m.add_class::<PauliYWrapper>()?;
    m.add_class::<PauliXWrapper>()?;
    m.add_class::<SqrtPauliXWrapper>()?;
    m.add_class::<InvSqrtPauliXWrapper>()?;
    m.add_class::<HadamardWrapper>()?;
    m.add_class::<TGateWrapper>()?;
    m.add_class::<SGateWrapper>()?;
    m.add_class::<DefinitionUsizeWrapper>()?;
    m.add_class::<DefinitionBitWrapper>()?;
    m.add_class::<DefinitionFloatWrapper>()?;
    m.add_class::<DefinitionComplexWrapper>()?;
    m.add_class::<InputSymbolicWrapper>()?;
    m.add_class::<MeasureQubitWrapper>()?;
    m.add_class::<PragmaGetStateVectorWrapper>()?;
    m.add_class::<PragmaGetDensityMatrixWrapper>()?;
    m.add_class::<PragmaGetOccupationProbabilityWrapper>()?;
    m.add_class::<PragmaGetPauliProductWrapper>()?;
    m.add_class::<PragmaRepeatedMeasurementWrapper>()?;
    m.add_class::<PragmaSetNumberOfMeasurementsWrapper>()?;
    m.add_class::<PragmaSetStateVectorWrapper>()?;
    m.add_class::<PragmaSetDensityMatrixWrapper>()?;
    m.add_class::<PragmaRepeatGateWrapper>()?;
    m.add_class::<PragmaOverrotationWrapper>()?;
    m.add_class::<PragmaBoostNoiseWrapper>()?;
    m.add_class::<PragmaStopParallelBlockWrapper>()?;
    m.add_class::<PragmaGlobalPhaseWrapper>()?;
    m.add_class::<PragmaSleepWrapper>()?;
    m.add_class::<PragmaActiveResetWrapper>()?;
    m.add_class::<PragmaStartDecompositionBlockWrapper>()?;
    m.add_class::<PragmaStopDecompositionBlockWrapper>()?;
    m.add_class::<PragmaDampingWrapper>()?;
    m.add_class::<PragmaDepolarisingWrapper>()?;
    m.add_class::<PragmaDephasingWrapper>()?;
    m.add_class::<PragmaRandomNoiseWrapper>()?;
    m.add_class::<PragmaGeneralNoiseWrapper>()?;
    m.add_class::<PragmaConditionalWrapper>()?;
    m.add_class::<PragmaChangeDeviceWrapper>()?;
    m.add_class::<CNOTWrapper>()?;
    m.add_class::<SWAPWrapper>()?;
    m.add_class::<FSwapWrapper>()?;
    m.add_class::<ISwapWrapper>()?;
    m.add_class::<SqrtISwapWrapper>()?;
    m.add_class::<InvSqrtISwapWrapper>()?;
    m.add_class::<XYWrapper>()?;
    m.add_class::<ControlledPhaseShiftWrapper>()?;
    m.add_class::<ControlledPauliYWrapper>()?;
    m.add_class::<ControlledPauliZWrapper>()?;
    m.add_class::<MolmerSorensenXXWrapper>()?;
    m.add_class::<VariableMSXXWrapper>()?;
    m.add_class::<GivensRotationWrapper>()?;
    m.add_class::<GivensRotationLittleEndianWrapper>()?;
    m.add_class::<QsimWrapper>()?;
    m.add_class::<FsimWrapper>()?;
    m.add_class::<SpinInteractionWrapper>()?;
    m.add_class::<BogoliubovWrapper>()?;
    m.add_class::<PMInteractionWrapper>()?;
    m.add_class::<ComplexPMInteractionWrapper>()?;
    m.add_class::<PhaseShiftedControlledZWrapper>()?;
    m.add_class::<PhaseShiftState0Wrapper>()?;
    m.add_class::<PhaseShiftState1Wrapper>()?;
    m.add_class::<MultiQubitMSWrapper>()?;
    m.add_class::<MultiQubitZZWrapper>()?;
    // 1.1 and 1.2
    m.add_class::<InputBitWrapper>()?;
    m.add_class::<PragmaLoopWrapper>()?;
    m.add_class::<PhaseShiftedControlledPhaseWrapper>()?;
    // 1.3
    m.add_class::<ControlledRotateXWrapper>()?;
    m.add_class::<ControlledRotateXYWrapper>()?;
    m.add_class::<ControlledControlledPauliZWrapper>()?;
    m.add_class::<ControlledControlledPhaseShiftWrapper>()?;
    m.add_class::<ToffoliWrapper>()?;
    // 1.4
    m.add_class::<GPiWrapper>()?;
    m.add_class::<GPi2Wrapper>()?;
    // 1.5
    m.add_class::<PragmaControlledCircuitWrapper>()?;
    // 1.6
    m.add_class::<SqueezingWrapper>()?;
    m.add_class::<PhaseShiftWrapper>()?;
    m.add_class::<BeamSplitterWrapper>()?;
    m.add_class::<PhotonDetectionWrapper>()?;
    // 1.7
    m.add_class::<IdentityWrapper>()?;
    // 1.8
    m.add_class::<PhaseDisplacementWrapper>()?;
    m.add_class::<EchoCrossResonanceWrapper>()?;
<<<<<<< HEAD
=======
    m.add_class::<PragmaAnnotatedOpWrapper>()?;
>>>>>>> 9bd9d42b
    Ok(())
}<|MERGE_RESOLUTION|>--- conflicted
+++ resolved
@@ -146,9 +146,6 @@
     // 1.8
     m.add_class::<PhaseDisplacementWrapper>()?;
     m.add_class::<EchoCrossResonanceWrapper>()?;
-<<<<<<< HEAD
-=======
     m.add_class::<PragmaAnnotatedOpWrapper>()?;
->>>>>>> 9bd9d42b
     Ok(())
 }