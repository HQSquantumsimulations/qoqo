--- conflicted
+++ resolved
@@ -859,11 +859,7 @@
 /// Args:
 ///     qubit (int): The qubit the PRAGMA operation is applied to.
 ///     gate_time (CalculatorFloat): The time (in seconds) the gate takes to be applied to the qubit on the (simulated) hardware
-<<<<<<< HEAD
-///     Rates: The rates representing the general noise matrix M (a 3x3 matrix as 1d array).
-=======
 ///     Rates: The rates representing the general noise matrix M (a 3x3 matrix as 2d array).
->>>>>>> ecd3f69b
 ///
 pub struct PragmaGeneralNoiseWrapper {
     /// PragmaGeneralNoise to be wrapped and converted to Python.
