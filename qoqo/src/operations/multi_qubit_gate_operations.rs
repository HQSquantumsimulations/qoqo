--- conflicted
+++ resolved
@@ -65,31 +65,14 @@
     theta: CalculatorFloat,
 }
 
-<<<<<<< HEAD
-// /// Module containing the CallDefinedGate class.
-// #[cfg(feature = "unstable_operation_definition")]
-// #[pymodule]
-// fn call_defined_gate(_py: Python, module: &Bound<PyModule>) -> PyResult<()> {
-//     module.add_class::<CallDefinedGateWrapper>()?;
-//     Ok(())
-// }
-
-=======
->>>>>>> cdf58c22
 /// The gate to be replaced by a gate defined with GateDefinition gate.
 /// The gate applies a gate previously defined by GateDefinition with the name gate_name.
 ///
 /// Args:
 ///     gate_name (str) : The name of the called defined operations.
-<<<<<<< HEAD
-///     qubits (Vec<usize>) : The qubits that for this call replace the qubits in the internal definition of the called gate
-///                           (get replaced in order of apppearance in gate defintion).
-///     free_parameters (Vec<CalculatorFloat>) : List of float values that replace the free parameters in the internal defintion of the called gate
-=======
 ///     qubits (List[int]) : The qubits that for this call replace the qubits in the internal definition of the called gate
 ///                           (get replaced in order of apppearance in gate defintion).
 ///     free_parameters (List[CalculatorFloat]) : List of float values that replace the free parameters in the internal definition of the called gate
->>>>>>> cdf58c22
 ///                                             (get replaced in order of apppearance in gate defintion).
 #[cfg(feature = "unstable_operation_definition")]
 #[pyclass(name = "CallDefinedGate", module = "qoqo")]
@@ -138,17 +121,10 @@
     /// Create a new CallDefinedGate.
     ///
     /// Args:
-<<<<<<< HEAD
-    ///      gate_name (str) : The name of the called defined operations.
-    ///     qubits (Vec<usize>) : The qubits that for this call replace the qubits in the internal definition of the called gate
-    ///                           (get replaced in order of apppearance in gate defintion).
-    ///     free_parameters (Vec<CalculatorFloat>) : List of float values that replace the free parameters in the internal defintion of the called gate
-=======
     ///     gate_name (str) : The name of the called defined operations.
     ///     qubits (List[int]) : The qubits that for this call replace the qubits in the internal definition of the called gate
     ///                           (get replaced in order of apppearance in gate defintion).
     ///     free_parameters (List[CalculatorFloat]) : List of float values that replace the free parameters in the internal defintion of the called gate
->>>>>>> cdf58c22
     ///                                             (get replaced in order of apppearance in gate defintion).
     #[new]
     fn new(
@@ -177,11 +153,7 @@
     /// Return the name of the gate to apply.
     ///
     /// Returns:
-<<<<<<< HEAD
-    ///     String: The name of the gate.
-=======
     ///     str: The name of the gate.
->>>>>>> cdf58c22
     fn gate_name(&self) -> String {
         self.internal.gate_name().clone()
     }
@@ -189,11 +161,7 @@
     /// Return the qubits on which the Gate operation is applied.
     ///
     /// Returns:
-<<<<<<< HEAD
-    ///     Vec<int>: The qubits of the operation.
-=======
     ///     List[int]: The qubits of the operation.
->>>>>>> cdf58c22
     fn qubits(&self) -> Vec<usize> {
         self.internal.qubits().clone()
     }
@@ -201,11 +169,7 @@
     /// Return the qubits on which the Gate operation is applied.
     ///
     /// Returns:
-<<<<<<< HEAD
-    ///     Vec<CalculatorFloat>: The qubits of the operation.
-=======
     ///     List[CalculatorFloat]: The qubits of the operation.
->>>>>>> cdf58c22
     fn free_parameters(&self) -> Vec<CalculatorFloatWrapper> {
         self.internal
             .free_parameters()
@@ -219,11 +183,7 @@
     /// List all involved qubits.
     ///
     /// Returns:
-<<<<<<< HEAD
-    ///     set[int]: The involved qubits of the operation.
-=======
     ///     Set[int]: The involved qubits of the operation.
->>>>>>> cdf58c22
     fn involved_qubits(&self) -> PyObject {
         let pyobject: PyObject = Python::with_gil(|py| -> PyObject {
             PySet::new_bound(py, &[self.internal.qubits().clone()])
@@ -238,11 +198,7 @@
     /// Used for the type based dispatch in ffi interfaces.
     ///
     /// Returns:
-<<<<<<< HEAD
-    ///     list[str]: The tags of the Operation.
-=======
     ///     List[str]: The tags of the Operation.
->>>>>>> cdf58c22
     fn tags(&self) -> Vec<String> {
         self.internal.tags().iter().map(|s| s.to_string()).collect()
     }
@@ -258,11 +214,7 @@
     /// Return true when the operation has symbolic parameters.
     ///
     /// Returns:
-<<<<<<< HEAD
-    ///     is_parametrized (bool): True if the operation contains symbolic parameters, False if it does not.
-=======
     ///     bool: True if the operation contains symbolic parameters, False if it does not.
->>>>>>> cdf58c22
     fn is_parametrized(&self) -> bool {
         self.internal.is_parametrized()
     }
@@ -270,11 +222,7 @@
     /// Substitute the symbolic parameters in a clone of the operation according to the input.
     ///
     /// Args:
-<<<<<<< HEAD
-    ///     substitution_parameters (dict[str, float]): The dictionary containing the substitutions to use in the operation.
-=======
     ///     substitution_parameters (Dict[str, float]): The dictionary containing the substitutions to use in the operation.
->>>>>>> cdf58c22
     ///
     /// Returns:
     ///     self: The operation with the parameters substituted.
@@ -305,11 +253,7 @@
     /// Remap qubits in a clone of the CallDefinedGate operation.
     ///
     /// Args:
-<<<<<<< HEAD
-    ///     mapping (dict[int, int]): The dictionary containing the {qubit: qubit} mapping to use in the operation.
-=======
     ///     mapping (Dict[int, int]): The dictionary containing the {qubit: qubit} mapping to use in the operation.
->>>>>>> cdf58c22
     ///
     /// Returns:
     ///     self: The operation with the qubits remapped.
