// Copyright © 2021-2023 HQS Quantum Simulations GmbH. All Rights Reserved.
//
// Licensed under the Apache License, Version 2.0 (the "License"); you may not use this file except
// in compliance with the License. You may obtain a copy of the License at
//
//     http://www.apache.org/licenses/LICENSE-2.0
//
// Unless required by applicable law or agreed to in writing, software distributed under the
// License is distributed on an "AS IS" BASIS, WITHOUT WARRANTIES OR CONDITIONS OF ANY KIND, either
// express or implied. See the License for the specific language governing permissions and
// limitations under the License.

#[cfg(feature = "unstable_operation_definition")]
use crate::{convert_into_circuit, CircuitWrapper};
use pyo3::exceptions::PyRuntimeError;
use pyo3::prelude::*;
use pyo3::types::PySet;
use qoqo_macros::*;
use roqoqo::operations::*;
#[cfg(feature = "unstable_operation_definition")]
use roqoqo::Circuit;
#[cfg(feature = "json_schema")]
use roqoqo::ROQOQO_VERSION;
use std::collections::HashMap;

#[wrap(Operate, Define, JsonSchema)]
#[derive(Eq)]
/// DefinitionFloat is the Definition for a Float type register.
///
/// Args:
///     name (string): The name of the register that is defined.
///     length (int): The length of the register that is defined, usually the number of qubits to be measured.
///     is_output (bool): True/False if the variable is an output to the program.
pub struct DefinitionFloat {
    name: String,
    length: usize,
    is_output: bool,
}

#[wrap(Operate, Define, JsonSchema)]
#[derive(Eq)]
/// DefinitionComplex is the Definition for a Complex type register.
///
/// Args:
///     name (string): The name of the register that is defined.
///     length (int): The length of the register that is defined, usually the number of qubits to be measured.
///     is_output (bool): True/False if the variable is an output to the program.
pub struct DefinitionComplex {
    name: String,
    length: usize,
    is_output: bool,
}

#[wrap(Operate, Define, JsonSchema)]
#[derive(Eq)]
/// DefinitionUsize is the Definition for an Integer type register.
///
/// Args:
///     name (string): The name of the register that is defined.
///     length (int): The length of the register that is defined, usually the number of qubits to be measured.
///     is_output (bool): True/False if the variable is an output to the program.
pub struct DefinitionUsize {
    name: String,
    length: usize,
    is_output: bool,
}

#[wrap(Operate, Define, JsonSchema)]
#[derive(Eq)]
/// DefinitionBit is the Definition for a Bit type register.
///
/// Args:
///     name (string): The name of the register that is defined.
///     length (int): The length of the register that is defined, usually the number of qubits to be measured.
///     is_output (bool): True/False if the variable is an output to the program.
pub struct DefinitionBit {
    name: String,
    length: usize,
    is_output: bool,
}

#[wrap(Operate, Define, JsonSchema)]
/// InputSymbolic is the Definition for a Float which will replace a certain symbolic parameter.
///
/// Args:
///     name (string): The name of the register that is defined.
///     input (float): The float by which to replace the quantities marked as "name".
pub struct InputSymbolic {
    name: String,
    input: f64,
}

#[wrap(Operate, Define, JsonSchema)]
#[derive(Eq)]
/// InputBit sets a certain bit in an existing BitRegister of the circuit.
///
/// Args:
///     name (string): The name of the register that is defined.
///     index (int): The index in the register that is set.
///     value (int): The value the bit is set to.
pub struct InputBit {
    name: String,
    index: usize,
    value: bool,
}

#[cfg(feature = "unstable_operation_definition")]
#[wrap(Operate, Define, OperateMultiQubit, JsonSchema)]
<<<<<<< HEAD
/// GateDefinition is the Definition for a Bit type register.
///
/// Args:
///     circuit (Circuit): The circuit where the definition is stored.
///     name (String): The name of the gate that is defined.
///     qubits (Vec<usize>): The indices of the qubits used in the internal definition.
///     free_parameter (Vec<String>): Names of the free CalculatorFloat variables in the internal definition.
=======
/// GateDefinition is the Definition of a new custom gate.
///
/// Args:
///     circuit (Circuit): The circuit where the definition is stored.
///     name (str): The name of the gate that is defined.
///     qubits (List[int]): The indices of the qubits used in the internal definition.
///     free_parameter (List[str]): Names of the free CalculatorFloat variables in the internal definition.
>>>>>>> cdf58c22
pub struct GateDefinition {
    circuit: Circuit,
    name: String,
    qubits: Vec<usize>,
    free_parameters: Vec<String>,
}<|MERGE_RESOLUTION|>--- conflicted
+++ resolved
@@ -106,15 +106,6 @@
 
 #[cfg(feature = "unstable_operation_definition")]
 #[wrap(Operate, Define, OperateMultiQubit, JsonSchema)]
-<<<<<<< HEAD
-/// GateDefinition is the Definition for a Bit type register.
-///
-/// Args:
-///     circuit (Circuit): The circuit where the definition is stored.
-///     name (String): The name of the gate that is defined.
-///     qubits (Vec<usize>): The indices of the qubits used in the internal definition.
-///     free_parameter (Vec<String>): Names of the free CalculatorFloat variables in the internal definition.
-=======
 /// GateDefinition is the Definition of a new custom gate.
 ///
 /// Args:
@@ -122,7 +113,6 @@
 ///     name (str): The name of the gate that is defined.
 ///     qubits (List[int]): The indices of the qubits used in the internal definition.
 ///     free_parameter (List[str]): Names of the free CalculatorFloat variables in the internal definition.
->>>>>>> cdf58c22
 pub struct GateDefinition {
     circuit: Circuit,
     name: String,
