--- conflicted
+++ resolved
@@ -26,28 +26,7 @@
 use std::collections::{HashMap, HashSet};
 use test_case::test_case;
 
-<<<<<<< HEAD
-// helper function to convert CalculatorFloat into a python object
-fn convert_cf_to_pyobject(py: Python, parameter: CalculatorFloat) -> Bound<CalculatorFloatWrapper> {
-    let parameter_type = py.get_type_bound::<CalculatorFloatWrapper>();
-    match parameter {
-        CalculatorFloat::Float(x) => parameter_type
-            .call1((x,))
-            .unwrap()
-            .downcast::<CalculatorFloatWrapper>()
-            .unwrap()
-            .to_owned(),
-        CalculatorFloat::Str(x) => parameter_type
-            .call1((x,))
-            .unwrap()
-            .downcast::<CalculatorFloatWrapper>()
-            .unwrap()
-            .to_owned(),
-    }
-}
-=======
 use super::convert_cf_to_pyobject;
->>>>>>> 75641f54
 
 /// Test new() function for Squeezing
 #[test_case(Operation::from(Squeezing::new(1, 0.1.into(), 0.1.into())), (1, 0.1, 0.1,), "__eq__"; "Squeezing_eq")]
@@ -373,22 +352,12 @@
     pyo3::prepare_freethreaded_python();
     Python::with_gil(|py| {
         let operation = convert_operation_to_pyobject(input_operation).unwrap();
-<<<<<<< HEAD
         assert!(operation
             .call_method0(py, "is_parametrized")
             .unwrap()
             .bind(py)
             .extract::<bool>()
             .unwrap());
-=======
-        assert!(bool::extract_bound(
-            &operation
-                .call_method0(py, "is_parametrized")
-                .unwrap()
-                .bind(py)
-        )
-        .unwrap());
->>>>>>> 75641f54
     })
 }
 
@@ -402,22 +371,12 @@
     pyo3::prepare_freethreaded_python();
     Python::with_gil(|py| {
         let operation = convert_operation_to_pyobject(input_operation).unwrap();
-<<<<<<< HEAD
         assert!(!operation
             .call_method0(py, "is_parametrized")
             .unwrap()
             .bind(py)
             .extract::<bool>()
             .unwrap());
-=======
-        assert!(!bool::extract_bound(
-            &operation
-                .call_method0(py, "is_parametrized")
-                .unwrap()
-                .bind(py)
-        )
-        .unwrap());
->>>>>>> 75641f54
     })
 }
 
@@ -430,17 +389,12 @@
     pyo3::prepare_freethreaded_python();
     Python::with_gil(|py| {
         let operation = convert_operation_to_pyobject(input_operation).unwrap();
-<<<<<<< HEAD
         let mode_op: usize = operation
             .call_method0(py, "mode")
             .unwrap()
             .bind(py)
             .extract()
             .unwrap();
-=======
-        let mode_op: usize =
-            usize::extract_bound(&operation.call_method0(py, "mode").unwrap().bind(py)).unwrap();
->>>>>>> 75641f54
         assert_eq!(mode_op, mode);
     })
 }
@@ -451,7 +405,6 @@
     pyo3::prepare_freethreaded_python();
     Python::with_gil(|py| {
         let operation = convert_operation_to_pyobject(input_operation).unwrap();
-<<<<<<< HEAD
         let mode_op_0: usize = operation
             .call_method0(py, "mode_0")
             .unwrap()
@@ -465,13 +418,6 @@
             .bind(py)
             .extract()
             .unwrap();
-=======
-        let mode_op_0: usize =
-            usize::extract_bound(&operation.call_method0(py, "mode_0").unwrap().bind(py)).unwrap();
-        assert_eq!(mode_op_0, mode_0);
-        let mode_op_1: usize =
-            usize::extract_bound(&operation.call_method0(py, "mode_1").unwrap().bind(py)).unwrap();
->>>>>>> 75641f54
         assert_eq!(mode_op_1, mode_1);
     })
 }
@@ -486,18 +432,12 @@
     pyo3::prepare_freethreaded_python();
     Python::with_gil(|py| {
         let operation = convert_operation_to_pyobject(input_operation).unwrap();
-<<<<<<< HEAD
         let name_op: String = operation
             .call_method0(py, "hqslang")
             .unwrap()
             .bind(py)
             .extract()
             .unwrap();
-=======
-        let name_op: String =
-            String::extract_bound(&operation.call_method0(py, "hqslang").unwrap().bind(py))
-                .unwrap();
->>>>>>> 75641f54
         assert_eq!(name_op, name.to_string());
     })
 }
@@ -551,18 +491,12 @@
     pyo3::prepare_freethreaded_python();
     Python::with_gil(|py| {
         let operation = convert_operation_to_pyobject(input_operation).unwrap();
-<<<<<<< HEAD
         let tags_op: Vec<String> = operation
             .call_method0(py, "tags")
             .unwrap()
             .bind(py)
             .extract()
             .unwrap();
-=======
-        let tags_op: Vec<String> =
-            Vec::<String>::extract_bound(&operation.call_method0(py, "tags").unwrap().bind(py))
-                .unwrap();
->>>>>>> 75641f54
         assert_eq!(tags_op.len(), tags.len());
         for i in 0..tags.len() {
             assert_eq!(tags_op[i], tags[i]);
@@ -581,22 +515,12 @@
     Python::with_gil(|py| {
         let operation = convert_operation_to_pyobject(input_operation).unwrap();
         // test initial mode
-<<<<<<< HEAD
         let involved_modes: HashSet<usize> = operation
             .call_method0(py, "involved_modes")
             .unwrap()
             .bind(py)
             .extract()
             .unwrap();
-=======
-        let involved_modes: HashSet<usize> = HashSet::<usize>::extract_bound(
-            &operation
-                .call_method0(py, "involved_modes")
-                .unwrap()
-                .bind(py),
-        )
-        .unwrap();
->>>>>>> 75641f54
         assert_eq!(involved_modes, modes);
     })
 }
@@ -612,41 +536,24 @@
     Python::with_gil(|py| {
         let operation = convert_operation_to_pyobject(input_operation).unwrap();
         // test initial qubit
-<<<<<<< HEAD
         let involved_qubits: HashSet<usize> = operation
             .call_method0(py, "involved_qubits")
             .unwrap()
             .bind(py)
             .extract()
             .unwrap();
-=======
-        let involved_qubits: HashSet<usize> = HashSet::<usize>::extract_bound(
-            &operation
-                .call_method0(py, "involved_qubits")
-                .unwrap()
-                .bind(py),
-        )
-        .unwrap();
->>>>>>> 75641f54
         assert_eq!(involved_qubits, HashSet::<usize>::new());
         // remap qubits
         let result = operation
             .call_method1(py, "remap_qubits", (HashMap::<usize, usize>::new(),))
             .unwrap();
         // test re-mapped qubit
-<<<<<<< HEAD
         let involved_qubits: HashSet<usize> = result
             .call_method0(py, "involved_qubits")
             .unwrap()
             .bind(py)
             .extract()
             .unwrap();
-=======
-        let involved_qubits: HashSet<usize> = HashSet::<usize>::extract_bound(
-            &result.call_method0(py, "involved_qubits").unwrap().bind(py),
-        )
-        .unwrap();
->>>>>>> 75641f54
         assert_eq!(involved_qubits, HashSet::<usize>::new());
     })
 }
@@ -661,17 +568,12 @@
     Python::with_gil(|py| {
         let operation = convert_operation_to_pyobject(input_operation).unwrap();
         // test initial mode
-<<<<<<< HEAD
         let mode: usize = operation
             .call_method0(py, "mode")
             .unwrap()
             .bind(py)
             .extract()
             .unwrap();
-=======
-        let mode: usize =
-            usize::extract_bound(&operation.call_method0(py, "mode").unwrap().bind(py)).unwrap();
->>>>>>> 75641f54
         assert_eq!(mode.clone(), 0);
         // remap modes
         let mut mode_mapping: HashMap<usize, usize> = HashMap::new();
@@ -681,17 +583,12 @@
             .call_method1(py, "remap_modes", (mode_mapping,))
             .unwrap();
         // test re-mapped mode
-<<<<<<< HEAD
         let mode_new: usize = result
             .call_method0(py, "mode")
             .unwrap()
             .bind(py)
             .extract()
             .unwrap();
-=======
-        let mode_new: usize =
-            usize::extract_bound(&result.call_method0(py, "mode").unwrap().bind(py)).unwrap();
->>>>>>> 75641f54
         assert_eq!(mode_new.clone(), 1);
         // test that initial and rempapped modes are different
         assert_ne!(mode, mode_new);
@@ -705,7 +602,6 @@
     Python::with_gil(|py| {
         let operation = convert_operation_to_pyobject(input_operation).unwrap();
         // test initial mode
-<<<<<<< HEAD
         let mode_0: usize = operation
             .call_method0(py, "mode_0")
             .unwrap()
@@ -719,13 +615,6 @@
             .bind(py)
             .extract()
             .unwrap();
-=======
-        let mode_0: usize =
-            usize::extract_bound(&operation.call_method0(py, "mode_0").unwrap().bind(py)).unwrap();
-        assert_eq!(mode_0.clone(), 0);
-        let mode_1: usize =
-            usize::extract_bound(&operation.call_method0(py, "mode_1").unwrap().bind(py)).unwrap();
->>>>>>> 75641f54
         assert_eq!(mode_1.clone(), 1);
         // remap modes
         let mut mode_mapping: HashMap<usize, usize> = HashMap::new();
@@ -735,7 +624,6 @@
             .call_method1(py, "remap_modes", (mode_mapping,))
             .unwrap();
         // test re-mapped mode
-<<<<<<< HEAD
         let mode_new_0: usize = result
             .call_method0(py, "mode_0")
             .unwrap()
@@ -749,13 +637,6 @@
             .bind(py)
             .extract()
             .unwrap();
-=======
-        let mode_new_0: usize =
-            usize::extract_bound(&result.call_method0(py, "mode_0").unwrap().bind(py)).unwrap();
-        assert_eq!(mode_new_0.clone(), 1);
-        let mode_new_1: usize =
-            usize::extract_bound(&result.call_method0(py, "mode_1").unwrap().bind(py)).unwrap();
->>>>>>> 75641f54
         assert_eq!(mode_new_1.clone(), 0);
         // test that initial and rempapped modes are different
         assert_ne!(mode_0, mode_new_0);
@@ -841,17 +722,10 @@
     Python::with_gil(|py| {
         let operation = convert_operation_to_pyobject(input_operation).unwrap();
         let to_format = operation.call_method1(py, "__format__", ("",)).unwrap();
-<<<<<<< HEAD
         let format_op: String = to_format.bind(py).extract().unwrap();
         assert_eq!(format_op, format_repr);
         let to_repr = operation.call_method0(py, "__repr__").unwrap();
         let repr_op: String = to_repr.bind(py).extract().unwrap();
-=======
-        let format_op: String = String::extract_bound(&to_format.bind(py)).unwrap();
-        assert_eq!(format_op, format_repr);
-        let to_repr = operation.call_method0(py, "__repr__").unwrap();
-        let repr_op: String = String::extract_bound(&to_repr.bind(py)).unwrap();
->>>>>>> 75641f54
         assert_eq!(repr_op, format_repr);
     })
 }
