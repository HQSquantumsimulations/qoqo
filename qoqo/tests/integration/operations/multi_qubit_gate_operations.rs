// Copyright © 2021-2023 HQS Quantum Simulations GmbH. All Rights Reserved.
//
// Licensed under the Apache License, Version 2.0 (the "License"); you may not use this file except
// in compliance with the License. You may obtain a copy of the License at
//
//     http://www.apache.org/licenses/LICENSE-2.0
//
// Unless required by applicable law or agreed to in writing, software distributed under the
// License is distributed on an "AS IS" BASIS, WITHOUT WARRANTIES OR CONDITIONS OF ANY KIND, either
// express or implied. See the License for the specific language governing permissions and
// limitations under the License.

use ndarray::Array2;
use num_complex::Complex64;
use numpy::PyArray2;
use pyo3::prelude::*;
use pyo3::Python;
use qoqo::operations::convert_operation_to_pyobject;
#[cfg(feature = "unstable_operation_definition")]
use qoqo::operations::CallDefinedGateWrapper;
use qoqo::operations::{MultiQubitMSWrapper, MultiQubitZZWrapper};
use qoqo::CircuitWrapper;
use qoqo_calculator::Calculator;
use qoqo_calculator::CalculatorFloat;
use qoqo_calculator_pyo3::CalculatorFloatWrapper;
use roqoqo::operations::Operation;
use roqoqo::operations::*;
#[cfg(feature = "json_schema")]
use roqoqo::ROQOQO_VERSION;
use roqoqo::{Circuit, RoqoqoError};
use std::collections::HashMap;
use std::convert::TryInto;
use test_case::test_case;

<<<<<<< HEAD
// helper function to convert CalculatorFloat into a python object
fn convert_cf_to_pyobject(py: Python, parameter: CalculatorFloat) -> Bound<CalculatorFloatWrapper> {
    let parameter_type = py.get_type_bound::<CalculatorFloatWrapper>();
    match parameter {
        CalculatorFloat::Float(x) => parameter_type
            .call1((x,))
            .unwrap()
            .downcast::<CalculatorFloatWrapper>()
            .unwrap()
            .to_owned(),
        CalculatorFloat::Str(x) => parameter_type
            .call1((x,))
            .unwrap()
            .downcast::<CalculatorFloatWrapper>()
            .unwrap()
            .to_owned(),
    }
}
=======
use super::convert_cf_to_pyobject;
>>>>>>> 75641f54

#[test_case(Operation::from(MultiQubitMS::new(vec![0, 1], CalculatorFloat::ZERO)), (vec![0, 1], 0.0,), "__eq__"; "MultiQubitMS_eq")]
#[test_case(Operation::from(MultiQubitMS::new(vec![2, 3], CalculatorFloat::ZERO)), (vec![0, 1], 0.0,), "__ne__"; "MultiQubitMS_ne")]
fn test_new_multi_qubit_ms(input_operation: Operation, arguments: (Vec<u32>, f64), method: &str) {
    let operation = convert_operation_to_pyobject(input_operation).unwrap();
    pyo3::prepare_freethreaded_python();
    Python::with_gil(|py| {
        // Basic initialisation, no errors
        let operation_type = py.get_type_bound::<MultiQubitMSWrapper>();
        let binding = operation_type.call1(arguments).unwrap();
        let operation_py = binding.downcast::<MultiQubitMSWrapper>().unwrap();
        let comparison = bool::extract_bound(
            &operation
                .bind(py)
                .call_method1(method, (operation_py,))
                .unwrap(),
        )
        .unwrap();
        assert!(comparison);

        // Error initialisation
        let result = operation_type.call1(([0, 1], vec!["fails"]));
        assert!(result.is_err());

        // Testing PartialEq, Clone and Debug
        let def_wrapper = operation_py.extract::<MultiQubitMSWrapper>().unwrap();
        let binding = operation_type.call1((vec![1, 2], 0.0)).unwrap();
        let new_op_diff = binding.downcast::<MultiQubitMSWrapper>().unwrap();
        let def_wrapper_diff = new_op_diff.extract::<MultiQubitMSWrapper>().unwrap();
        let helper_ne: bool = def_wrapper_diff != def_wrapper;
        assert!(helper_ne);
        let helper_eq: bool = def_wrapper == def_wrapper.clone();
        assert!(helper_eq);

        assert_eq!(
            format!("{:?}", def_wrapper_diff),
            "MultiQubitMSWrapper { internal: MultiQubitMS { qubits: [1, 2], theta: Float(0.0) } }"
        );
    })
}

#[test_case(Operation::from(MultiQubitZZ::new(vec![0, 1], CalculatorFloat::ZERO)), (vec![0, 1], 0.0,), "__eq__"; "MultiQubitZZ_eq")]
#[test_case(Operation::from(MultiQubitZZ::new(vec![2, 3], CalculatorFloat::ZERO)), (vec![0, 1], 0.0,), "__ne__"; "MultiQubitZZ_ne")]
fn test_new_multi_qubit_zz(input_operation: Operation, arguments: (Vec<u32>, f64), method: &str) {
    let operation = convert_operation_to_pyobject(input_operation).unwrap();
    pyo3::prepare_freethreaded_python();
    Python::with_gil(|py| {
        // Basic initialisation, no errors
        let operation_type = py.get_type_bound::<MultiQubitZZWrapper>();
        let binding = operation_type.call1(arguments).unwrap();
        let operation_py = binding.downcast::<MultiQubitZZWrapper>().unwrap();
        let comparison = bool::extract_bound(
            &operation
                .bind(py)
                .call_method1(method, (operation_py,))
                .unwrap(),
        )
        .unwrap();
        assert!(comparison);

        // Error initialisation
        let result = operation_type.call1(([0, 1], vec!["fails"]));
        assert!(result.is_err());

        // Testing PartialEq, Clone and Debug
        let def_wrapper = operation_py.extract::<MultiQubitZZWrapper>().unwrap();
        let binding = operation_type.call1((vec![1, 2], 0.0)).unwrap();
        let new_op_diff = binding.downcast::<MultiQubitZZWrapper>().unwrap();
        let def_wrapper_diff = new_op_diff.extract::<MultiQubitZZWrapper>().unwrap();
<<<<<<< HEAD
        let helper_ne: bool = def_wrapper_diff != def_wrapper;
        assert!(helper_ne);
        let helper_eq: bool = def_wrapper == def_wrapper.clone();
        assert!(helper_eq);

        assert_eq!(
            format!("{:?}", def_wrapper_diff),
            "MultiQubitZZWrapper { internal: MultiQubitZZ { qubits: [1, 2], theta: Float(0.0) } }"
        );
    })
}

#[cfg(feature = "unstable_operation_definition")]
#[test_case(Operation::from(CallDefinedGate::new("name".to_owned(), vec![0, 1], vec![CalculatorFloat::from(0.0)])), ("name".to_owned(), vec![0, 1], vec![0.0],), "__eq__"; "CallDefinedGate_eq")]
#[test_case(Operation::from(CallDefinedGate::new("name".to_owned(), vec![2, 3], vec![CalculatorFloat::from(0.0)])), ("name".to_owned(), vec![0, 1], vec![0.0],), "__ne__"; "CallDefinedGate_ne")]
fn test_new_call_defined_gate(
    input_operation: Operation,
    arguments: (String, Vec<u32>, Vec<f64>),
    method: &str,
) {
    let operation = convert_operation_to_pyobject(input_operation).unwrap();
    pyo3::prepare_freethreaded_python();
    Python::with_gil(|py| {
        // Basic initialisation, no errors
        let operation_type = py.get_type_bound::<CallDefinedGateWrapper>();
        let binding = operation_type.call1(arguments).unwrap();
        let operation_py = binding.downcast::<CallDefinedGateWrapper>().unwrap();
        let comparison = bool::extract_bound(
            &operation
                .bind(py)
                .call_method1(method, (operation_py,))
                .unwrap(),
        )
        .unwrap();
        assert!(comparison);

        // Error initialisation
        let result = operation_type.call1(([0, 1], vec!["fails"]));
        assert!(result.is_err());

        // Testing PartialEq, Clone and Debug
        let def_wrapper = operation_py.extract::<CallDefinedGateWrapper>().unwrap();
        let new_op_diff = operation_type
            .call1(("name".to_owned(), vec![1, 2], vec![0.0]))
            .unwrap();
        let def_wrapper_diff = new_op_diff
            .downcast::<CallDefinedGateWrapper>()
            .unwrap()
            .extract::<CallDefinedGateWrapper>()
            .unwrap();
=======
>>>>>>> 75641f54
        let helper_ne: bool = def_wrapper_diff != def_wrapper;
        assert!(helper_ne);
        let helper_eq: bool = def_wrapper == def_wrapper.clone();
        assert!(helper_eq);

        assert_eq!(
            format!("{:?}", def_wrapper_diff),
            "CallDefinedGateWrapper { internal: CallDefinedGate { gate_name: \"name\", qubits: [1, 2], free_parameters: [Float(0.0)] } }"
        );
    })
}

/// Test is_parametrized() function for MultiQubitGate Operations
#[test_case(Operation::from(MultiQubitMS::new(vec![0, 1], CalculatorFloat::from("theta"))); "MultiQubitMS")]
#[test_case(Operation::from(MultiQubitZZ::new(vec![0, 1], CalculatorFloat::from("theta"))); "MultiQubitZZ")]
fn test_pyo3_is_parametrized(input_operation: Operation) {
    pyo3::prepare_freethreaded_python();
    Python::with_gil(|py| {
        let operation = convert_operation_to_pyobject(input_operation).unwrap();
<<<<<<< HEAD
        assert!(operation
            .call_method0(py, "is_parametrized")
            .unwrap()
            .bind(py)
            .extract::<bool>()
            .unwrap());
=======
        assert!(bool::extract_bound(
            &operation
                .call_method0(py, "is_parametrized")
                .unwrap()
                .bind(py)
        )
        .unwrap());
>>>>>>> 75641f54
    })
}

/// Test is_parametrized = false for MultiQubitGate Operations
#[test_case(Operation::from(MultiQubitMS::new(vec![0, 1], CalculatorFloat::PI)); "MultiQubitMS")]
#[test_case(Operation::from(MultiQubitZZ::new(vec![0, 1], CalculatorFloat::PI)); "MultiQubitZZ")]
fn test_pyo3_is_not_parametrized(input_operation: Operation) {
    pyo3::prepare_freethreaded_python();
    Python::with_gil(|py| {
        let operation = convert_operation_to_pyobject(input_operation).unwrap();
<<<<<<< HEAD
        assert!(!operation
            .call_method0(py, "is_parametrized")
            .unwrap()
            .bind(py)
            .extract::<bool>()
            .unwrap());
=======
        assert!(!bool::extract_bound(
            &operation
                .call_method0(py, "is_parametrized")
                .unwrap()
                .bind(py)
        )
        .unwrap());
>>>>>>> 75641f54
    })
}

/// Test theta() function for Rotations
#[test_case(CalculatorFloat::from(0), Operation::from(MultiQubitMS::new(vec![0, 1], CalculatorFloat::from(0))); "MultiQubitMS float")]
#[test_case(CalculatorFloat::from("theta"), Operation::from(MultiQubitMS::new(vec![0, 1], CalculatorFloat::from("theta"))); "MultiQubitMS symb")]
#[test_case(CalculatorFloat::from(0), Operation::from(MultiQubitZZ::new(vec![0, 1], CalculatorFloat::from(0))); "MultiQubitZZ float")]
#[test_case(CalculatorFloat::from("theta"), Operation::from(MultiQubitZZ::new(vec![0, 1], CalculatorFloat::from("theta"))); "MultiQubitZZ symb")]
fn test_pyo3_theta(theta: CalculatorFloat, input_operation: Operation) {
    pyo3::prepare_freethreaded_python();
    Python::with_gil(|py| {
        let operation = convert_operation_to_pyobject(input_operation).unwrap();
<<<<<<< HEAD
        let theta_op: CalculatorFloatWrapper = operation
            .call_method0(py, "theta")
            .unwrap()
            .bind(py)
            .extract()
            .unwrap();
=======
        let theta_op: CalculatorFloatWrapper = CalculatorFloatWrapper::extract_bound(
            &operation.call_method0(py, "theta").unwrap().bind(py),
        )
        .unwrap();
>>>>>>> 75641f54
        let theta_param: CalculatorFloatWrapper =
            CalculatorFloatWrapper::extract_bound(&convert_cf_to_pyobject(py, theta)).unwrap();
        assert_eq!(theta_op.internal, theta_param.internal);
    })
}

/// Test qubits() function for MultiQubitGate Operations
#[test_case(vec![0, 1], Operation::from(MultiQubitMS::new(vec![0, 1], CalculatorFloat::from(0))); "MultiQubitMS two")]
#[test_case(vec![0, 1, 2], Operation::from(MultiQubitMS::new(vec![0, 1, 2], CalculatorFloat::from(0))); "MultiQubitMS three")]
#[test_case(vec![0, 1], Operation::from(MultiQubitZZ::new(vec![0, 1], CalculatorFloat::from(0))); "MultiQubitZZ two")]
#[test_case(vec![0, 1, 2], Operation::from(MultiQubitZZ::new(vec![0, 1, 2], CalculatorFloat::from(0))); "MultiQubitZZ three")]
fn test_pyo3_qubits(qubit: Vec<usize>, input_operation: Operation) {
    pyo3::prepare_freethreaded_python();
    Python::with_gil(|py| {
        let operation = convert_operation_to_pyobject(input_operation).unwrap();
        let qubit_op: Vec<usize> = operation
            .call_method0(py, "qubits")
            .unwrap()
            .bind(py)
            .extract()
            .unwrap();
        assert_eq!(qubit_op, qubit);
    })
}

/// Test hqslang() function for MultiQubitGate Operations
#[test_case("MultiQubitMS", Operation::from(MultiQubitMS::new(vec![0, 1], CalculatorFloat::from(0))); "MultiQubitMS")]
#[test_case("MultiQubitZZ", Operation::from(MultiQubitZZ::new(vec![0, 1], CalculatorFloat::from(0))); "MultiQubitZZ")]
fn test_pyo3_hqslang(name: &'static str, input_operation: Operation) {
    pyo3::prepare_freethreaded_python();
    Python::with_gil(|py| {
        let operation = convert_operation_to_pyobject(input_operation).unwrap();
<<<<<<< HEAD
        let name_op: String = operation
            .call_method0(py, "hqslang")
            .unwrap()
            .bind(py)
            .extract()
            .unwrap();
=======
        let name_op: String =
            String::extract_bound(&operation.call_method0(py, "hqslang").unwrap().bind(py))
                .unwrap();
>>>>>>> 75641f54
        assert_eq!(name_op, name.to_string());
    })
}

/// Test tags() function for MultiQubitGate Operations
#[test_case(
    Operation::from(MultiQubitMS::new(vec![0, 1, 2], CalculatorFloat::from(0))),
    vec![
        "Operation",
        "GateOperation",
        "MultiQubitGateOperation",
        // "Rotation",
        "MultiQubitMS",
        ];
    "MultiQubitMS")]
#[test_case(
    Operation::from(MultiQubitZZ::new(vec![0, 1, 2], CalculatorFloat::from(0))),
    vec![
        "Operation",
        "GateOperation",
        "MultiQubitGateOperation",
        // "Rotation",
        "MultiQubitZZ",
        ];
    "MultiQubitZZ")]
fn test_pyo3_tags(input_operation: Operation, tags: Vec<&str>) {
    pyo3::prepare_freethreaded_python();
    Python::with_gil(|py| {
        let operation = convert_operation_to_pyobject(input_operation).unwrap();
<<<<<<< HEAD
        let tags_op: Vec<String> = operation
            .call_method0(py, "tags")
            .unwrap()
            .bind(py)
            .extract()
            .unwrap();
=======
        let tags_op: Vec<String> =
            Vec::<String>::extract_bound(&operation.call_method0(py, "tags").unwrap().bind(py))
                .unwrap();
>>>>>>> 75641f54
        assert_eq!(tags_op.len(), tags.len());
        for i in 0..tags.len() {
            assert_eq!(tags_op[i], tags[i]);
        }
    })
}

// Test CallDefinedGate's tags, hslang and is_parametrized functions
#[cfg(feature = "unstable_operation_definition")]
#[test_case(Operation::from(CallDefinedGate::new("name".to_owned(), vec![0, 1], vec![CalculatorFloat::from(0.0)])); "CallDefinedGate")]
fn test_pyo3_gate_definition(input_definition: Operation) {
    pyo3::prepare_freethreaded_python();
    Python::with_gil(|py| {
        let operation = convert_operation_to_pyobject(input_definition).unwrap();

        let to_tag = operation.call_method0(py, "tags").unwrap();
        let tags_op: &Vec<String> = &to_tag.bind(py).extract().unwrap();
        let tags_param: &[&str] = &["Operation", "MultiQubitGateOperation", "CallDefinedGate"];
        assert_eq!(tags_op, tags_param);

        let hqslang_op: String = operation
            .call_method0(py, "hqslang")
            .unwrap()
            .bind(py)
            .extract()
            .unwrap();
        assert_eq!(hqslang_op, "CallDefinedGate");

        assert!(!operation
            .call_method0(py, "is_parametrized")
            .unwrap()
            .bind(py)
            .extract::<bool>()
            .unwrap());
    })
}

/// Test inputs for CallDefinedGate
#[cfg(feature = "unstable_operation_definition")]
#[test]
fn test_pyo3_call_defined_gate_inputs() {
    pyo3::prepare_freethreaded_python();
    Python::with_gil(|py| {
        let operation = convert_operation_to_pyobject(Operation::from(CallDefinedGate::new(
            "name".to_owned(),
            vec![1, 2],
            vec![CalculatorFloat::from(0.0)],
        )))
        .unwrap();

        // Test gate_name()
        let name_op: String = operation
            .call_method0(py, "gate_name")
            .unwrap()
            .bind(py)
            .extract()
            .unwrap();
        let name_param: String = String::from("name");
        assert_eq!(name_op, name_param);

        // Test qubits()
        let qubits: Vec<usize> = operation
            .call_method0(py, "qubits")
            .unwrap()
            .bind(py)
            .extract()
            .unwrap();
        assert_eq!(qubits, vec![1, 2]);

        // Test free_parameters()
        let mut free_parameters: Vec<CalculatorFloat> = vec![];
        let py_params = operation.call_method0(py, "free_parameters").unwrap();
        let params: &pyo3::types::PyList = py_params.bind(py).extract().unwrap();
        for param in params.iter() {
            free_parameters.push(
                qoqo_calculator_pyo3::convert_into_calculator_float(&param.as_borrowed()).unwrap(),
            );
        }
        assert_eq!(free_parameters, vec![CalculatorFloat::from(0.0)]);
    })
}

/// Test remap_qubits() function for MultiQubitGate Operations
#[test_case(Operation::from(MultiQubitMS::new(vec![0, 1, 2], CalculatorFloat::from(1.3))); "MultiQubitMS")]
#[test_case(Operation::from(MultiQubitZZ::new(vec![0, 1, 2], CalculatorFloat::from(1.3))); "MultiQubitZZ")]
fn test_pyo3_remapqubits(input_operation: Operation) {
    pyo3::prepare_freethreaded_python();
    Python::with_gil(|py| {
        let operation = convert_operation_to_pyobject(input_operation).unwrap();
        // test initial qubit
        let qubits: Vec<usize> = operation
            .call_method0(py, "qubits")
            .unwrap()
            .bind(py)
<<<<<<< HEAD
            .extract()
            .unwrap();
        assert_eq!(qubits, vec![0, 1, 2]);
        // remap qubits
        let mut qubit_mapping: HashMap<usize, usize> = HashMap::new();
        qubit_mapping.insert(0, 1);
        qubit_mapping.insert(1, 2);
        qubit_mapping.insert(2, 0);
        let result = operation
            .call_method1(py, "remap_qubits", (qubit_mapping,))
            .unwrap();
        // test re-mapped qubit
        let qubits_new: Vec<usize> = result
            .call_method0(py, "qubits")
            .unwrap()
            .bind(py)
            .extract()
            .unwrap();
        assert_eq!(qubits_new, vec![1, 2, 0]);
        // test that initial and rempapped qubits are different
        assert_ne!(qubits, qubits_new);
    })
}

/// Test remap_qubits() function for CallDefinedGate
#[cfg(feature = "unstable_operation_definition")]
#[test]
fn test_pyo3_remapqubits_call_defined_gate() {
    pyo3::prepare_freethreaded_python();
    Python::with_gil(|py| {
        let operation = convert_operation_to_pyobject(Operation::from(CallDefinedGate::new(
            "name".to_owned(),
            vec![0, 1, 2],
            vec![CalculatorFloat::from(0.0)],
        )))
        .unwrap();
        // test initial qubit
        let qubits: Vec<usize> = operation
            .call_method0(py, "qubits")
            .unwrap()
            .bind(py)
=======
>>>>>>> 75641f54
            .extract()
            .unwrap();
        assert_eq!(qubits, vec![0, 1, 2]);
        // remap qubits
        let mut qubit_mapping: HashMap<usize, usize> = HashMap::new();
        qubit_mapping.insert(0, 1);
        qubit_mapping.insert(1, 2);
        qubit_mapping.insert(2, 0);
        let result = operation
            .call_method1(py, "remap_qubits", (qubit_mapping,))
            .unwrap();
        // test re-mapped qubit
        let qubits_new: Vec<usize> = result
            .call_method0(py, "qubits")
            .unwrap()
            .bind(py)
            .extract()
            .unwrap();
        assert_eq!(qubits_new, vec![1, 2, 0]);
        // test that initial and rempapped qubits are different
        assert_ne!(qubits, qubits_new);
    })
}

// test remap_qubits() function returning an error.
#[test_case(Operation::from(MultiQubitMS::new(vec![0, 1, 2], CalculatorFloat::from(1.3))); "MultiQubitMS")]
#[test_case(Operation::from(MultiQubitZZ::new(vec![0, 1, 2], CalculatorFloat::from(1.3))); "MultiQubitZZ")]
fn test_pyo3_remapqubits_error(input_operation: Operation) {
    // preparation
    pyo3::prepare_freethreaded_python();
    Python::with_gil(|py| {
        let operation = convert_operation_to_pyobject(input_operation).unwrap();
        // remap qubits
        let mut qubit_mapping: HashMap<usize, usize> = HashMap::new();
        qubit_mapping.insert(2, 0);
        let result = operation.call_method1(py, "remap_qubits", (qubit_mapping,));
        assert!(result.is_err());
<<<<<<< HEAD
    })
}

/// test remap_qubits() function returning an error.
#[cfg(feature = "unstable_operation_definition")]
#[test]
fn test_pyo3_remapqubits_error_call_defined_gate() {
    // preparation
    pyo3::prepare_freethreaded_python();
    Python::with_gil(|py| {
        let operation = convert_operation_to_pyobject(Operation::from(CallDefinedGate::new(
            "name".to_owned(),
            vec![1, 2],
            vec![CalculatorFloat::from(0.0)],
        )))
        .unwrap();
        // remap qubits
        let mut qubit_mapping: HashMap<usize, usize> = HashMap::new();
        qubit_mapping.insert(2, 0);
        let result = operation.call_method1(py, "remap_qubits", (qubit_mapping,));
        assert!(result.is_err());
=======
>>>>>>> 75641f54
    })
}

/// Test unitary_matrix() function for MultiQubitGate Operations
#[test_case(Operation::from(MultiQubitMS::new(vec![0, 1, 2], CalculatorFloat::from(1.3))); "MultiQubitMS")]
#[test_case(Operation::from(MultiQubitZZ::new(vec![0, 1, 2], CalculatorFloat::from(1.3))); "MultiQubitZZ")]
fn test_pyo3_unitarymatrix(input_operation: Operation) {
    pyo3::prepare_freethreaded_python();
    Python::with_gil(|py| {
        let operation = convert_operation_to_pyobject(input_operation.clone()).unwrap();
        let py_result = operation.call_method0(py, "unitary_matrix").unwrap();
        let result_matrix: Array2<Complex64> = py_result
            .downcast_bound::<PyArray2<Complex64>>(py)
            .unwrap()
            .as_gil_ref()
            .readonly()
            .as_array()
            .to_owned();

        // compare to reference matrix obtained in Rust directly (without passing to Python)
        let gate: MultiQubitGateOperation = input_operation.try_into().unwrap();
        let rust_matrix: Result<Array2<Complex64>, RoqoqoError> = gate.unitary_matrix();
        let test_matrix: Array2<Complex64> = rust_matrix.unwrap();

        assert_eq!(result_matrix, test_matrix);
    })
}

/// Test unitary_matrix() function for MultiQubitGate Operations for the error case
#[test_case(Operation::from(MultiQubitMS::new(vec![0, 1, 2], CalculatorFloat::from("PI"))); "MultiQubitMS")]
#[test_case(Operation::from(MultiQubitZZ::new(vec![0, 1, 2], CalculatorFloat::from("PI"))); "MultiQubitZZ")]
fn test_pyo3_unitarymatrix_error(input_operation: Operation) {
    pyo3::prepare_freethreaded_python();
    Python::with_gil(|py| {
        let operation = convert_operation_to_pyobject(input_operation.clone()).unwrap();
        let py_result = operation.call_method0(py, "unitary_matrix");
        assert!(py_result.is_err());
    })
}

/// Test circuit() function for MultiQubitMS
#[test]
fn test_pyo3_circuit_ms() {
    pyo3::prepare_freethreaded_python();
    Python::with_gil(|py| {
        let input_operation =
            Operation::from(MultiQubitMS::new(vec![0, 1, 2], CalculatorFloat::from(1.0)));
        let operation = convert_operation_to_pyobject(input_operation).unwrap();
        let py_result = operation.call_method0(py, "circuit").unwrap();
        let result_circuit: CircuitWrapper = py_result.extract(py).unwrap();

        let mut circuit = Circuit::new();
        circuit += Hadamard::new(0);
        circuit += Hadamard::new(1);
        circuit += Hadamard::new(2);
        circuit += CNOT::new(0, 1);
        circuit += CNOT::new(1, 2);
        circuit += RotateZ::new(2, CalculatorFloat::from(1.0));
        circuit += CNOT::new(1, 2);
        circuit += CNOT::new(0, 1);
        circuit += Hadamard::new(0);
        circuit += Hadamard::new(1);
        circuit += Hadamard::new(2);

        assert_eq!(result_circuit.internal, circuit);
    })
}

/// Test circuit() function for MultiQubitZZ
#[test]
fn test_pyo3_circuit_zz() {
    pyo3::prepare_freethreaded_python();
    Python::with_gil(|py| {
        let input_operation =
            Operation::from(MultiQubitZZ::new(vec![0, 1, 2], CalculatorFloat::from(1.0)));
        let operation = convert_operation_to_pyobject(input_operation).unwrap();
        let py_result = operation.call_method0(py, "circuit").unwrap();
        let result_circuit: CircuitWrapper = py_result.extract(py).unwrap();

        let mut circuit = Circuit::new();
        circuit += CNOT::new(0, 1);
        circuit += CNOT::new(1, 2);
        circuit += RotateZ::new(2, CalculatorFloat::from(1.0));
        circuit += CNOT::new(1, 2);
        circuit += CNOT::new(0, 1);

        assert_eq!(result_circuit.internal, circuit);
    })
}

/// Test copy and deepcopy functions
#[test_case(Operation::from(MultiQubitMS::new(vec![0, 1, 2], CalculatorFloat::from(1.3))); "MultiQubitMS")]
#[test_case(Operation::from(MultiQubitZZ::new(vec![0, 1, 2], CalculatorFloat::from(1.3))); "MultiQubitZZ")]
fn test_pyo3_copy_deepcopy(input_operation: Operation) {
    pyo3::prepare_freethreaded_python();
    Python::with_gil(|py| {
        let operation = convert_operation_to_pyobject(input_operation).unwrap();
        let copy_op = operation.call_method0(py, "__copy__").unwrap();
        let deepcopy_op = operation.call_method1(py, "__deepcopy__", ("",)).unwrap();
        let copy_deepcopy_param = operation;

        let comparison_copy = bool::extract_bound(
            &copy_op
                .bind(py)
<<<<<<< HEAD
                .call_method1("__eq__", (copy_deepcopy_param.clone(),))
                .unwrap(),
        )
        .unwrap();
        assert!(comparison_copy);
        let comparison_deepcopy = bool::extract_bound(
            &deepcopy_op
                .bind(py)
                .call_method1("__eq__", (copy_deepcopy_param,))
                .unwrap(),
        )
        .unwrap();
        assert!(comparison_deepcopy);
    })
}

/// Test copy and deepcopy functions for CallDefinedGate
#[cfg(feature = "unstable_operation_definition")]
#[test]
fn test_pyo3_copy_deepcopy_call_defined_gate() {
    pyo3::prepare_freethreaded_python();
    Python::with_gil(|py| {
        let operation = convert_operation_to_pyobject(Operation::from(CallDefinedGate::new(
            "name".to_owned(),
            vec![1, 2],
            vec![CalculatorFloat::from(0.0)],
        )))
        .unwrap();
        let copy_op = operation.call_method0(py, "__copy__").unwrap();
        let deepcopy_op = operation.call_method1(py, "__deepcopy__", ("",)).unwrap();
        let copy_deepcopy_param = operation;

        let comparison_copy = bool::extract_bound(
            &copy_op
                .bind(py)
=======
>>>>>>> 75641f54
                .call_method1("__eq__", (copy_deepcopy_param.clone(),))
                .unwrap(),
        )
        .unwrap();
        assert!(comparison_copy);
        let comparison_deepcopy = bool::extract_bound(
            &deepcopy_op
                .bind(py)
                .call_method1("__eq__", (copy_deepcopy_param,))
                .unwrap(),
        )
        .unwrap();
        assert!(comparison_deepcopy);
    })
}

/// Test format and repr functions
#[test_case(
    "MultiQubitMS { qubits: [0, 1, 2], theta: Float(0.0) }",
    Operation::from(MultiQubitMS::new(vec![0, 1, 2], CalculatorFloat::ZERO));
    "MultiQubitMS")]
#[test_case(
    "MultiQubitZZ { qubits: [0, 1, 2], theta: Float(0.0) }",
    Operation::from(MultiQubitZZ::new(vec![0, 1, 2], CalculatorFloat::ZERO));
    "MultiQubitZZ")]
fn test_pyo3_format_repr(format_repr: &str, input_operation: Operation) {
    pyo3::prepare_freethreaded_python();
    Python::with_gil(|py| {
        let operation = convert_operation_to_pyobject(input_operation).unwrap();
        let to_format = operation.call_method1(py, "__format__", ("",)).unwrap();
<<<<<<< HEAD
        let format_op: String = to_format.bind(py).extract().unwrap();
        assert_eq!(format_op, format_repr);
        let to_repr = operation.call_method0(py, "__repr__").unwrap();
        let repr_op: String = to_repr.bind(py).extract().unwrap();
=======
        let format_op: String = String::extract_bound(&to_format.bind(py)).unwrap();
        assert_eq!(format_op, format_repr);
        let to_repr = operation.call_method0(py, "__repr__").unwrap();
        let repr_op: String = String::extract_bound(&to_repr.bind(py)).unwrap();
>>>>>>> 75641f54
        assert_eq!(repr_op, format_repr);
    })
}

/// Test format and repr functions for CallDefinedGate
#[cfg(feature = "unstable_operation_definition")]
#[test]
fn test_pyo3_format_repr_call_defined_gate() {
    pyo3::prepare_freethreaded_python();
    Python::with_gil(|py| {
        let operation = convert_operation_to_pyobject(Operation::from(CallDefinedGate::new(
            "name".to_owned(),
            vec![1, 2],
            vec![CalculatorFloat::from(0.0)],
        )))
        .unwrap();
        let to_format = operation.call_method1(py, "__format__", ("",)).unwrap();
        let format_op: String = to_format.bind(py).extract().unwrap();
        assert_eq!(
            format_op,
            "CallDefinedGate { gate_name: \"name\", qubits: [1, 2], free_parameters: [Float(0.0)] }"
        );
        let to_repr = operation.call_method0(py, "__repr__").unwrap();
        let repr_op: String = to_repr.bind(py).extract().unwrap();
        assert_eq!(
            repr_op,
            "CallDefinedGate { gate_name: \"name\", qubits: [1, 2], free_parameters: [Float(0.0)] }"
        );
    })
}

/// Test substitute_parameters() function for one parameter
#[test_case(Operation::from(MultiQubitMS::new(vec![1, 2, 3], CalculatorFloat::from("theta"))); "MultiQubitMS")]
#[test_case(Operation::from(MultiQubitZZ::new(vec![1, 2, 3], CalculatorFloat::from("theta"))); "MultiQubitZZ")]
fn test_pyo3_substitute_params_rotate(input_operation: Operation) {
    pyo3::prepare_freethreaded_python();
    Python::with_gil(|py| {
        let operation = convert_operation_to_pyobject(input_operation.clone()).unwrap();
        let mut substitution_dict_py: HashMap<String, f64> = HashMap::new();
        substitution_dict_py.insert("theta".to_owned(), 1.0);
        let substitute_op = operation
            .call_method1(py, "substitute_parameters", (substitution_dict_py,))
            .unwrap();

        let mut substitution_dict: Calculator = Calculator::new();
        substitution_dict.set_variable("theta", 1.0);
        let substitute_param = input_operation
            .substitute_parameters(&substitution_dict)
            .unwrap();
        let test_operation = convert_operation_to_pyobject(substitute_param).unwrap();

        let comparison = bool::extract_bound(
            &substitute_op
                .bind(py)
<<<<<<< HEAD
                .call_method1("__eq__", (test_operation,))
                .unwrap(),
        )
        .unwrap();
        assert!(comparison);
    })
}

#[cfg(feature = "unstable_operation_definition")]
#[test]
fn test_pyo3_substitute_call_defined_gate() {
    pyo3::prepare_freethreaded_python();
    Python::with_gil(|py| {
        let operation = convert_operation_to_pyobject(Operation::from(CallDefinedGate::new(
            "name".to_owned(),
            vec![1, 2],
            vec![CalculatorFloat::from("theta")],
        )))
        .unwrap();
        let mut substitution_dict_py: HashMap<&str, f64> = HashMap::new();
        substitution_dict_py.insert("theta", 1.0);
        let substitute_op = operation
            .call_method1(py, "substitute_parameters", (substitution_dict_py,))
            .unwrap();

        let mut substitution_dict: Calculator = Calculator::new();
        substitution_dict.set_variable("theta", 1.0);
        let substitute_param = Operation::from(CallDefinedGate::new(
            "name".to_owned(),
            vec![1, 2],
            vec![CalculatorFloat::from("theta")],
        ))
        .substitute_parameters(&substitution_dict)
        .unwrap();
        let test_operation = convert_operation_to_pyobject(substitute_param).unwrap();

        let comparison = bool::extract_bound(
            &substitute_op
                .bind(py)
=======
>>>>>>> 75641f54
                .call_method1("__eq__", (test_operation,))
                .unwrap(),
        )
        .unwrap();
        assert!(comparison);
    })
}

/// Test substitute_parameters() causing an error `None`
#[test_case(Operation::from(MultiQubitMS::new(vec![1, 2], CalculatorFloat::from("test"))); "MultiQubitMS")]
#[test_case(Operation::from(MultiQubitZZ::new(vec![1, 2], CalculatorFloat::from("test"))); "MultiQubitZZ")]
fn test_pyo3_substitute_params_error(input_operation: Operation) {
    pyo3::prepare_freethreaded_python();
    Python::with_gil(|py| {
        let operation = convert_operation_to_pyobject(input_operation).unwrap();
        let substitution_dict: HashMap<String, f64> = HashMap::new();
<<<<<<< HEAD
        let result = operation.call_method1(py, "substitute_parameters", (substitution_dict,));
        assert!(result.is_err());
    })
}

#[cfg(feature = "unstable_operation_definition")]
#[test]
fn test_pyo3_substitute_params_error_call_defined_gate() {
    pyo3::prepare_freethreaded_python();
    Python::with_gil(|py| {
        let operation = convert_operation_to_pyobject(Operation::from(CallDefinedGate::new(
            "name".to_owned(),
            vec![1, 2],
            vec![CalculatorFloat::from("test")],
        )))
        .unwrap();
        let substitution_dict: HashMap<&str, f64> = HashMap::new();
=======
>>>>>>> 75641f54
        let result = operation.call_method1(py, "substitute_parameters", (substitution_dict,));
        assert!(result.is_err());
    })
}

#[test_case(
    Operation::from(MultiQubitMS::new(vec![0, 1, 2], CalculatorFloat::from(0.005))),
    Operation::from(MultiQubitMS::new(vec![0, 1, 2], CalculatorFloat::from(0.005 * 1.5))); "MultiQubitMS")]
#[test_case(
    Operation::from(MultiQubitZZ::new(vec![0, 1, 2], CalculatorFloat::from(0.005))),
    Operation::from(MultiQubitZZ::new(vec![0, 1, 2], CalculatorFloat::from(0.005 * 1.5))); "MultiQubitZZ")]
fn test_pyo3_rotate_powercf(first_op: Operation, second_op: Operation) {
    pyo3::prepare_freethreaded_python();
    Python::with_gil(|py| {
        let operation = convert_operation_to_pyobject(first_op).unwrap();

        let power = convert_cf_to_pyobject(py, CalculatorFloat::from(1.5));
        let comparison_op = convert_operation_to_pyobject(second_op).unwrap();

        let remapped_op = operation.call_method1(py, "powercf", (power,)).unwrap();
<<<<<<< HEAD
        let comparison = remapped_op
            .call_method1(py, "__eq__", (comparison_op,))
            .unwrap()
            .bind(py)
            .extract::<bool>()
            .unwrap();
=======
        let comparison = bool::extract_bound(
            &remapped_op
                .call_method1(py, "__eq__", (comparison_op,))
                .unwrap()
                .bind(py),
        )
        .unwrap();
>>>>>>> 75641f54
        assert!(comparison);
    })
}

/// Test the __richcmp__ function
#[test_case(
    Operation::from(MultiQubitMS::new(vec![0, 1, 2], CalculatorFloat::from(0))),
    Operation::from(MultiQubitMS::new(vec![1, 2], CalculatorFloat::from(0))); "MultiQubitMS")]
#[test_case(
    Operation::from(MultiQubitZZ::new(vec![0, 1, 2], CalculatorFloat::from(0))),
    Operation::from(MultiQubitZZ::new(vec![1, 2], CalculatorFloat::from(0))); "MultiQubitZZ")]
fn test_pyo3_richcmp(definition_1: Operation, definition_2: Operation) {
    pyo3::prepare_freethreaded_python();
    Python::with_gil(|py| {
        let operation_one = convert_operation_to_pyobject(definition_1).unwrap();
        let operation_two = convert_operation_to_pyobject(definition_2).unwrap();

        let comparison = bool::extract_bound(
            &operation_one
                .bind(py)
<<<<<<< HEAD
                .call_method1("__eq__", (operation_two.clone(),))
                .unwrap(),
        )
        .unwrap();
        assert!(!comparison);

        let comparison = bool::extract_bound(
            &operation_one
                .bind(py)
                .call_method1("__ne__", (operation_two.clone(),))
                .unwrap(),
        )
        .unwrap();
        assert!(comparison);

        let comparison = operation_one.call_method1(py, "__eq__", (vec!["fails"],));
        assert!(comparison.is_err());

        let comparison = operation_one.call_method1(py, "__ge__", (operation_two,));
        assert!(comparison.is_err());
    })
}

/// Test the __richcmp__ function for CallDefinedGate
#[cfg(feature = "unstable_operation_definition")]
#[test]
fn test_pyo3_richcmp_call_defined_gate() {
    pyo3::prepare_freethreaded_python();
    Python::with_gil(|py| {
        let operation_one = convert_operation_to_pyobject(Operation::from(CallDefinedGate::new(
            "name".to_owned(),
            vec![0, 1, 2],
            vec![CalculatorFloat::from(0.0)],
        )))
        .unwrap();
        let operation_two = convert_operation_to_pyobject(Operation::from(CallDefinedGate::new(
            "name".to_owned(),
            vec![1, 2],
            vec![CalculatorFloat::from(0.0)],
        )))
        .unwrap();

        let comparison = bool::extract_bound(
            &operation_one
                .bind(py)
=======
>>>>>>> 75641f54
                .call_method1("__eq__", (operation_two.clone(),))
                .unwrap(),
        )
        .unwrap();
        assert!(!comparison);

        let comparison = bool::extract_bound(
            &operation_one
                .bind(py)
                .call_method1("__ne__", (operation_two.clone(),))
                .unwrap(),
        )
        .unwrap();
        assert!(comparison);

        let comparison = operation_one.call_method1(py, "__eq__", (vec!["fails"],));
        assert!(comparison.is_err());

        let comparison = operation_one.call_method1(py, "__ge__", (operation_two,));
        assert!(comparison.is_err());
    })
}

#[cfg(feature = "json_schema")]
#[test_case(Operation::from(MultiQubitMS::new(vec![0, 1, 2], CalculatorFloat::from(0))); "MultiQubitMS")]
#[test_case(Operation::from(MultiQubitZZ::new(vec![0, 1, 2], CalculatorFloat::from(0))); "MultiQubitZZ")]
fn test_pyo3_json_schema(operation: Operation) {
    let rust_schema = match operation {
        Operation::MultiQubitMS(_) => {
            serde_json::to_string_pretty(&schemars::schema_for!(MultiQubitMS)).unwrap()
        }
        Operation::MultiQubitZZ(_) => {
            serde_json::to_string_pretty(&schemars::schema_for!(MultiQubitZZ)).unwrap()
        }
        _ => unreachable!(),
    };
    pyo3::prepare_freethreaded_python();
    pyo3::Python::with_gil(|py| {
        let pyobject = convert_operation_to_pyobject(operation).unwrap();
        let operation = pyobject.bind(py);

        let schema: String =
            String::extract_bound(&operation.call_method0("json_schema").unwrap()).unwrap();

        assert_eq!(schema, rust_schema);

        let current_version_string =
            String::extract_bound(&operation.call_method0("current_version").unwrap()).unwrap();
        let minimum_supported_version_string =
            String::extract_bound(&operation.call_method0("min_supported_version").unwrap())
                .unwrap();

        assert_eq!(current_version_string, ROQOQO_VERSION);
        assert_eq!(minimum_supported_version_string, "1.0.0");
    });
}

/// Test the json schema for CallDefinedGate
#[cfg(feature = "unstable_operation_definition")]
#[cfg(feature = "json_schema")]
#[test]
fn test_pyo3_json_schema_call_defined_gate() {
    let operation = Operation::from(CallDefinedGate::new(
        "name".to_owned(),
        vec![1, 2],
        vec![CalculatorFloat::from(0.0)],
    ));
    let rust_schema =
        serde_json::to_string_pretty(&schemars::schema_for!(CallDefinedGate)).unwrap();
    pyo3::prepare_freethreaded_python();
    pyo3::Python::with_gil(|py| {
        let pyobject = convert_operation_to_pyobject(operation).unwrap();
        let operation = pyobject.bind(py);

        let schema: String =
            String::extract_bound(&operation.call_method0("json_schema").unwrap()).unwrap();

        assert_eq!(schema, rust_schema);

        let current_version_string =
            String::extract_bound(&operation.call_method0("current_version").unwrap()).unwrap();
        let minimum_supported_version_string =
            String::extract_bound(&operation.call_method0("min_supported_version").unwrap())
                .unwrap();

        assert_eq!(current_version_string, ROQOQO_VERSION);
        assert_eq!(minimum_supported_version_string, "1.10.1");
    });
}<|MERGE_RESOLUTION|>--- conflicted
+++ resolved
@@ -32,28 +32,7 @@
 use std::convert::TryInto;
 use test_case::test_case;
 
-<<<<<<< HEAD
-// helper function to convert CalculatorFloat into a python object
-fn convert_cf_to_pyobject(py: Python, parameter: CalculatorFloat) -> Bound<CalculatorFloatWrapper> {
-    let parameter_type = py.get_type_bound::<CalculatorFloatWrapper>();
-    match parameter {
-        CalculatorFloat::Float(x) => parameter_type
-            .call1((x,))
-            .unwrap()
-            .downcast::<CalculatorFloatWrapper>()
-            .unwrap()
-            .to_owned(),
-        CalculatorFloat::Str(x) => parameter_type
-            .call1((x,))
-            .unwrap()
-            .downcast::<CalculatorFloatWrapper>()
-            .unwrap()
-            .to_owned(),
-    }
-}
-=======
 use super::convert_cf_to_pyobject;
->>>>>>> 75641f54
 
 #[test_case(Operation::from(MultiQubitMS::new(vec![0, 1], CalculatorFloat::ZERO)), (vec![0, 1], 0.0,), "__eq__"; "MultiQubitMS_eq")]
 #[test_case(Operation::from(MultiQubitMS::new(vec![2, 3], CalculatorFloat::ZERO)), (vec![0, 1], 0.0,), "__ne__"; "MultiQubitMS_ne")]
@@ -123,7 +102,6 @@
         let binding = operation_type.call1((vec![1, 2], 0.0)).unwrap();
         let new_op_diff = binding.downcast::<MultiQubitZZWrapper>().unwrap();
         let def_wrapper_diff = new_op_diff.extract::<MultiQubitZZWrapper>().unwrap();
-<<<<<<< HEAD
         let helper_ne: bool = def_wrapper_diff != def_wrapper;
         assert!(helper_ne);
         let helper_eq: bool = def_wrapper == def_wrapper.clone();
@@ -174,8 +152,6 @@
             .unwrap()
             .extract::<CallDefinedGateWrapper>()
             .unwrap();
-=======
->>>>>>> 75641f54
         let helper_ne: bool = def_wrapper_diff != def_wrapper;
         assert!(helper_ne);
         let helper_eq: bool = def_wrapper == def_wrapper.clone();
@@ -195,22 +171,12 @@
     pyo3::prepare_freethreaded_python();
     Python::with_gil(|py| {
         let operation = convert_operation_to_pyobject(input_operation).unwrap();
-<<<<<<< HEAD
         assert!(operation
             .call_method0(py, "is_parametrized")
             .unwrap()
             .bind(py)
             .extract::<bool>()
             .unwrap());
-=======
-        assert!(bool::extract_bound(
-            &operation
-                .call_method0(py, "is_parametrized")
-                .unwrap()
-                .bind(py)
-        )
-        .unwrap());
->>>>>>> 75641f54
     })
 }
 
@@ -221,22 +187,12 @@
     pyo3::prepare_freethreaded_python();
     Python::with_gil(|py| {
         let operation = convert_operation_to_pyobject(input_operation).unwrap();
-<<<<<<< HEAD
         assert!(!operation
             .call_method0(py, "is_parametrized")
             .unwrap()
             .bind(py)
             .extract::<bool>()
             .unwrap());
-=======
-        assert!(!bool::extract_bound(
-            &operation
-                .call_method0(py, "is_parametrized")
-                .unwrap()
-                .bind(py)
-        )
-        .unwrap());
->>>>>>> 75641f54
     })
 }
 
@@ -249,19 +205,12 @@
     pyo3::prepare_freethreaded_python();
     Python::with_gil(|py| {
         let operation = convert_operation_to_pyobject(input_operation).unwrap();
-<<<<<<< HEAD
         let theta_op: CalculatorFloatWrapper = operation
             .call_method0(py, "theta")
             .unwrap()
             .bind(py)
             .extract()
             .unwrap();
-=======
-        let theta_op: CalculatorFloatWrapper = CalculatorFloatWrapper::extract_bound(
-            &operation.call_method0(py, "theta").unwrap().bind(py),
-        )
-        .unwrap();
->>>>>>> 75641f54
         let theta_param: CalculatorFloatWrapper =
             CalculatorFloatWrapper::extract_bound(&convert_cf_to_pyobject(py, theta)).unwrap();
         assert_eq!(theta_op.internal, theta_param.internal);
@@ -294,18 +243,12 @@
     pyo3::prepare_freethreaded_python();
     Python::with_gil(|py| {
         let operation = convert_operation_to_pyobject(input_operation).unwrap();
-<<<<<<< HEAD
         let name_op: String = operation
             .call_method0(py, "hqslang")
             .unwrap()
             .bind(py)
             .extract()
             .unwrap();
-=======
-        let name_op: String =
-            String::extract_bound(&operation.call_method0(py, "hqslang").unwrap().bind(py))
-                .unwrap();
->>>>>>> 75641f54
         assert_eq!(name_op, name.to_string());
     })
 }
@@ -335,18 +278,12 @@
     pyo3::prepare_freethreaded_python();
     Python::with_gil(|py| {
         let operation = convert_operation_to_pyobject(input_operation).unwrap();
-<<<<<<< HEAD
         let tags_op: Vec<String> = operation
             .call_method0(py, "tags")
             .unwrap()
             .bind(py)
             .extract()
             .unwrap();
-=======
-        let tags_op: Vec<String> =
-            Vec::<String>::extract_bound(&operation.call_method0(py, "tags").unwrap().bind(py))
-                .unwrap();
->>>>>>> 75641f54
         assert_eq!(tags_op.len(), tags.len());
         for i in 0..tags.len() {
             assert_eq!(tags_op[i], tags[i]);
@@ -441,7 +378,6 @@
             .call_method0(py, "qubits")
             .unwrap()
             .bind(py)
-<<<<<<< HEAD
             .extract()
             .unwrap();
         assert_eq!(qubits, vec![0, 1, 2]);
@@ -483,8 +419,6 @@
             .call_method0(py, "qubits")
             .unwrap()
             .bind(py)
-=======
->>>>>>> 75641f54
             .extract()
             .unwrap();
         assert_eq!(qubits, vec![0, 1, 2]);
@@ -522,7 +456,6 @@
         qubit_mapping.insert(2, 0);
         let result = operation.call_method1(py, "remap_qubits", (qubit_mapping,));
         assert!(result.is_err());
-<<<<<<< HEAD
     })
 }
 
@@ -544,8 +477,6 @@
         qubit_mapping.insert(2, 0);
         let result = operation.call_method1(py, "remap_qubits", (qubit_mapping,));
         assert!(result.is_err());
-=======
->>>>>>> 75641f54
     })
 }
 
@@ -650,7 +581,6 @@
         let comparison_copy = bool::extract_bound(
             &copy_op
                 .bind(py)
-<<<<<<< HEAD
                 .call_method1("__eq__", (copy_deepcopy_param.clone(),))
                 .unwrap(),
         )
@@ -686,8 +616,6 @@
         let comparison_copy = bool::extract_bound(
             &copy_op
                 .bind(py)
-=======
->>>>>>> 75641f54
                 .call_method1("__eq__", (copy_deepcopy_param.clone(),))
                 .unwrap(),
         )
@@ -718,17 +646,10 @@
     Python::with_gil(|py| {
         let operation = convert_operation_to_pyobject(input_operation).unwrap();
         let to_format = operation.call_method1(py, "__format__", ("",)).unwrap();
-<<<<<<< HEAD
         let format_op: String = to_format.bind(py).extract().unwrap();
         assert_eq!(format_op, format_repr);
         let to_repr = operation.call_method0(py, "__repr__").unwrap();
         let repr_op: String = to_repr.bind(py).extract().unwrap();
-=======
-        let format_op: String = String::extract_bound(&to_format.bind(py)).unwrap();
-        assert_eq!(format_op, format_repr);
-        let to_repr = operation.call_method0(py, "__repr__").unwrap();
-        let repr_op: String = String::extract_bound(&to_repr.bind(py)).unwrap();
->>>>>>> 75641f54
         assert_eq!(repr_op, format_repr);
     })
 }
@@ -783,7 +704,6 @@
         let comparison = bool::extract_bound(
             &substitute_op
                 .bind(py)
-<<<<<<< HEAD
                 .call_method1("__eq__", (test_operation,))
                 .unwrap(),
         )
@@ -823,8 +743,6 @@
         let comparison = bool::extract_bound(
             &substitute_op
                 .bind(py)
-=======
->>>>>>> 75641f54
                 .call_method1("__eq__", (test_operation,))
                 .unwrap(),
         )
@@ -841,7 +759,6 @@
     Python::with_gil(|py| {
         let operation = convert_operation_to_pyobject(input_operation).unwrap();
         let substitution_dict: HashMap<String, f64> = HashMap::new();
-<<<<<<< HEAD
         let result = operation.call_method1(py, "substitute_parameters", (substitution_dict,));
         assert!(result.is_err());
     })
@@ -859,8 +776,6 @@
         )))
         .unwrap();
         let substitution_dict: HashMap<&str, f64> = HashMap::new();
-=======
->>>>>>> 75641f54
         let result = operation.call_method1(py, "substitute_parameters", (substitution_dict,));
         assert!(result.is_err());
     })
@@ -881,22 +796,12 @@
         let comparison_op = convert_operation_to_pyobject(second_op).unwrap();
 
         let remapped_op = operation.call_method1(py, "powercf", (power,)).unwrap();
-<<<<<<< HEAD
         let comparison = remapped_op
             .call_method1(py, "__eq__", (comparison_op,))
             .unwrap()
             .bind(py)
             .extract::<bool>()
             .unwrap();
-=======
-        let comparison = bool::extract_bound(
-            &remapped_op
-                .call_method1(py, "__eq__", (comparison_op,))
-                .unwrap()
-                .bind(py),
-        )
-        .unwrap();
->>>>>>> 75641f54
         assert!(comparison);
     })
 }
@@ -917,7 +822,6 @@
         let comparison = bool::extract_bound(
             &operation_one
                 .bind(py)
-<<<<<<< HEAD
                 .call_method1("__eq__", (operation_two.clone(),))
                 .unwrap(),
         )
@@ -963,8 +867,6 @@
         let comparison = bool::extract_bound(
             &operation_one
                 .bind(py)
-=======
->>>>>>> 75641f54
                 .call_method1("__eq__", (operation_two.clone(),))
                 .unwrap(),
         )
