--- conflicted
+++ resolved
@@ -16,13 +16,9 @@
 use pyo3::prelude::*;
 use pyo3::Python;
 use qoqo::operations::convert_operation_to_pyobject;
-<<<<<<< HEAD
 #[cfg(feature = "unstable_operation_definition")]
 use qoqo::operations::CallDefinedGateWrapper;
 use qoqo::operations::{MultiQubitMSWrapper, MultiQubitZZWrapper};
-=======
-use qoqo::operations::{MultiCNOTWrapper, MultiQubitMSWrapper};
->>>>>>> bb01e4d4
 use qoqo::CircuitWrapper;
 use qoqo_calculator::Calculator;
 use qoqo_calculator::CalculatorFloat;
@@ -152,7 +148,6 @@
         );
     })
 }
-
 #[test_case(Operation::from(MultiCNOT::new(vec![0, 1])), vec![0, 1], "__eq__"; "MultiCNOT_eq")]
 #[test_case(Operation::from(MultiCNOT::new(vec![2, 3])), vec![0, 1], "__ne__"; "MultiCNOT_ne")]
 fn test_new_multi_cnot(input_operation: Operation, arguments: Vec<u32>, method: &str) {
@@ -217,13 +212,10 @@
 
 /// Test is_parametrized = false for MultiQubitGate Operations
 #[test_case(Operation::from(MultiQubitMS::new(vec![0, 1], CalculatorFloat::PI)); "MultiQubitMS")]
-<<<<<<< HEAD
 #[test_case(Operation::from(MultiQubitZZ::new(vec![0, 1], CalculatorFloat::PI)); "MultiQubitZZ")]
-=======
 #[test_case(Operation::from(MultiCNOT::new(vec![0])); "MultiCNOT one")]
 #[test_case(Operation::from(MultiCNOT::new(vec![0, 1])); "MultiCNOT two")]
 #[test_case(Operation::from(MultiCNOT::new(vec![0, 1, 2])); "MultiCNOT three")]
->>>>>>> bb01e4d4
 fn test_pyo3_is_not_parametrized(input_operation: Operation) {
     pyo3::prepare_freethreaded_python();
     Python::with_gil(|py| {
@@ -256,14 +248,11 @@
 /// Test qubits() function for MultiQubitGate Operations
 #[test_case(vec![0, 1], Operation::from(MultiQubitMS::new(vec![0, 1], CalculatorFloat::from(0))); "MultiQubitMS two")]
 #[test_case(vec![0, 1, 2], Operation::from(MultiQubitMS::new(vec![0, 1, 2], CalculatorFloat::from(0))); "MultiQubitMS three")]
-<<<<<<< HEAD
 #[test_case(vec![0, 1], Operation::from(MultiQubitZZ::new(vec![0, 1], CalculatorFloat::from(0))); "MultiQubitZZ two")]
 #[test_case(vec![0, 1, 2], Operation::from(MultiQubitZZ::new(vec![0, 1, 2], CalculatorFloat::from(0))); "MultiQubitZZ three")]
-=======
 #[test_case(vec![0], Operation::from(MultiCNOT::new(vec![0])); "MultiCNOT one")]
 #[test_case(vec![0, 1], Operation::from(MultiCNOT::new(vec![0, 1])); "MultiCNOT two")]
 #[test_case(vec![0, 1, 2], Operation::from(MultiCNOT::new(vec![0, 1, 2])); "MultiCNOT three")]
->>>>>>> bb01e4d4
 fn test_pyo3_qubits(qubit: Vec<usize>, input_operation: Operation) {
     pyo3::prepare_freethreaded_python();
     Python::with_gil(|py| {
@@ -275,11 +264,8 @@
 
 /// Test hqslang() function for MultiQubitGate Operations
 #[test_case("MultiQubitMS", Operation::from(MultiQubitMS::new(vec![0, 1], CalculatorFloat::from(0))); "MultiQubitMS")]
-<<<<<<< HEAD
 #[test_case("MultiQubitZZ", Operation::from(MultiQubitZZ::new(vec![0, 1], CalculatorFloat::from(0))); "MultiQubitZZ")]
-=======
 #[test_case("MultiCNOT", Operation::from(MultiCNOT::new(vec![0, 1])); "MultiCNOT")]
->>>>>>> bb01e4d4
 fn test_pyo3_hqslang(name: &'static str, input_operation: Operation) {
     pyo3::prepare_freethreaded_python();
     Python::with_gil(|py| {
@@ -305,25 +291,24 @@
         ];
     "MultiQubitMS")]
 #[test_case(
-<<<<<<< HEAD
     Operation::from(MultiQubitZZ::new(vec![0, 1, 2], CalculatorFloat::from(0))),
-=======
-    Operation::from(MultiCNOT::new(vec![0, 1, 2])),
->>>>>>> bb01e4d4
     vec![
         "Operation",
         "GateOperation",
         "MultiQubitGateOperation",
-<<<<<<< HEAD
         // "Rotation",
         "MultiQubitZZ",
         ];
     "MultiQubitZZ")]
-=======
+#[test_case(
+    Operation::from(MultiCNOT::new(vec![0, 1, 2])),
+    vec![
+        "Operation",
+        "GateOperation",
+        "MultiQubitGateOperation",
         "MultiCNOT",
         ];
     "MultiCNOT")]
->>>>>>> bb01e4d4
 fn test_pyo3_tags(input_operation: Operation, tags: Vec<&str>) {
     pyo3::prepare_freethreaded_python();
     Python::with_gil(|py| {
@@ -408,11 +393,8 @@
 
 /// Test remap_qubits() function for MultiQubitGate Operations
 #[test_case(Operation::from(MultiQubitMS::new(vec![0, 1, 2], CalculatorFloat::from(1.3))); "MultiQubitMS")]
-<<<<<<< HEAD
 #[test_case(Operation::from(MultiQubitZZ::new(vec![0, 1, 2], CalculatorFloat::from(1.3))); "MultiQubitZZ")]
-=======
 #[test_case(Operation::from(MultiCNOT::new(vec![0, 1, 2])); "MultiCNOT")]
->>>>>>> bb01e4d4
 fn test_pyo3_remapqubits(input_operation: Operation) {
     pyo3::prepare_freethreaded_python();
     Python::with_gil(|py| {
@@ -472,11 +454,8 @@
 
 // test remap_qubits() function returning an error.
 #[test_case(Operation::from(MultiQubitMS::new(vec![0, 1, 2], CalculatorFloat::from(1.3))); "MultiQubitMS")]
-<<<<<<< HEAD
 #[test_case(Operation::from(MultiQubitZZ::new(vec![0, 1, 2], CalculatorFloat::from(1.3))); "MultiQubitZZ")]
-=======
 #[test_case(Operation::from(MultiCNOT::new(vec![0, 1, 2])); "MultiCNOT")]
->>>>>>> bb01e4d4
 fn test_pyo3_remapqubits_error(input_operation: Operation) {
     // preparation
     pyo3::prepare_freethreaded_python();
@@ -516,11 +495,8 @@
 
 /// Test unitary_matrix() function for MultiQubitGate Operations
 #[test_case(Operation::from(MultiQubitMS::new(vec![0, 1, 2], CalculatorFloat::from(1.3))); "MultiQubitMS")]
-<<<<<<< HEAD
 #[test_case(Operation::from(MultiQubitZZ::new(vec![0, 1, 2], CalculatorFloat::from(1.3))); "MultiQubitZZ")]
-=======
 #[test_case(Operation::from(MultiCNOT::new(vec![0, 1, 2])); "MultiCNOT")]
->>>>>>> bb01e4d4
 fn test_pyo3_unitarymatrix(input_operation: Operation) {
     pyo3::prepare_freethreaded_python();
     Python::with_gil(|py| {
@@ -581,7 +557,6 @@
     })
 }
 
-<<<<<<< HEAD
 /// Test circuit() function for MultiQubitZZ
 #[test]
 fn test_pyo3_circuit_zz() {
@@ -598,7 +573,11 @@
         circuit += CNOT::new(1, 2);
         circuit += RotateZ::new(2, CalculatorFloat::from(1.0));
         circuit += CNOT::new(1, 2);
-=======
+        circuit += CNOT::new(0, 1);
+
+        assert_eq!(result_circuit.internal, circuit);
+    })
+}
 /// Test circuit() function for MultiCNOT
 #[test]
 fn test_pyo3_circuit_multi_cnot() {
@@ -624,7 +603,6 @@
         circuit += CNOT::new(0, 1);
         circuit += TGate::new(0);
         circuit += PhaseShiftState1::new(1, -CalculatorFloat::FRAC_PI_4);
->>>>>>> bb01e4d4
         circuit += CNOT::new(0, 1);
 
         assert_eq!(result_circuit.internal, circuit);
@@ -633,11 +611,8 @@
 
 /// Test copy and deepcopy functions
 #[test_case(Operation::from(MultiQubitMS::new(vec![0, 1, 2], CalculatorFloat::from(1.3))); "MultiQubitMS")]
-<<<<<<< HEAD
 #[test_case(Operation::from(MultiQubitZZ::new(vec![0, 1, 2], CalculatorFloat::from(1.3))); "MultiQubitZZ")]
-=======
 #[test_case(Operation::from(MultiCNOT::new(vec![0, 1, 2])); "MultiCNOT")]
->>>>>>> bb01e4d4
 fn test_pyo3_copy_deepcopy(input_operation: Operation) {
     pyo3::prepare_freethreaded_python();
     Python::with_gil(|py| {
@@ -705,15 +680,12 @@
     Operation::from(MultiQubitMS::new(vec![0, 1, 2], CalculatorFloat::ZERO));
     "MultiQubitMS")]
 #[test_case(
-<<<<<<< HEAD
     "MultiQubitZZ { qubits: [0, 1, 2], theta: Float(0.0) }",
     Operation::from(MultiQubitZZ::new(vec![0, 1, 2], CalculatorFloat::ZERO));
     "MultiQubitZZ")]
-=======
     "MultiCNOT { qubits: [0, 1, 2] }",
     Operation::from(MultiCNOT::new(vec![0, 1, 2]));
     "MultiCNOT")]
->>>>>>> bb01e4d4
 fn test_pyo3_format_repr(format_repr: &str, input_operation: Operation) {
     pyo3::prepare_freethreaded_python();
     Python::with_gil(|py| {
@@ -890,13 +862,11 @@
     Operation::from(MultiQubitMS::new(vec![0, 1, 2], CalculatorFloat::from(0))),
     Operation::from(MultiQubitMS::new(vec![1, 2], CalculatorFloat::from(0))); "MultiQubitMS")]
 #[test_case(
-<<<<<<< HEAD
     Operation::from(MultiQubitZZ::new(vec![0, 1, 2], CalculatorFloat::from(0))),
     Operation::from(MultiQubitZZ::new(vec![1, 2], CalculatorFloat::from(0))); "MultiQubitZZ")]
-=======
+#[test_case(
     Operation::from(MultiCNOT::new(vec![0, 1, 2])),
     Operation::from(MultiCNOT::new(vec![1, 2])); "MultiCNOT")]
->>>>>>> bb01e4d4
 fn test_pyo3_richcmp(definition_1: Operation, definition_2: Operation) {
     pyo3::prepare_freethreaded_python();
     Python::with_gil(|py| {
