// Copyright © 2021-2022 HQS Quantum Simulations GmbH. All Rights Reserved.
//
// Licensed under the Apache License, Version 2.0 (the "License"); you may not use this file except
// in compliance with the License. You may obtain a copy of the License at
//
//     http://www.apache.org/licenses/LICENSE-2.0
//
// Unless required by applicable law or agreed to in writing, software distributed under the
// License is distributed on an "AS IS" BASIS, WITHOUT WARRANTIES OR CONDITIONS OF ANY KIND, either
// express or implied. See the License for the specific language governing permissions and
// limitations under the License.

use ndarray::{array, Array2};
use numpy::{pyarray, PyArray2};
use pyo3::prelude::*;
use qoqo::devices::{AllToAllDeviceWrapper, GenericDeviceWrapper, SquareLatticeDeviceWrapper};
use roqoqo::devices::{AllToAllDevice, GenericDevice, SquareLatticeDevice};
use test_case::test_case;

fn new_alltoalldevice() -> Py<PyAny> {
    pyo3::prepare_freethreaded_python();
    Python::with_gil(|py| -> Py<PyAny> {
        let number_qubits = 4;
        let single_qubit_gates = ["RotateX".to_string(), "RotateZ".to_string()];
        let two_qubit_gates = ["CNOT".to_string()];
        // let three_qubit_gates = ["ControlledControlledPauliZ".to_string()];
        let arguments: (usize, [String; 2], [String; 1], f64) = (
            number_qubits,
            single_qubit_gates,
            two_qubit_gates,
            // three_qubit_gates,
            1.0,
        );
        let device_type = py.get_type::<AllToAllDeviceWrapper>();
        device_type.call1(arguments).unwrap().into()
    })
}

fn new_genericdevice() -> Py<PyAny> {
    pyo3::prepare_freethreaded_python();
    Python::with_gil(|py| -> Py<PyAny> {
        let number_qubits: u32 = 4;
        let arguments = (number_qubits,);
        let device_type = py.get_type::<GenericDeviceWrapper>();
        device_type.call1(arguments).unwrap().into()
    })
}

fn new_genericlattice() -> Py<PyAny> {
    pyo3::prepare_freethreaded_python();

    Python::with_gil(|py| -> Py<PyAny> {
        let number_rows: usize = 2;
        let number_columns: usize = 2;
        let single_qubit_gates = ["RotateX".to_string(), "RotateZ".to_string()];
        let two_qubit_gates = ["CNOT".to_string()];
<<<<<<< HEAD
        // let three_qubit_gates = ["ControlledControlledPauliZ".to_string()];
=======
>>>>>>> 1c9cb4de
        let arguments: (usize, usize, [String; 2], [String; 1], f64) = (
            number_rows,
            number_columns,
            single_qubit_gates,
            two_qubit_gates,
            // three_qubit_gates,
            1.0,
        );
        let device_type = py.get_type::<SquareLatticeDeviceWrapper>();
        device_type.call1(arguments).unwrap().into()
        // .downcast::<PyCell<PyAny>>()
        // .unwrap()
    })
}
#[test]
fn test_number_rows() {
    // test parameters
    let number_rows: usize = 2;
    let number_columns: usize = 2;
    pyo3::prepare_freethreaded_python();
    Python::with_gil(|py| {
        let device = new_genericlattice();

        let number_rows_get = device
            .call_method0(py, "number_rows")
            .unwrap()
            .extract::<usize>(py)
            .unwrap();
        assert_eq!(number_rows_get, number_rows);

        let number_columns_get = device
            .call_method0(py, "number_columns")
            .unwrap()
            .extract::<usize>(py)
            .unwrap();
        assert_eq!(number_columns_get, number_columns);
    })
}

// Test number_qubits() for AllToAllDevice
#[test_case(new_alltoalldevice(); "all_to_all")]
#[test_case(new_genericdevice(); "generic")]
#[test_case(new_genericlattice(); "lattice")]
fn test_number_qubits(device: Py<PyAny>) {
    pyo3::prepare_freethreaded_python();
    Python::with_gil(|py| {
        let number_qubits = device
            .call_method0(py, "number_qubits")
            .unwrap()
            .extract::<usize>(py)
            .unwrap();
        assert_eq!(number_qubits, 4);
    })
}

// Test from_json and to_json for GenericGrid
#[test_case(new_alltoalldevice(); "all_to_all")]
#[test_case(new_genericdevice(); "generic")]
#[test_case(new_genericlattice(); "lattice")]
fn test_to_from_json(device: Py<PyAny>) {
    pyo3::prepare_freethreaded_python();
    Python::with_gil(|py| {
        let serialised = device.call_method0(py, "to_json").unwrap();
        let new = device.clone();
        let deserialised = new
            .call_method1(py, "from_json", (serialised.clone(),))
            .unwrap();

        let vec: Vec<u8> = Vec::new();
        let deserialised_error = new.call_method1(py, "from_json", (vec,));
        assert!(deserialised_error.is_err());

        let deserialised_error = deserialised.call_method0(py, "from_json");
        assert!(deserialised_error.is_err());

        let serialised_error = serialised.call_method0(py, "to_json");
        assert!(serialised_error.is_err());
        let comparison: bool = deserialised
            .call_method1(py, "__eq__", (device,))
            .unwrap()
            .extract(py)
            .unwrap();
        assert!(comparison);
    });
}

#[test_case(new_alltoalldevice(); "all_to_all")]
#[test_case(new_genericdevice(); "generic")]
#[test_case(new_genericlattice(); "lattice")]
fn test_to_from_bincode(device: Py<PyAny>) {
    pyo3::prepare_freethreaded_python();
    Python::with_gil(|py| {
        let serialised = device.call_method0(py, "to_bincode").unwrap();
        let new = device.clone();
        let deserialised = new
            .call_method1(py, "from_bincode", (serialised.clone(),))
            .unwrap();

        let vec: Vec<u8> = Vec::new();
        let deserialised_error = new.call_method1(py, "from_bincode", (vec,));
        assert!(deserialised_error.is_err());

        let deserialised_error = deserialised.call_method0(py, "from_bincode");
        assert!(deserialised_error.is_err());

        let serialised_error = serialised.call_method0(py, "to_bincode");
        assert!(serialised_error.is_err());
        let comparison: bool = deserialised
            .call_method1(py, "__eq__", (device,))
            .unwrap()
            .extract(py)
            .unwrap();
        assert!(comparison);
    });
}

// Test qubit_decoherence_rates() for GenericGrid
#[test_case(new_alltoalldevice(); "all_to_all")]
#[test_case(new_genericlattice(); "lattice")]
fn test_decoherence_rates_all(device: Py<PyAny>) {
    pyo3::prepare_freethreaded_python();
    Python::with_gil(|py| {
        // reference matrix for an initialized deviced or a non-existing qubit

        // test that invalid matrix format is not accepted
        let pyarray_invalid: &PyArray2<f64> = pyarray![py, [1.0], [2.0], [3.0]];
        // let readonly_invalid = pyarray_invalid.readonly();
        let error = device.call_method1(py, "set_all_qubit_decoherence_rates", (pyarray_invalid,));
        assert!(error.is_err());

        let pyarray_testmatrix: Array2<f64> =
            array![[1.0, 0.0, 0.0], [0.0, 2.0, 0.0], [0.0, 0.0, 3.0]];
        let pyarray: &PyArray2<f64> =
            pyarray![py, [1.0, 0.0, 0.0], [0.0, 2.0, 0.0], [0.0, 0.0, 3.0]];
        // let readonly = pyarray.readonly();
        let device = device
            .call_method1(py, "set_all_qubit_decoherence_rates", (pyarray,))
            .unwrap();
        // .downcast::<PyCell<SquareLatticeDeviceWrapper>>(py)
        // .unwrap();

        // proper matrix returned for the available qubit after setting decoherence rates
        let matrix_py2 = device
            .call_method1(py, "qubit_decoherence_rates", (0_i64,))
            .unwrap();
        let matrix_test2 = matrix_py2
            .downcast::<PyArray2<f64>>(py)
            .unwrap()
            .to_owned_array();
        assert_eq!(matrix_test2, pyarray_testmatrix);

        let pyarray_testmatrix: Array2<f64> = array![
            [1.0 + 10. + 100. / 2.0, 0.0, 0.0],
            [0.0, 2.0 + 100.0 / 2.0, 0.0],
            [0.0, 0.0, 3.0 + 100.0 / 4.0 + 1000.]
        ];
        let device = device.call_method1(py, "add_damping_all", (10.,)).unwrap();
        let device = device
            .call_method1(py, "add_depolarising_all", (100.,))
            .unwrap();
        let device = device
            .call_method1(py, "add_dephasing_all", (1000.,))
            .unwrap();

        let matrix_py2 = device
            .call_method1(py, "qubit_decoherence_rates", (0_i64,))
            .unwrap();
        let matrix_test2 = matrix_py2
            .downcast::<PyArray2<f64>>(py)
            .unwrap()
            .to_owned_array();
        assert_eq!(matrix_test2, pyarray_testmatrix);
    })
}

#[test_case(new_alltoalldevice(); "all_to_all")]
#[test_case(new_genericdevice(); "generic")]
#[test_case(new_genericlattice(); "lattice")]
fn test_decoherence_rates(device: Py<PyAny>) {
    pyo3::prepare_freethreaded_python();
    Python::with_gil(|py| {
        // reference matrix for an initialized deviced or a non-existing qubit
        let matrix_zeros_py = Array2::<f64>::zeros((3, 3));
        let matrix_py = device
            .call_method1(py, "qubit_decoherence_rates", (0_i64,))
            .unwrap();
        let matrix_test = matrix_py
            .downcast::<PyArray2<f64>>(py)
            .unwrap()
            .to_owned_array();
        assert_eq!(matrix_test, matrix_zeros_py);

        let matrix2_py = device
            .call_method1(py, "qubit_decoherence_rates", (100_i64,))
            .unwrap();
        let matrix2_test = matrix2_py
            .downcast::<PyArray2<f64>>(py)
            .unwrap()
            .to_owned_array();
        assert_eq!(matrix2_test, matrix_zeros_py);

        // test that invalid matrix format is not accepted
        let pyarray_invalid: &PyArray2<f64> = pyarray![py, [1.0], [2.0], [3.0]];
        // let readonly_invalid = pyarray_invalid.readonly();
        let error = device.call_method1(py, "set_qubit_decoherence_rates", (0, pyarray_invalid));
        assert!(error.is_err());
        let error = device.call_method1(py, "add_damping", (20, 1));
        assert!(error.is_err());
        let error = device.call_method1(py, "add_dephasing", (20, 1));
        assert!(error.is_err());
        let error = device.call_method1(py, "add_depolarising", (20, 1));
        assert!(error.is_err());

        let pyarray_testmatrix: Array2<f64> =
            array![[1.0, 0.0, 0.0], [0.0, 2.0, 0.0], [0.0, 0.0, 3.0]];
        let pyarray: &PyArray2<f64> =
            pyarray![py, [1.0, 0.0, 0.0], [0.0, 2.0, 0.0], [0.0, 0.0, 3.0]];
        // let readonly = pyarray.readonly();
        device
            .call_method1(py, "set_qubit_decoherence_rates", (0, pyarray))
            .unwrap();
        // .downcast::<PyCell<SquareLatticeDeviceWrapper>>(py)
        // .unwrap();

        // proper matrix returned for the available qubit after setting decoherence rates
        let matrix_py2 = device
            .call_method1(py, "qubit_decoherence_rates", (0_i64,))
            .unwrap();
        let matrix_test2 = matrix_py2
            .downcast::<PyArray2<f64>>(py)
            .unwrap()
            .to_owned_array();
        assert_eq!(matrix_test2, pyarray_testmatrix);

        // testing add_damping, add_dephasing, add_depolarising

        let pyarray_testmatrix: Array2<f64> = array![
            [1.0 + 10. + 100. / 2.0, 0.0, 0.0],
            [0.0, 2.0 + 100.0 / 2.0, 0.0],
            [0.0, 0.0, 3.0 + 100.0 / 4.0 + 1000.]
        ];
        device.call_method1(py, "add_damping", (0, 10.)).unwrap();
        device
            .call_method1(py, "add_depolarising", (0, 100.))
            .unwrap();
        device
            .call_method1(py, "add_dephasing", (0, 1000.))
            .unwrap();

        let matrix_py2 = device
            .call_method1(py, "qubit_decoherence_rates", (0_i64,))
            .unwrap();
        let matrix_test2 = matrix_py2
            .downcast::<PyArray2<f64>>(py)
            .unwrap()
            .to_owned_array();
        assert_eq!(matrix_test2, pyarray_testmatrix);
    })
}

// Test gate_times for AllToAllDevice
#[test_case(new_alltoalldevice(); "all_to_all")]
#[test_case(new_genericdevice(); "generic")]
#[test_case(new_genericlattice(); "lattice")]
fn test_gatetimes(device: Py<PyAny>) {
    pyo3::prepare_freethreaded_python();
    Python::with_gil(|py| {
        let gate_time = 0.5_f64;

        // Test single qubit gate times
        device
            .call_method1(py, "set_single_qubit_gate_time", ("RotateZ", 0, gate_time))
            .unwrap();
        // .downcast::<PyCell<AllToAllDeviceWrapper>>(py)
        // .unwrap();

        // get the gate time for RotateZ on qubit 0
        let gate_time_rotatez = device
            .call_method1(py, "single_qubit_gate_time", ("RotateZ", 0_i64))
            .unwrap()
            .extract::<Option<f64>>(py)
            .unwrap();

        // get the gate time for RotateZ for a qubit not which is not in the device
        let gate_time_none = device
            .call_method1(py, "single_qubit_gate_time", ("RotateZ", 100_i64))
            .unwrap()
            .extract::<Option<f64>>(py)
            .unwrap();

        assert_eq!(gate_time_rotatez, Some(gate_time));
        assert_eq!(gate_time_none, None);

        // Test two qubit gate times
        device
            .call_method1(py, "set_two_qubit_gate_time", ("CNOT", 0, 1, gate_time))
            .unwrap();
        // .downcast::<PyCell<AllToAllDeviceWrapper>>(py)
        // .unwrap();

        // get the gate time for RotateZ on qubit 0
        let gate_time_cnot = device
            .call_method1(py, "two_qubit_gate_time", ("CNOT", 0_i64, 1_i64))
            .unwrap()
            .extract::<Option<f64>>(py)
            .unwrap();

        // get the gate time for RotateZ for a qubit not which is not in the device
        let gate_time_none2 = device
            .call_method1(py, "two_qubit_gate_time", ("CNOT", 0_i64, 100_i64))
            .unwrap()
            .extract::<Option<f64>>(py)
            .unwrap();

        assert_eq!(gate_time_cnot, Some(gate_time));
        assert_eq!(gate_time_none2, None);

<<<<<<< HEAD
        // // Test three qubit gate times
        // device
        //     .call_method1(
        //         py,
        //         "set_three_qubit_gate_time",
        //         ("ControlledControlledPauliZ", 0, 1, 2, gate_time),
        //     )
        //     .unwrap();

        // // get the gate time for CCZs on qubit 0 1 2
        // let gate_time_ccz = device
        //     .call_method1(
        //         py,
        //         "three_qubit_gate_time",
        //         ("ControlledControlledPauliZ", 0_i64, 1_i64, 2_i64),
        //     )
        //     .unwrap()
        //     .extract::<Option<f64>>(py)
        //     .unwrap();

        // // get the gate time for CCZ for a qubit not which is not in the device
        // let gate_time_none3 = device
        //     .call_method1(
        //         py,
        //         "three_qubit_gate_time",
        //         ("ControlledControlledPauliZ", 0_i64, 4_i64, 100_i64),
        //     )
        //     .unwrap()
        //     .extract::<Option<f64>>(py)
        //     .unwrap();

        // assert_eq!(gate_time_ccz, Some(gate_time));
        // assert_eq!(gate_time_none3, None);
=======
        // Test three qubit gate times
        device
            .call_method1(
                py,
                "set_three_qubit_gate_time",
                ("ControlledControlledPauliZ", 0, 1, 2, gate_time),
            )
            .unwrap();

        // get the gate time for CCZs on qubit 0 1 2
        let gate_time_ccz = device
            .call_method1(
                py,
                "three_qubit_gate_time",
                ("ControlledControlledPauliZ", 0_i64, 1_i64, 2_i64),
            )
            .unwrap()
            .extract::<Option<f64>>(py)
            .unwrap();

        // get the gate time for CCZ for a qubit not which is not in the device
        let gate_time_none3 = device
            .call_method1(
                py,
                "three_qubit_gate_time",
                ("ControlledControlledPauliZ", 0_i64, 4_i64, 100_i64),
            )
            .unwrap()
            .extract::<Option<f64>>(py)
            .unwrap();

        assert_eq!(gate_time_ccz, Some(gate_time));
        assert_eq!(gate_time_none3, None);
>>>>>>> 1c9cb4de

        // Test multi qubit gate times
        device
            .call_method1(
                py,
                "set_multi_qubit_gate_time",
                ("MultiQubitMS", vec![0, 1, 2], gate_time),
            )
            .unwrap();
        // .downcast::<PyCell<AllToAllDeviceWrapper>>(py)
        // .unwrap();

        let gate_time_test = device
            .call_method1(py, "multi_qubit_gate_time", ("MultiQubitMS", vec![0, 1, 2]))
            .unwrap()
            .extract::<Option<f64>>(py)
            .unwrap();
        assert_eq!(gate_time_test, None);
    })
}

// Test gate_times for AllToAllDevice
#[test_case(new_alltoalldevice(); "all_to_all")]
#[test_case(new_genericlattice(); "lattice")]
fn test_gatetimes_all(device: Py<PyAny>) {
    pyo3::prepare_freethreaded_python();
    Python::with_gil(|py| {
        let gate_time = 0.5_f64;

        // Test single qubit gate times
        let device = device
            .call_method1(
                py,
                "set_all_single_qubit_gate_times",
                ("RotateZ", gate_time),
            )
            .unwrap();
        // .downcast::<PyCell<AllToAllDeviceWrapper>>(py)
        // .unwrap();

        // get the gate time for RotateZ on qubit 0
        let gate_time_rotatez = device
            .call_method1(py, "single_qubit_gate_time", ("RotateZ", 0_i64))
            .unwrap()
            .extract::<Option<f64>>(py)
            .unwrap();

        // get the gate time for RotateZ for a qubit not which is not in the device
        let gate_time_none = device
            .call_method1(py, "single_qubit_gate_time", ("RotateZ", 100_i64))
            .unwrap()
            .extract::<Option<f64>>(py)
            .unwrap();

        assert_eq!(gate_time_rotatez, Some(gate_time));
        assert_eq!(gate_time_none, None);

        // Test two qubit gate times
        let device = device
            .call_method1(py, "set_all_two_qubit_gate_times", ("CNOT", gate_time))
            .unwrap();
        // .downcast::<PyCell<AllToAllDeviceWrapper>>(py)
        // .unwrap();

        // get the gate time for RotateZ on qubit 0
        let gate_time_cnot = device
            .call_method1(py, "two_qubit_gate_time", ("CNOT", 0_i64, 1_i64))
            .unwrap()
            .extract::<Option<f64>>(py)
            .unwrap();

        // get the gate time for RotateZ for a qubit not which is not in the device
        let gate_time_none2 = device
            .call_method1(py, "two_qubit_gate_time", ("CNOT", 0_i64, 100_i64))
            .unwrap()
            .extract::<Option<f64>>(py)
            .unwrap();

        assert_eq!(gate_time_cnot, Some(gate_time));
        assert_eq!(gate_time_none2, None);
    })
}

#[test]
fn test_derive_generic_device() {
    let device = GenericDevice::default();

    let wrapper = GenericDeviceWrapper { internal: device };

    // Test Clone and PartialEq
    assert!(wrapper == wrapper);
}

#[test]
fn test_derive_all_to_all() {
    let device = AllToAllDevice::default();

    let wrapper = AllToAllDeviceWrapper { internal: device };

    // Test Clone and PartialEq
    assert!(wrapper == wrapper);
}

#[test]
fn test_derive_square_lattice() {
    let device = SquareLatticeDevice::default();

    let wrapper = SquareLatticeDeviceWrapper { internal: device };

    // Test Clone and PartialEq
    assert!(wrapper == wrapper);
}

#[test_case(new_alltoalldevice(), vec![(0,1), (0,2), (0,3), (1,2), (1,3), (2,3)]; "all_to_all")]
#[test_case(new_genericdevice(), vec![]; "generic")]
#[test_case(new_genericlattice(), vec![(0,1), (2,3) ,(0,2), (1,3)]; "lattice")]
fn test_edges(device: Py<PyAny>, test_edges: Vec<(usize, usize)>) {
    Python::with_gil(|py| {
        let edges = device
            .call_method0(py, "two_qubit_edges")
            .unwrap()
            .extract::<Vec<(usize, usize)>>(py)
            .unwrap();

        assert_eq!(test_edges.len(), edges.len());
        for edge in edges {
            assert!(test_edges.contains(&edge));
        }
    })
}<|MERGE_RESOLUTION|>--- conflicted
+++ resolved
@@ -54,10 +54,6 @@
         let number_columns: usize = 2;
         let single_qubit_gates = ["RotateX".to_string(), "RotateZ".to_string()];
         let two_qubit_gates = ["CNOT".to_string()];
-<<<<<<< HEAD
-        // let three_qubit_gates = ["ControlledControlledPauliZ".to_string()];
-=======
->>>>>>> 1c9cb4de
         let arguments: (usize, usize, [String; 2], [String; 1], f64) = (
             number_rows,
             number_columns,
@@ -375,41 +371,6 @@
         assert_eq!(gate_time_cnot, Some(gate_time));
         assert_eq!(gate_time_none2, None);
 
-<<<<<<< HEAD
-        // // Test three qubit gate times
-        // device
-        //     .call_method1(
-        //         py,
-        //         "set_three_qubit_gate_time",
-        //         ("ControlledControlledPauliZ", 0, 1, 2, gate_time),
-        //     )
-        //     .unwrap();
-
-        // // get the gate time for CCZs on qubit 0 1 2
-        // let gate_time_ccz = device
-        //     .call_method1(
-        //         py,
-        //         "three_qubit_gate_time",
-        //         ("ControlledControlledPauliZ", 0_i64, 1_i64, 2_i64),
-        //     )
-        //     .unwrap()
-        //     .extract::<Option<f64>>(py)
-        //     .unwrap();
-
-        // // get the gate time for CCZ for a qubit not which is not in the device
-        // let gate_time_none3 = device
-        //     .call_method1(
-        //         py,
-        //         "three_qubit_gate_time",
-        //         ("ControlledControlledPauliZ", 0_i64, 4_i64, 100_i64),
-        //     )
-        //     .unwrap()
-        //     .extract::<Option<f64>>(py)
-        //     .unwrap();
-
-        // assert_eq!(gate_time_ccz, Some(gate_time));
-        // assert_eq!(gate_time_none3, None);
-=======
         // Test three qubit gate times
         device
             .call_method1(
@@ -443,7 +404,6 @@
 
         assert_eq!(gate_time_ccz, Some(gate_time));
         assert_eq!(gate_time_none3, None);
->>>>>>> 1c9cb4de
 
         // Test multi qubit gate times
         device
