--- conflicted
+++ resolved
@@ -1,10 +1,6 @@
 [package]
 name = "compatibility_test_1_6"
-<<<<<<< HEAD
 version = "1.13.0"
-=======
-version = "1.12.0"
->>>>>>> 75641f54
 authors = ["HQS Quantum Simulations <info@quantumsimulations.de>"]
 license = "Apache-2.0"
 edition = "2021"
@@ -25,13 +21,8 @@
 [dependencies]
 test_roqoqo_1_6 = { package = "roqoqo", version = "=1.6.1" }
 test_roqoqo_derive_1_6 = { package = "roqoqo-derive", version = "=1.6.1" }
-<<<<<<< HEAD
-qoqo_calculator = { version = "1.1" }
+qoqo_calculator = { version = "1.2" }
 roqoqo = { version = "1.13.0", path = "../../roqoqo", features = [
-=======
-qoqo_calculator = { version = "1.2" }
-roqoqo = { version = "1.12.0", path = "../../roqoqo", features = [
->>>>>>> 75641f54
     "serialize",
     "overrotate",
 ] }
