[package]
name = "compatibility_test_1_17"
version = "1.20.1"
authors = ["HQS Quantum Simulations <info@quantumsimulations.de>"]
license = "Apache-2.0"
edition = "2021"
rust-version = "1.76"
categories = ["science", "simulation"]
homepage = "https://github.com/HQSquantumsimulations/qoqo"
repository = "https://github.com/HQSquantumsimulations/qoqo"
documentation = "https://docs.rs/roqoqo/"
readme = "../README.md"
description = "Compatibility tests for roqoqo"
include = ["src*", "build.rs", "LICENSE", "README.md"]
publish = false

# See more keys and their definitions at https://doc.rust-lang.org/cargo/reference/manifest.html

[workspace]

[dependencies]
test_roqoqo_1_17 = { package = "roqoqo", version = "=1.17.0" }
<<<<<<< HEAD
roqoqo = { version = "1.21", path = "../../roqoqo", features = [
=======
roqoqo = { version = "1.20", path = "../../roqoqo", features = [
>>>>>>> 9a440563
    "serialize",
    "overrotate",
] }
struqture_1_9 = { git = "https://github.com/HQSquantumsimulations/struqture", package = "struqture", tag = "v1.10.0" }
bincode = { version = "2.0" }
ndarray = "0.15"
<<<<<<< HEAD
=======
qoqo_calculator = "1.6"
>>>>>>> 9a440563
qoqo_calculator_1_3 = { git = "https://github.com/HQSquantumsimulations/qoqo_calculator", package = "qoqo_calculator", tag = "v1.3.1" }

[patch.crates-io]
struqture_1_9 = { git = "https://github.com/HQSquantumsimulations/struqture", package = "struqture", tag = "v1.10.0" }
qoqo_calculator_1_3 = { git = "https://github.com/HQSquantumsimulations/qoqo_calculator", package = "qoqo_calculator", tag = "v1.3.1" }

[dev-dependencies]
test-case = "3.0"<|MERGE_RESOLUTION|>--- conflicted
+++ resolved
@@ -20,21 +20,13 @@
 
 [dependencies]
 test_roqoqo_1_17 = { package = "roqoqo", version = "=1.17.0" }
-<<<<<<< HEAD
 roqoqo = { version = "1.21", path = "../../roqoqo", features = [
-=======
-roqoqo = { version = "1.20", path = "../../roqoqo", features = [
->>>>>>> 9a440563
     "serialize",
     "overrotate",
 ] }
 struqture_1_9 = { git = "https://github.com/HQSquantumsimulations/struqture", package = "struqture", tag = "v1.10.0" }
 bincode = { version = "2.0" }
 ndarray = "0.15"
-<<<<<<< HEAD
-=======
-qoqo_calculator = "1.6"
->>>>>>> 9a440563
 qoqo_calculator_1_3 = { git = "https://github.com/HQSquantumsimulations/qoqo_calculator", package = "qoqo_calculator", tag = "v1.3.1" }
 
 [patch.crates-io]
