--- conflicted
+++ resolved
@@ -1,10 +1,6 @@
 [package]
 name = "compatibility_test_1_4"
-<<<<<<< HEAD
-version ="1.6.0-alpha.0"
-=======
 version ="1.6.1"
->>>>>>> 0c5b91a8
 authors = ["HQS Quantum Simulations <info@quantumsimulations.de>"]
 license = "Apache-2.0"
 edition = "2021"
