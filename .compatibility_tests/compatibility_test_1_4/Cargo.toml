[package]
name = "compatibility_test_1_4"
<<<<<<< HEAD
version = "1.20.1"
=======
version = "1.21.0"
>>>>>>> d9b83800
authors = ["HQS Quantum Simulations <info@quantumsimulations.de>"]
license = "Apache-2.0"
edition = "2021"
rust-version = "1.76"
categories = ["science", "simulation"]
homepage = "https://github.com/HQSquantumsimulations/qoqo"
repository = "https://github.com/HQSquantumsimulations/qoqo"
documentation = "https://docs.rs/roqoqo/"
readme = "../README.md"
description = "Compatibility tests for roqoqo"
include = ["src*", "build.rs", "LICENSE", "README.md"]
publish = false

# See more keys and their definitions at https://doc.rust-lang.org/cargo/reference/manifest.html

[workspace]

[dependencies]
test_roqoqo_1_4 = { package = "roqoqo", version = "=1.4.0" }
<<<<<<< HEAD
roqoqo = { version = "1.20", path = "../../roqoqo", features = [
=======
roqoqo = { version = "1.21", path = "../../roqoqo", features = [
>>>>>>> d9b83800
    "serialize",
    "overrotate",
] }
bincode = "2.0"
ndarray = "0.15"

[dev-dependencies]
test-case = "3.0"<|MERGE_RESOLUTION|>--- conflicted
+++ resolved
@@ -1,10 +1,6 @@
 [package]
 name = "compatibility_test_1_4"
-<<<<<<< HEAD
-version = "1.20.1"
-=======
 version = "1.21.0"
->>>>>>> d9b83800
 authors = ["HQS Quantum Simulations <info@quantumsimulations.de>"]
 license = "Apache-2.0"
 edition = "2021"
@@ -24,11 +20,7 @@
 
 [dependencies]
 test_roqoqo_1_4 = { package = "roqoqo", version = "=1.4.0" }
-<<<<<<< HEAD
-roqoqo = { version = "1.20", path = "../../roqoqo", features = [
-=======
 roqoqo = { version = "1.21", path = "../../roqoqo", features = [
->>>>>>> d9b83800
     "serialize",
     "overrotate",
 ] }
