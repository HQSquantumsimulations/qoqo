--- conflicted
+++ resolved
@@ -20,20 +20,12 @@
 
 [dependencies]
 test_roqoqo_1_14 = { package = "roqoqo", version = "=1.14.0" }
-<<<<<<< HEAD
-roqoqo = { version = "1.20", path = "../../roqoqo", features = [
-=======
 roqoqo = { version = "1.21", path = "../../roqoqo", features = [
->>>>>>> d9b83800
     "serialize",
     "overrotate",
 ]}
 bincode = { version = "2.0" }
 ndarray = "0.15"
-<<<<<<< HEAD
-qoqo_calculator = "1.6"
-=======
->>>>>>> d9b83800
 qoqo_calculator_1_2 = { git = "https://github.com/HQSquantumsimulations/qoqo_calculator", package = "qoqo_calculator", tag = "v1.2.4" }
 struqture_1_7 = { git = "https://github.com/HQSquantumsimulations/struqture", package = "struqture", tag = "v1.7.1" }
 
