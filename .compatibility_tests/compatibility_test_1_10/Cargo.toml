--- conflicted
+++ resolved
@@ -1,9 +1,4 @@
 [package]
-<<<<<<< HEAD
-name = "compatibility_test_1_10"
-version ="1.11.1"
-=======
->>>>>>> b1a8e3be
 authors = ["HQS Quantum Simulations <info@quantumsimulations.de>"]
 name = "compatibility_test_1_10"
 version = "1.15.1"
@@ -24,13 +19,6 @@
 [workspace]
 
 [dependencies]
-<<<<<<< HEAD
-test_roqoqo_1_10 = {package = "roqoqo", version="=1.10.0"}
-test_roqoqo_derive_1_10 = {package = "roqoqo-derive", version="=1.10.0"}
-qoqo_calculator = { version="1.1" }
-roqoqo = {version="1.11.1", path="../../roqoqo", features=["serialize", "overrotate"]}
-bincode = {version="1.3"}
-=======
 test_roqoqo_1_10 = { package = "roqoqo", version = "=1.10.0" }
 test_roqoqo_derive_1_10 = { package = "roqoqo-derive", version = "=1.10.0" }
 qoqo_calculator = { version = "~1.2" }
@@ -39,7 +27,6 @@
     "overrotate",
 ] }
 bincode = { version = "1.3" }
->>>>>>> b1a8e3be
 ndarray = "0.15"
 
 [dev-dependencies]
