[package]
name = "compatibility_test_sim"
<<<<<<< HEAD
version = "1.20.1"
=======
version = "1.21.0"
>>>>>>> d9b83800
authors = ["HQS Quantum Simulations <info@quantumsimulations.de>"]
license = "Apache-2.0"
edition = "2021"
rust-version = "1.76"
categories = ["science", "simulation"]
homepage = "https://github.com/HQSquantumsimulations/qoqo"
repository = "https://github.com/HQSquantumsimulations/qoqo"
documentation = "https://docs.rs/roqoqo/"
readme = "../README.md"
description = "Compatibility tests for roqoqo"
include = ["src*", "build.rs", "LICENSE", "README.md"]
publish = false

# See more keys and their definitions at https://doc.rust-lang.org/cargo/reference/manifest.html

[workspace]

[dependencies]
test_roqoqo_1_2 = { package = "roqoqo", features = [
    "serialize",
], version = "=1.2.5" }
<<<<<<< HEAD
qoqo_calculator = { version = "1.6" }
roqoqo = { version = "1.20", path = "../../roqoqo", features = [
=======
qoqo_calculator = { version = "1.7" }
roqoqo = { version = "1.21", path = "../../roqoqo", features = [
>>>>>>> d9b83800
    "serialize",
    "overrotate",
] }
num-complex = { version = "0.4" }
ndarray = "0.16"

[dev-dependencies]
test-case = "3.0"
roqoqo-quest = { version = "=0.9.1" }
serde_json = "1.0"<|MERGE_RESOLUTION|>--- conflicted
+++ resolved
@@ -1,10 +1,6 @@
 [package]
 name = "compatibility_test_sim"
-<<<<<<< HEAD
-version = "1.20.1"
-=======
 version = "1.21.0"
->>>>>>> d9b83800
 authors = ["HQS Quantum Simulations <info@quantumsimulations.de>"]
 license = "Apache-2.0"
 edition = "2021"
@@ -26,13 +22,8 @@
 test_roqoqo_1_2 = { package = "roqoqo", features = [
     "serialize",
 ], version = "=1.2.5" }
-<<<<<<< HEAD
-qoqo_calculator = { version = "1.6" }
-roqoqo = { version = "1.20", path = "../../roqoqo", features = [
-=======
 qoqo_calculator = { version = "1.7" }
 roqoqo = { version = "1.21", path = "../../roqoqo", features = [
->>>>>>> d9b83800
     "serialize",
     "overrotate",
 ] }
