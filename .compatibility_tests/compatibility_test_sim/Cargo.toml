--- conflicted
+++ resolved
@@ -1,10 +1,6 @@
 [package]
 name = "compatibility_test_sim"
-<<<<<<< HEAD
-version = "1.8.0-alpha.1"
-=======
 version = "1.8.0-alpha.2"
->>>>>>> 9bd9d42b
 authors = ["HQS Quantum Simulations <info@quantumsimulations.de>"]
 license = "Apache-2.0"
 edition = "2021"
