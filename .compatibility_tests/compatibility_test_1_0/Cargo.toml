--- conflicted
+++ resolved
@@ -1,10 +1,6 @@
 [package]
 name = "compatibility_test_1_0"
-<<<<<<< HEAD
-version = "1.15.2-alpha.4"
-=======
 version = "1.17.0"
->>>>>>> 07791cbb
 authors = ["HQS Quantum Simulations <info@quantumsimulations.de>"]
 license = "Apache-2.0"
 edition = "2021"
@@ -25,12 +21,7 @@
 [dependencies]
 test_roqoqo_1_0 = { package = "roqoqo", version = "=1.0.0" }
 test_roqoqo_derive_1_0 = { package = "roqoqo-derive", version = "=1.0.0" }
-<<<<<<< HEAD
-qoqo_calculator = { version = "~1.2" }
-roqoqo = { version = "~1.15.2-alpha.4", path = "../../roqoqo", features = [
-=======
 roqoqo = { version = "~1.17", path = "../../roqoqo", features = [
->>>>>>> 07791cbb
     "serialize",
     "overrotate",
 ] }
