name: ci_tests

on:
  push:
    branches: [main]
  pull_request:
    branches: [main, '1.1.0']

jobs:
  test_pyproject_install:
    runs-on: ubuntu-latest
    steps:
    - uses: actions/checkout@v3
    - uses: actions/setup-python@v4.2.0
      with:
        python-version: 3.9
    - uses: actions-rs/toolchain@v1
      with:
        profile: minimal
        toolchain: stable
        default: true
    - uses: Swatinem/rust-cache@v2.0.0
    - name: Install dependencies
      run: |
        pip install maturin pytest numpy
        pip install ./qoqo
    - name: test
      run: |
        pytest ./qoqo/

  clippy_check:
    runs-on: ubuntu-latest
    steps:
      - uses: actions/checkout@v3
      - uses: actions-rs/toolchain@v1
        with:
          profile: minimal
          toolchain: stable
          components: clippy
      - uses: Swatinem/rust-cache@v2.0.0
      - run: cargo clippy -- -D warnings

  unittests_check:
    name: unittests_check-${{ matrix.combinations.runs_on }}
    runs-on: ${{ matrix.combinations.runs_on }}
    strategy:
      matrix:
        combinations: [
          { runs_on: "macOS-latest", rust: "x86_64-apple-darwin" },
          { runs_on: "ubuntu-latest",  rust: "x86_64-unknown-linux-gnu" },
          { runs_on: "windows-latest", rust: "x86_64-pc-windows-msvc" },
        ]
        python: [
            {py: '3.7', interpreter: "python3.7"},
            {py: '3.8', interpreter: "python3.8"},
            {py: '3.9', interpreter: "python3.9"},
            {py: '3.10', interpreter: "python3.10"}
        ]
    steps:
      - uses: actions/checkout@v3
      - uses: actions-rs/toolchain@v1
        with:
          profile: minimal
          toolchain: stable
          target: ${{ matrix.combinations.rust }}
          default: true
          components: rustfmt
      - uses: Swatinem/rust-cache@v2.0.0
      - uses: actions/setup-python@v4.2.0
        with:
          python-version: ${{ matrix.python.py }}
      - run: |
          python -m pip install numpy
          cargo test --workspace --no-default-features --locked
          cargo fmt --all -- --check

  cargo-deny:
    runs-on: ubuntu-latest
    steps:
    - uses: actions/checkout@v2
    - uses: EmbarkStudios/cargo-deny-action@v1
      with:
        log-level: warn
        command: check
        arguments: --all-features
        command-arguments: ""

  test_maturin_builds_linux_windows:
    name: maturin_check-${{ matrix.combinations.runs_on }}
    runs-on: ${{ matrix.combinations.runs_on }}
    strategy:
      matrix:
        combinations: [
          { runs_on: 'ubuntu-latest',  rust: "x86_64-unknown-linux-gnu" },
        ]
        python: [
            {py: '3.7', interpreter: "python3.7"},
            {py: '3.8', interpreter: "python3.8"},
            {py: '3.9', interpreter: "python3.9"},
            {py: '3.10', interpreter: "python3.10"}
        ]
    steps:
      - uses: actions/checkout@v3
      - uses: actions-rs/toolchain@v1
        with:
          profile: minimal
          toolchain: stable
          target: ${{ matrix.combinations.rust }}
          default: true
      - uses: Swatinem/rust-cache@v2.0.0
      - uses: actions/setup-python@v4.2.0
        with:
          python-version: ${{ matrix.python.py }}
      - name: linux wheels
        uses: messense/maturin-action@v1
        with:
          maturin-version: latest
          command: build
          manylinux: 2010
          args: -i python${{ matrix.python.py }} --out wheels  -m qoqo/Cargo.toml --locked
      - name: test install
        run: |
          pip install wheels/* --force-reinstall

  test_maturin_builds_linux_src:
    name: maturin_check-${{ matrix.combinations.runs_on }}
    runs-on: ${{ matrix.combinations.runs_on }}
    strategy:
      matrix:
        combinations: [
          { runs_on: 'ubuntu-latest',  rust: "x86_64-unknown-linux-gnu" },
        ]
        python: [
            {py: '3.10', interpreter: "python3.10"}
        ]
    steps:
      - uses: actions/checkout@v3
      - uses: actions-rs/toolchain@v1
        with:
          profile: minimal
          toolchain: stable
          target: ${{ matrix.combinations.rust }}
          default: true
      - uses: Swatinem/rust-cache@v2.0.0
      - uses: actions/setup-python@v4.2.0
        with:
          python-version: ${{ matrix.python.py }}
      - name: linux wheels
        uses: messense/maturin-action@v1
        with:
          maturin-version: latest
          command: sdist
          args: --out wheels -m qoqo/Cargo.toml
      - name: test install
        run: |
          pip install wheels/* --force-reinstall
  
  test_maturin_builds_windows:
    name: maturin_check-${{ matrix.combinations.runs_on }}
    runs-on: ${{ matrix.combinations.runs_on }}
    strategy:
      matrix:
        combinations: [
          { runs_on: 'windows-latest', rust: "x86_64-pc-windows-msvc" },
        ]
        python: [
            {py: '3.7', interpreter: "python3.7"},
            {py: '3.8', interpreter: "python3.8"},
            {py: '3.9', interpreter: "python3.9"},
            {py: '3.10', interpreter: "python3.10"}
        ]
    steps:
      - uses: actions/checkout@v3
      - uses: actions-rs/toolchain@v1
        with:
          profile: minimal
          toolchain: stable
          target: ${{ matrix.combinations.rust }}
          default: true
      - uses: Swatinem/rust-cache@v2.0.0
      - uses: actions/setup-python@v4.2.0
        with:
          python-version: ${{ matrix.python.py }}
      - name: windows wheels
        uses: messense/maturin-action@v1
        with:
          maturin-version: latest
          command: build
          args: -i python --out wheels -m qoqo/Cargo.toml --locked

  test_maturin_builds_macos:
    name: maturin_check-${{ matrix.combinations.runs_on }}
    runs-on: ${{ matrix.combinations.runs_on }}
    strategy:
      matrix:
        combinations: [
          { runs_on: 'macOS-latest', rust: "aarch64-apple-darwin" },
        ]
        python: [
            {py: '3.7', interpreter: "python3.7"},
            {py: '3.8', interpreter: "python3.8"},
            {py: '3.9', interpreter: "python3.9"},
            {py: '3.10', interpreter: "python3.10"}
        ]
    steps:
      - uses: actions/checkout@v3
      - uses: actions-rs/toolchain@v1
        with:
          profile: minimal
          toolchain: stable
          target: ${{ matrix.combinations.rust }}
          default: true
      - uses: Swatinem/rust-cache@v2.0.0
      - uses: actions/setup-python@v4.1.0
        with:
          python-version: ${{ matrix.python.py }}
      - name: Install dependencies
        run: |
          python -m pip install --upgrade pip maturin pytest numpy twine        
      - name: macos wheels
        if: ${{ matrix.combinations.runs_on == 'macOS-latest' && matrix.python-version < '3.8'}}
        run: |
          RUSTFLAGS="-C link-arg=-undefined -C link-arg=dynamic_lookup" maturin build -i ${{ matrix.python.interpreter }} --out wheels  -m qoqo/Cargo.toml --locked
      - name: universal wheels
        if: ${{ matrix.combinations.runs_on == 'macOS-latest' && matrix.python-version >= '3.8' }}
        run: |
          RUSTFLAGS="-C link-arg=-undefined -C link-arg=dynamic_lookup" maturin build -i ${{ matrix.python.interpreter }} --universal2 --out wheels  -m qoqo/Cargo.toml --locked
      - name: test install
        run: |
          pip install wheels/* --force-reinstall

  test_maturin_builds_macos_src:
    name: maturin_check-${{ matrix.combinations.runs_on }}
    runs-on: ${{ matrix.combinations.runs_on }}
    strategy:
      matrix:
        combinations: [
          { runs_on: 'macOS-latest', rust: "aarch64-apple-darwin" },
        ]
        python: [
            {py: '3.10', interpreter: "python3.10"}
        ]
    steps:
      - uses: actions/checkout@v3
      - uses: actions-rs/toolchain@v1
        with:
          profile: minimal
          toolchain: stable
          target: ${{ matrix.combinations.rust }}
          default: true
<<<<<<< HEAD
=======
      - uses: Swatinem/rust-cache@v2.0.0
>>>>>>> 625f3fdf
      - uses: actions/setup-python@v4.1.0
        with:
          python-version: ${{ matrix.python.py }}
      - name: Install dependencies
        run: |
          python -m pip install --upgrade pip maturin pytest numpy twine        
      - name: macos wheels
        run: |
          maturin sdist --out wheels -m qoqo/Cargo.toml
      - name: test install
        run: |
          RUSTFLAGS="-C link-arg=-undefined -C link-arg=dynamic_lookup" pip install wheels/* --force-reinstall
  
  doctes_check:
    name: doctest_check
    runs-on: ubuntu-latest
    steps:
      - uses: actions/checkout@v3
      - uses: actions-rs/toolchain@v1
        with:
          profile: minimal
          toolchain: stable
          target: x86_64-unknown-linux-gnu
          default: true
      - uses: Swatinem/rust-cache@v2.0.0
      - run: |
          cargo test --doc --package=roqoqo --locked

  code_coverage_roqoqo:
    runs-on: ubuntu-latest
    steps:
      - uses: actions/checkout@master
      - uses: actions-rs/toolchain@v1
        with:
            profile: minimal
            toolchain: stable
            components: llvm-tools-preview
            override: true
      - uses: Swatinem/rust-cache@v2.0.0
      - uses: actions/setup-python@v4.1.0
        with:
          python-version: 3.9
          cache: pip
      - uses: taiki-e/install-action@cargo-llvm-cov
      - run: |
          pip install numpy
          cargo llvm-cov --no-default-features --workspace --lcov --output-path lcov_roqoqo.info --fail-under-lines=89
      # - name: Upload coverage to Codecov
      #   uses: codecov/codecov-action@v3
      #   with:
      #     # token: ${{ secrets.CODECOV_TOKEN }}
      #     files: lcov_roqoqo.info
      #     flags: unittests
      #     name: codecov-umbrella
      #     fail_ci_if_error: true
      #     verbose: true
  
  # code_coverage_qoqo:
  #   runs-on: ubuntu-latest
  #   steps:
  #     - uses: actions/checkout@master
  #     - uses: actions-rs/toolchain@v1
  #       with:
  #           toolchain: stable
  #           components: llvm-tools-preview
  #           override: true
  #     - run: |
  #         export RUSTFLAGS="-Cinstrument-coverage"
  #         export RUSTDOCFLAGS="-Cinstrument-coverage"
  #         python -m pip install numpy
  #         cargo build --verbose --locked
  #         LLVM_PROFILE_FILE="coverage-%p-%m.profraw" cargo test --workspace --package=qoqo --no-default-features
  #         cd qoqo/
  #         cargo install grcov
  #         grcov . --binary-path ../target/debug/ -s . -t lcov --branch --ignore-not-existing --ignore "cargo" --ignore "/mod.rs" --ignore "/lib.rs" --ignore "*/_auto_generated_operations.rs" --keep-only "src/*" -o lcov_qoqo.info
  #     - name: Upload coverage to Codecov
  #       uses: codecov/codecov-action@v3
  #       with:
  #         # token: ${{ secrets.CODECOV_TOKEN }}
  #         files: lcov_qoqo.info
  #         flags: unittests
  #         name: codecov-umbrella
  #         fail_ci_if_error: true
  #         verbose: true
  
  # format_check: # needs to run after test otherwise auogenerated files are not built
  #   runs-on: ubuntu-latest
  #   steps:
  #     - uses: actions/checkout@v3
  #     - uses: actions-rs/toolchain@v1
  #       with:
  #         profile: minimal
  #         toolchain: stable
  #         components: rustfmt
  #     - run: cargo fmt --all -- --check<|MERGE_RESOLUTION|>--- conflicted
+++ resolved
@@ -248,10 +248,7 @@
           toolchain: stable
           target: ${{ matrix.combinations.rust }}
           default: true
-<<<<<<< HEAD
-=======
-      - uses: Swatinem/rust-cache@v2.0.0
->>>>>>> 625f3fdf
+      - uses: Swatinem/rust-cache@v2.0.0
       - uses: actions/setup-python@v4.1.0
         with:
           python-version: ${{ matrix.python.py }}
